# Coda

Coda is a new cryptocurrency protocol with a lightweight, constant-sized blockchain.

* [Developer homepage](https://codaprotocol.com/code.html)
* [Roadmap](https://github.com/orgs/CodaProtocol/projects/1)
* [Repository Readme](README.md)

If you haven't seen it yet, [CONTRIBUTING.md](CONTRIBUTING.md) has information
about our development process and how to contribute. If you just want to build
Coda, this is the right file!

## Building Coda

Building Coda can be slightly involved. There are many C library dependencies that need
to be present in the system, as well as some OCaml-specific setup.

Currently, Coda builds/runs on Linux & macOS. MacOS may have some issues that you can track [here](https://github.com/CodaProtocol/coda/issues/962).

The short version:

 1. Start with Ubuntu 18 or run it in a [virtual machine](https://www.osboxes.org/ubuntu/)
 2. Set github repos to pull and push over ssh: `git config --global url.ssh://git@github.com/.insteadOf https://github.com/`
     - To push branches to repos in the CodaProtocol or o1-labs organisations, you must complete this step. These repositories do not accept the password authentication used by the https URLs.
 3. Pull in our submodules: `git submodule update --init`
     - This might fail with `git@github.com: Permission denied (publickey).`. If that happens it means
    you need to [set up SSH keys on your machine](https://help.github.com/en/articles/generating-a-new-ssh-key-and-adding-it-to-the-ssh-agent).
 4. Install Docker, GNU make, and bash
 5. `make LIBP2P_NIXLESS=1 USEDOCKER=TRUE dev`
 6. `make LIBP2P_NIXLESS=1 USEDOCKER=TRUE deb`

Now you'll have a `src/_build/codaclient.deb` ready to install on Ubuntu or Debian!

You should also run:

 7. `git config --local --add submodule.recurse true`

so that the submodules get updated automatically when updating your local copy
of the repo.

### Developer Setup (MacOS)

* Invoke `make macos-setup`
* Make sure [`nix` is installed](https://nixos.org/download.html) (if you are running the latest macOS, [this workaround](https://medium.com/@robinbb/install-nix-on-macos-catalina-ca8c03a225fc) or a similar one will be necessary).
* Wait a long time...
* Invoke `make build`
* Jump to [customizing your editor for autocomplete](#dev-env)

### Developer Setup (Linux)

#### Install or have Ubuntu 18

* [VM Images](https://www.osboxes.org/ubuntu/)

#### Setup Docker CE on Ubuntu

* [Ubuntu Setup Instructions](https://docs.docker.com/install/linux/docker-ce/ubuntu/)

#### Toolchain docker image

* Pull down developer container image  (~2GB download, go stretch your legs)

<<<<<<< HEAD
`docker pull codaprotocol/coda:toolchain-954bebef5ab3c754c69d4d7c3d9f2d127b5c4b54`
=======
`docker pull codaprotocol/coda:toolchain-9924f4c56a40d65d36440e8f70b93720f29ba171`
>>>>>>> 0be3e157

* Create local builder image

`make codabuilder`

* Start developer container

`make containerstart`

* Update OPAM packages

`make USEDOCKER=TRUE update-opam`

* Start a build (go stretch your arms)

`make USEDOCKER=TRUE build`

<a href="#dev-env"></a>
#### Customizing your dev environment for autocomplete/merlin

* If you build in Docker, the files created for merlin will have invalid paths. You can fix those paths after a
  build

`make USEDOCKER=TRUE merlin-fixup`

* If you use vim, add this snippet in your vimrc to use merlin. (REMEMBER to change the HOME directory to match yours)

```bash
let s:ocamlmerlin="/Users/USERNAME/.opam/4.07/share/merlin"
execute "set rtp+=".s:ocamlmerlin."/vim"
execute "set rtp+=".s:ocamlmerlin."/vimbufsync"
let g:syntastic_ocaml_checkers=['merlin']
```

* In your home directory `opam init`
* In this shell, `eval $(opam config env)`
* Now `/usr/bin/opam install merlin ocp-indent core async ppx_jane ppx_deriving` (everything we depend on, that you want autocompletes for) for doc reasons
* Make sure you have `au FileType ocaml set omnifunc=merlin#Complete` in your vimrc
* Install an auto-completer (such as YouCompleteMe) and a syntastic (such syntastic or ALE)
* If you use vscode, you might like these extensions
  * [OCaml and Reason IDE](https://marketplace.visualstudio.com/items?itemName=freebroccolo.reasonml)
  * [Dune](https://marketplace.visualstudio.com/items?itemName=maelvalais.dune)

* If you use emacs, besides the `opam` packages mentioned above, also install `tuareg`, and add the following to your .emacs file:
```lisp
(let ((opam-share (ignore-errors (car (process-lines "opam" "config" "var" "share")))))
  (when (and opam-share (file-directory-p opam-share))
    ;; Register Merlin
    (add-to-list 'load-path (expand-file-name "emacs/site-lisp" opam-share))
    (load "tuareg-site-file")
    (autoload 'merlin-mode "merlin" nil t nil)
    ;; Automatically start it in OCaml buffers
    (add-hook 'tuareg-mode-hook 'merlin-mode t)
    (add-hook 'caml-mode-hook 'merlin-mode t)))
```

Emacs has a built-in autocomplete, via `M-x completion-at-point`, or simply `M-tab`. There are other
Emacs autocompletion packages; see [Emacs from scratch](https://github.com/ocaml/merlin/wiki/emacs-from-scratch).

## Using the makefile

The makefile contains phony targets for all the common tasks that need to be done.
It also knows how to use Docker automatically. If you have `USEDOCKER=TRUE` in your
environment, or run `make USEDOCKER=TRUE`, it will do the real work inside a container.
You should probably use `USEDOCKER=TRUE` unless you've done the [building without docker](#building-without-docker) steps.

These are the most important `make` targets:

* `build`: build everything
* `docker`: build the container
* `container`: restart the development container (or start it if it's not yet)
* `dev`: does `docker`, `container`, and `build`
* `test`: run the tests
* `libp2p_helper`: build the libp2p helper
* `web`: build the website, including the state explorer

We use the [dune](https://github.com/ocaml/dune/) buildsystem for our OCaml code.

NOTE: all of the `test-*` targets (including `test-all`) won't run in the container.
`test` wraps them in the container.

## Building outside docker

Coda has a variety of opam and system dependencies.

You can see [`Dockerfile-toolchain`](/dockerfiles/Dockerfile-toolchain) for how we
install them all in the container. To get all the opam dependencies
you need, you run `opam switch import src/opam.export`.

Some of our dependencies aren't taken from `opam`, and aren't integrated
with `dune`, so you need to add them manually, by running `scripts/pin-external-packages.sh`.

You will need to install [Nix](https://nixos.org/nix/download.html) and also
[cachix](https://cachix.org) with `nix-env -iA cachix -f
https://cachix.org/api/v1/install`.

There are a variety of C libraries we expect to be available in the system.
These are also listed in the dockerfiles. Unlike most of the C libraries,
which are installed using `apt` in the dockerfiles, the libraries for RocksDB are
automatically installed when building Coda via a `dune` rule in the library
ocaml-rocksdb.

## Steps for adding a new dependency

Rarely, you may edit one of our forked opam-pinned packages, or add a new system
dependency (like libsodium). Some of the pinned packages are git submodules,
others inhabit the git Coda repository.

If an existing pinned package is updated, either in the Coda repository or in the
the submodule's repository, it will be automatically re-pinned in CI.

If you add a new package in the Coda repository or as a submodule, you must do all of the following:

1. Update [`Dockerfile-toolchain`](/dockerfiles/Dockerfile-toolchain) as required; there are
    comments that distinguish the treatment of submodules from other packages
2. Update [`scripts/macos-setup.sh`](scripts/macos-setup.sh) with the required commands for Darwin systems
3. Bust the circle-ci Darwin cache by incrementing the version number in the cache keys as required inside [`.circleci/config.yml.jinja`](.circleci/config.yml.jinja)
4. Commit your changes
5. Rebuild the container with `make docker-toolchain`.
5. Re-render the jinja template `make update-deps`
6. Commit your changes again

Rebuilding the docker toolchain will take a long time. Running circleci for
macos once you've busted the cache will also take a long time. However, only
you have to do the waiting and all other developers will get the fast path.

The automatic re-pinning of modified packages does take some CI time, so eventually,
you'll want to rebuild the Docker toolchain to save that time.

## Common dune tasks

To run unit tests for a single library, do `dune runtest lib/$LIBNAME`.

You can use `dune exec coda` to build and run `coda`. This is especially useful
in the form of `dune exec coda -- integration-tests $SOME_TEST`.

You might see a build error like this:

```text
Error: Files external/digestif/src-c/.digestif_c.objs/digestif.cmx
       and external/digestif/src-c/.digestif_c.objs/rakia.cmx
       make inconsistent assumptions over implementation Rakia
```

You can work around it with `rm -r src/_build/default/src/$OFFENDING_PATH` and a rebuild.
Here, the offending path is `external/digestif/src-c/.diestif_c.objs`.

## Docker Image Family Tree

Container Stages:

* Stage 0: Initial Image [ocaml/opam2:debian-9-ocaml-4.07](https://hub.docker.com/r/ocaml/opam2/) (opam community image, ~880MB)
* Stage 1: [coda toolchain](https://github.com/CodaProtocol/coda/blob/master/dockerfiles/Dockerfile-toolchain) (built by us, stored on docker hub, ~2GB compressed)
* Stage 2: [codabuilder](https://github.com/CodaProtocol/coda/blob/master/dockerfiles/Dockerfile) (built with `make codabuilder`, used with `make build`, ~2GB compressed)


## Overriding Genesis Constants

Coda genesis constants consists of constants for the consensus algorithm, sizes for various data structures like transaction pool, scan state, ledger etc.
All the constants can be set at compile-time. A subset of the compile-time constants can be overriden when generating the genesis state using `runtime_genesis_ledger.exe`, and a subset of those can again be overridden at runtime by passing the new values to the daemon.

The constants at compile-time are set for different configurations using optional compilation. This is how integration tests/builds with multiple configurations are run.
Currently some of these constants (defined [here](src/lib/coda_compile_config/coda_compile_config.ml)) cannot be changed after building and would require creating a new build profile (*.mlh files) for any change in the values.

<b> 1. Constants that can be overridden when generating the genesis state are:</b>

* k (consensus constant)
* delta (consensus constant)
* genesis_state_timestamp
* transaction pool max size

To override the above listed constants, pass a json file to `runtime_genesis_ledger.exe` with the format:

```json
{
    "k": 10,
    "delta": 3,
    "txpool_max_size": 3000,
    "genesis_state_timestamp": "2020-04-20 11:00:00-07:00"
}
```

The exe will then package the overriden constants along with the genesis ledger and the genesis proof for the daemon to consume.

<b> 2. Constants that can be overriden at runtime are:</b>

* genesis_state_timestamp
* transaction pool max size

To do this, pass a json file to the daemon using the flag `genesis-constants` with the format:

```json
{
    "txpool_max_size": 3000,
    "genesis_state_timestamp": "2020-04-20 11:00:00-07:00"
}
```

The daemon logs should reflect these changes. Also, `coda client status` displays some of the constants.<|MERGE_RESOLUTION|>--- conflicted
+++ resolved
@@ -60,11 +60,7 @@
 
 * Pull down developer container image  (~2GB download, go stretch your legs)
 
-<<<<<<< HEAD
-`docker pull codaprotocol/coda:toolchain-954bebef5ab3c754c69d4d7c3d9f2d127b5c4b54`
-=======
 `docker pull codaprotocol/coda:toolchain-9924f4c56a40d65d36440e8f70b93720f29ba171`
->>>>>>> 0be3e157
 
 * Create local builder image
 
