--- conflicted
+++ resolved
@@ -42,38 +42,7 @@
      );
 };
 
-let bonusSnarkFeeChallenge = metricsMap => {
-  // Sum all snark fees recorded thus far
-  let snarkFeeCounter =
-    StringMap.fold(
-      (_, metric: Types.Metrics.t, metricCounter) => {
-        switch (metric.snarkFeesCollected) {
-        | Some(metricValue) => Int64.add(metricCounter, metricValue)
-        | None => metricCounter
-        }
-      },
-      metricsMap,
-      Int64.zero,
-    );
-
-  // If the metric value sum is greater than the threshold (3000 minas), every user that particpated will receive points
-  snarkFeeCounter >= 3000000000000L
-    ? StringMap.fold(
-        (key, metric: Types.Metrics.t, map) => {
-          switch (metric.snarkFeesCollected) {
-          | Some(metricValue) =>
-            metricValue >= Int64.zero ? StringMap.add(key, 2000, map) : map
-          | None => map
-          }
-        },
-        metricsMap,
-        StringMap.empty,
-      )
-    : StringMap.empty;
-};
-
 let snarkFeeChallenge = metricsMap => {
-<<<<<<< HEAD
   Points.applyTopNPoints(
     [|
       (0, 6500), // 1st place: 6500 pts
@@ -90,47 +59,20 @@
     (metricRecord: Types.Metrics.t) => metricRecord.snarkFeesCollected,
     compare,
   );
-=======
-  [
-    Points.applyTopNPoints(
-      [|
-        (0, 8500), // 1st place: 8500 pts
-        (1, 7000), // 2nd place: 7000 pts
-        (2, 6000), // 3rd place: 6000 pts
-        (51, 5000), // Top 50: 5000 pts.
-        (251, 4000), // Top 250: 4000 pts
-        (501, 3000), // Top 500: 3000 pts
-        (1001, 2000) // Top 1000: 2000 pts
-      |],
-      metricsMap,
-      (metricRecord: Types.Metrics.t) => metricRecord.snarkFeesCollected,
-      compare,
-    ),
-    bonusSnarkFeeChallenge(metricsMap),
-  ]
-  |> Points.sumPointsMaps;
->>>>>>> 5daa26f5
 };
 
-let bonusBlocksChallenge = metricsMap => {
+let blocksChallenge = metricsMap => {
   Points.applyTopNPoints(
     [|
       (0, 6500), // 1st place: 6500 pts
       (1, 5000), // 2nd place: 5000 pts
       (2, 4000), // 3rd place: 4000 pts
-<<<<<<< HEAD
       (51, 3500), // Top 50: 3500 pts.
       (101, 3000), // Top 100: 3000 pts
       (251, 2000), // Top 250: 2000 pts
       (501, 1000), // Top 500: 1000 pts
       (751, 750), // Top 750: 750 pts
       (1001, 500) // Top 1000: 500 pts
-=======
-      (51, 3000), // Top 50: 3500 pts.
-      (101, 3000), // Top 100: 3000 pts
-      (401, 2000), // Top 400: 2000 pts
-      (751, 1000) // Top 750: 1000 pts
->>>>>>> 5daa26f5
     |],
     metricsMap,
     (metricRecord: Types.Metrics.t) => metricRecord.blocksCreated,
@@ -138,36 +80,7 @@
   );
 };
 
-let blocksChallenge = metricsMap => {
-  [
-    // Produce 1 block and get them accepted for 1000 pts
-    Points.addPointsToUsersWithAtleastN(
-      (metricRecord: Types.Metrics.t) => metricRecord.blocksCreated,
-      1,
-      1000,
-      metricsMap,
-    ),
-    // Anyone who produces at least 2 blocks will earn an additional 1000 pts.
-    Points.addPointsToUsersWithAtleastN(
-      (metricRecord: Types.Metrics.t) => metricRecord.blocksCreated,
-      2,
-      1000,
-      metricsMap,
-    ),
-    // For every next block you produce (after 2 blocks), you will earn 800 pts*.
-    Points.addPointsForExtra(
-      (metricRecord: Types.Metrics.t) => metricRecord.blocksCreated,
-      2,
-      100,
-      metricsMap,
-    ),
-    bonusBlocksChallenge(metricsMap),
-  ]
-  |> Points.sumPointsMaps;
-};
-
 let sendMinaChallenge = metricsMap => {
-<<<<<<< HEAD
   Points.applyTopNPoints(
     [|
       (0, 6500), // 1st place: 6500 pts
@@ -184,60 +97,6 @@
     (metricRecord: Types.Metrics.t) => metricRecord.transactionSent,
     compare,
   );
-=======
-  [
-    // Sent 5 transactions: 1000 pts
-    Points.addPointsToUsersWithAtleastN(
-      (metricRecord: Types.Metrics.t) => metricRecord.transactionSent,
-      5,
-      1000,
-      metricsMap,
-    ),
-    // Sent 50 transactions: 1000 pts
-    Points.addPointsToUsersWithAtleastN(
-      (metricRecord: Types.Metrics.t) => metricRecord.transactionSent,
-      50,
-      1000,
-      metricsMap,
-    ),
-    // Sent 500 transactions: 1000 pts
-    Points.addPointsToUsersWithAtleastN(
-      (metricRecord: Types.Metrics.t) => metricRecord.transactionSent,
-      500,
-      1000,
-      metricsMap,
-    ),
-    // Sent 5000 transactions: 1000 pts
-    Points.addPointsToUsersWithAtleastN(
-      (metricRecord: Types.Metrics.t) => metricRecord.transactionSent,
-      5000,
-      1000,
-      metricsMap,
-    ),
-    // Sent 10000 transactions: 1000 pts
-    Points.addPointsToUsersWithAtleastN(
-      (metricRecord: Types.Metrics.t) => metricRecord.transactionSent,
-      10000,
-      1000,
-      metricsMap,
-    ),
-    Points.applyTopNPoints(
-      [|
-        (0, 5500), // 1st place: 5500 pts
-        (1, 4000), // 2nd place: 4000 pts
-        (2, 3000), // 3rd place: 3000 pts
-        (51, 2500), // Top 50: 2500 pts.
-        (101, 2000), // Top 100: 2000 pts
-        (401, 1000), // Top 400: 1500 pts
-        (751, 1000) // Top 750: 1000 pts
-      |],
-      metricsMap,
-      (metricRecord: Types.Metrics.t) => metricRecord.transactionSent,
-      compare,
-    ),
-  ]
-  |> Points.sumPointsMaps;
->>>>>>> 5daa26f5
 };
 
 let createAndSendTokenChallenge = metricsMap => {
@@ -256,8 +115,8 @@
 let calculatePoints = (challengeName, metricsMap) => {
   switch (String.lowercase_ascii(challengeName)) {
   | "produce blocks on mina" => Some(blocksChallenge(metricsMap))
-  | "snarking on mina" => Some(snarkFeeChallenge(metricsMap))
-  | "send mina" => Some(sendMinaChallenge(metricsMap))
+  | "produce & sell snarks" => Some(snarkFeeChallenge(metricsMap))
+  | "send transactions" => Some(sendMinaChallenge(metricsMap))
   | _ => None
   };
 };