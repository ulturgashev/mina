type kind =
  | GetStarted
  | Developers
  | CommunityLanding
  | HelpAndSupport;

module Card = {
  module Styles = {
    open Css;
    let container =
      style([
        display(`flex),
        justifyContent(`spaceBetween),
        flexDirection(`column),
        padding2(~h=`rem(1.), ~v=`rem(1.)),
        width(`percent(100.)),
        border(`px(1), `solid, Theme.Colors.white),
        backgroundColor(Theme.Colors.digitalBlack),
        borderTopLeftRadius(`px(4)),
        borderBottomRightRadius(`px(4)),
        borderTopRightRadius(`px(1)),
        borderBottomLeftRadius(`px(1)),
        cursor(`pointer),
        textDecoration(`none),
        fontSize(`px(12)),
        transformStyle(`preserve3d),
        transition("background", ~duration=200, ~timingFunction=`easeIn),
        color(Theme.Colors.white),
        after([
          position(`absolute),
          contentRule(""),
          top(`rem(0.25)),
          left(`rem(0.25)),
          right(`rem(-0.25)),
          bottom(`rem(-0.25)),
          borderTopLeftRadius(`px(4)),
          borderBottomRightRadius(`px(4)),
          borderTopRightRadius(`px(1)),
          borderBottomLeftRadius(`px(1)),
          border(`px(1), `solid, Theme.Colors.white),
          transform(translateZ(`px(-1))),
          transition("transform", ~duration=200, ~timingFunction=`easeIn),
        ]),
        hover([
          color(white),
          after([transform(translate(`rem(-0.25), `rem(-0.25)))]),
        ]),
      ]);
  };
  [@react.component]
  let make = (~children=?) => {
    <div className=Styles.container>
      {switch (children) {
       | Some(children) => children
       | None => React.null
       }}
    </div>;
  };
};

module ButtonBarStyles = {
  open Css;

  let background = (kind, backgroundImg) => {
    let (mobileV, tabletV, desktopV) =
      switch (kind) {
<<<<<<< HEAD
      | GetStarted => (1.5, 5.75, 2.5)
      | Developers => (1.5, 5.75, 16.)
      | CommunityLanding => (1.5, 4.25, 4.25)
      | HelpAndSupport => (1.5, 5.75, 2.5)
=======
      | GetStarted => (1.5, 5.75, 6.)
      | Developers => (1.5, 5.75, 6.)
      | CommunityLanding => (1.5, 4.25, 4.25)
      | HelpAndSupport => (1.5, 5.75, 6.)
>>>>>>> 53e0268b
      };
    let (mobileH, tabletH, desktopH) =
      switch (kind) {
      | GetStarted => (1.25, 2.75, 9.5)
      | Developers => (1.25, 2.75, 9.5)
      | CommunityLanding => (1.25, 1.25, 1.25)
      | HelpAndSupport => (1.25, 2.75, 9.5)
      };
    style([
      padding2(~v=`rem(mobileV), ~h=`rem(mobileH)),
      backgroundImage(`url(backgroundImg)),
      backgroundSize(`cover),
      media(
        Theme.MediaQuery.tablet,
        [padding2(~v=`rem(tabletV), ~h=`rem(tabletH))],
      ),
      media(
        Theme.MediaQuery.desktop,
        [padding2(~v=`rem(desktopV), ~h=`rem(desktopH))],
      ),
    ]);
  };

  let container =
    style([
      display(`flex),
      flexDirection(`column),
      justifyContent(`spaceEvenly),
      selector(
        "h2",
        [marginBottom(`rem(2.)), important(color(Theme.Colors.white))],
      ),
    ]);

  let grid =
    style([
      display(`grid),
      gridTemplateColumns([
        `repeat((`autoFit, `minmax((`rem(6.5), `fr(1.))))),
      ]),
      gridGap(`rem(1.)),
    ]);

  let content =
    style([
      display(`flex),
      flexDirection(`column),
      alignItems(`center),
      color(Theme.Colors.white),
    ]);

  let icon = style([marginLeft(`zero), paddingTop(`rem(0.5))]);
};

module CommunityLanding = {
  module Styles = {
    open Css;

    let title =
      merge([
        style([
          Theme.Typeface.monumentGrotesk,
          color(Theme.Colors.white),
          fontSize(`rem(0.75)),
          lineHeight(`rem(1.)),
          textTransform(`uppercase),
          letterSpacing(`em(0.02)),
          marginBottom(`rem(0.5)),
        ]),
      ]);
  };
  [@react.component]
  let make = () => {
    let renderCard = (kind, title) => {
      <Card>
        <div className=ButtonBarStyles.content>
          <span className=ButtonBarStyles.icon> <Icon kind /> </span>
          <h5 className=Styles.title> {React.string(title)} </h5>
        </div>
      </Card>;
    };

    <div className=ButtonBarStyles.container>
      <h2 className=Theme.Type.pageLabel>
        {React.string("All The Things")}
      </h2>
      <div className=ButtonBarStyles.grid>
        {renderCard(Icon.Twitter, "Twitter")}
        {renderCard(Icon.Forums, "Forums")}
        {renderCard(Icon.Wiki, "Wiki")}
        {renderCard(Icon.Discord, "Discord")}
        {renderCard(Icon.Telegram, "Telegram")}
        {renderCard(Icon.Facebook, "Facebook")}
        {renderCard(Icon.WeChat, "Wechat")}
      </div>
    </div>;
  };
};

module HelpAndSupport = {
  module Styles = {
    open Css;
    let content =
      merge([
        ButtonBarStyles.content,
        style([media(Theme.MediaQuery.tablet, [alignItems(`flexStart)])]),
      ]);

    let title =
      merge([
        style([
          Theme.Typeface.monumentGrotesk,
          color(Theme.Colors.white),
          fontSize(`rem(0.75)),
          lineHeight(`rem(1.)),
          textTransform(`uppercase),
          letterSpacing(`em(0.02)),
          marginBottom(`rem(0.5)),
          media(
            Theme.MediaQuery.tablet,
            [
              textTransform(`none),
              letterSpacing(`zero),
              fontSize(`rem(1.3)),
              lineHeight(`rem(1.56)),
            ],
          ),
        ]),
      ]);

    let description =
      merge([
        Theme.Type.paragraphSmall,
        style([
          display(`none),
          color(Theme.Colors.white),
          media(Theme.MediaQuery.tablet, [display(`block)]),
        ]),
      ]);

    let icon =
      merge([
        ButtonBarStyles.icon,
        style([media(Theme.MediaQuery.tablet, [marginLeft(`auto)])]),
      ]);
  };
  [@react.component]
  let make = () => {
    let renderCard = (kind, title, description) => {
      <Card>
        <div className=Styles.content>
          <span className=Styles.icon> <Icon kind /> </span>
          <h5 className=Styles.title> {React.string(title)} </h5>
          <p className=Styles.description> {React.string(description)} </p>
        </div>
      </Card>;
    };

    <div className=ButtonBarStyles.container>
      <h2 className=Theme.Type.h2> {React.string("Help & Support")} </h2>
      <div className=ButtonBarStyles.grid>
        {renderCard(
           Icon.Discord,
           "Discord",
           "Interact with other users, ask questions and get feedback.",
         )}
        {renderCard(
           Icon.Forums,
           "Forums",
           "Explore tech topics in-depth. Good for reference.",
         )}
        {renderCard(
           Icon.Github,
           "Github",
           "Work on the protocol  and contribute to Mina's codebase.",
         )}
        {renderCard(
           Icon.Wiki,
           "Wiki",
           "Resources from the O(1) Labs team and community members.",
         )}
        {renderCard(
           Icon.Email,
           "Report A Bug",
           "Share any issues with the protocol, website or anything else.",
         )}
      </div>
    </div>;
  };
};

module GetStarted = {
  module Styles = {
    open Css;
    let content =
      merge([
        ButtonBarStyles.content,
        style([media(Theme.MediaQuery.tablet, [alignItems(`flexStart)])]),
      ]);

    let title =
      merge([
        style([
          Theme.Typeface.monumentGrotesk,
          color(Theme.Colors.white),
          fontSize(`rem(0.75)),
          lineHeight(`rem(1.)),
          textTransform(`uppercase),
          letterSpacing(`em(0.02)),
          marginBottom(`rem(0.5)),
          textAlign(`center),
          paddingTop(`rem(0.5)),
          media(
            Theme.MediaQuery.tablet,
            [
              textAlign(`left),
              textTransform(`none),
              letterSpacing(`zero),
              fontSize(`rem(1.3)),
              lineHeight(`rem(1.56)),
            ],
          ),
        ]),
      ]);

    let description =
      merge([
        Theme.Type.paragraphSmall,
        style([
          display(`none),
          color(Theme.Colors.white),
          media(Theme.MediaQuery.tablet, [display(`block)]),
        ]),
      ]);

    let icon =
      merge([
        ButtonBarStyles.icon,
        style([media(Theme.MediaQuery.tablet, [marginLeft(`auto)])]),
      ]);
  };
  [@react.component]
  let make = () => {
    let renderCard = (kind, title, description) => {
      <Card>
        <div className=Styles.content>
          <span className=Styles.icon> <Icon kind /> </span>
          <h5 className=Styles.title> {React.string(title)} </h5>
          <p className=Styles.description> {React.string(description)} </p>
        </div>
      </Card>;
    };

    <div className=ButtonBarStyles.container>
      <div className=ButtonBarStyles.grid>
        {renderCard(
           Icon.NodeOperators,
           "Run a node",
           "Getting started is easier than you think.",
         )}
        {renderCard(
           Icon.Developers,
           "Build on Mina",
           "Work on the protocol  and contribute to Mina's codebase.",
         )}
        {renderCard(
           Icon.Community,
           "Join the Community",
           "Let's keep it positive and productive.",
         )}
        {renderCard(
           Icon.GrantsProgram,
           "Apply for a Grant",
           "Roll up your sleeves and help build Mina.",
         )}
      </div>
    </div>;
  };
};

[@react.component]
let make = (~kind, ~backgroundImg) => {
  <div className={ButtonBarStyles.background(kind, backgroundImg)}>
    <Wrapped>
      {switch (kind) {
       | GetStarted => <GetStarted />
       | Developers => React.null
       | CommunityLanding => <CommunityLanding />
       | HelpAndSupport => <HelpAndSupport />
       }}
    </Wrapped>
  </div>;
};<|MERGE_RESOLUTION|>--- conflicted
+++ resolved
@@ -64,17 +64,10 @@
   let background = (kind, backgroundImg) => {
     let (mobileV, tabletV, desktopV) =
       switch (kind) {
-<<<<<<< HEAD
       | GetStarted => (1.5, 5.75, 2.5)
-      | Developers => (1.5, 5.75, 16.)
+      | Developers => (1.5, 5.75, 6.)
       | CommunityLanding => (1.5, 4.25, 4.25)
       | HelpAndSupport => (1.5, 5.75, 2.5)
-=======
-      | GetStarted => (1.5, 5.75, 6.)
-      | Developers => (1.5, 5.75, 6.)
-      | CommunityLanding => (1.5, 4.25, 4.25)
-      | HelpAndSupport => (1.5, 5.75, 6.)
->>>>>>> 53e0268b
       };
     let (mobileH, tabletH, desktopH) =
       switch (kind) {
