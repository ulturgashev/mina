--- conflicted
+++ resolved
@@ -338,12 +338,7 @@
             - run:
                 name: Build ocaml
                 environment:
-<<<<<<< HEAD
-                    DUNE_PROFILE: testnet
-                    EXTRA_NIX_ARGS: --option sandbox false
-=======
                     DUNE_PROFILE: testnet_postake_medium_curves
->>>>>>> bcc9b232
                 command: ./scripts/skip_if_only_frontend_or_rfcs.sh bash -c 'set -o pipefail; eval `opam config env` && make build 2>&1 | tee /tmp/buildocaml.log'
                 no_output_timeout: 20m
             - run:
