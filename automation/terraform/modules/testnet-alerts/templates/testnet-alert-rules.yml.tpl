# $: rule_namespace - Grafanacloud rules config namespace for storing rules (see: https://grafana.com/docs/grafana-cloud/alerts/grafana-cloud-alerting/namespaces-and-groups/)
# $: rule_filter - filter for subset of testnets to include in rule alert search space
# $: alerting_timeframe - range of time to inspect for alert rule violations

namespace: ${rule_namespace}
groups:
- name: Critical Alerts
  rules:
  - alert: WatchdogClusterCrashes
    expr: max by (testnet) (max_over_time(Coda_watchdog_cluster_crashes ${rule_filter} [${alerting_timeframe}])) > 0.5
    labels:
      testnet: "{{ $labels.testnet }}"
      severity: critical
    annotations:
      summary: "{{ $labels.testnet }} cluster nodes have crashed"
      description: "{{ $value }} Cluster nodes have crashed on network {{ $labels.testnet }}."

  - alert: WatchdogNoNewLogs
    expr: max by (testnet) (Coda_watchdog_pods_with_no_new_logs) > 0
    labels:
      testnet: "{{ $labels.testnet }}"
      severity: critical
    annotations:
      summary: "{{ $labels.testnet }} has pods which have not logged in 10 minutes"
      description: "There are no new logs in the last 10 minutes for {{ $value }} pods on network {{ $labels.testnet }}."

  - alert: SeedListDown
    expr: min by (testnet) (min_over_time(Coda_watchdog_seeds_reachable ${rule_filter} [${alerting_timeframe}])) == 0
    labels:
      testnet: "{{ $labels.testnet }}"
      severity: critical
    annotations:
      summary: "{{ $labels.testnet }} seed list is down (no seeds are reachable)"
      description: "Seed list is down on network {{ $labels.testnet }}."

  - alert: BlockStorageBucketNoNewBlocks
    expr: min by (testnet) (min_over_time(Coda_watchdog_recent_google_bucket_blocks ${rule_filter} [${alerting_timeframe}])) >= 30*60
    labels:
      testnet: "{{ $labels.testnet }}"
      severity: critical
    annotations:
      summary: "{{ $labels.testnet }} has no new blocks posted to the google block storage bucket recently"
      description: "{{ $value }} new blocks posted to the google storage bucket for {{ $labels.testnet }}."

  - alert: ProverErrors
    expr: max by (testnet) (max_over_time(Coda_watchdog_prover_errors_total ${rule_filter} [${alerting_timeframe}])) >= 0
    labels:
      testnet: "{{ $labels.testnet }}"
      severity: critical
    annotations:
      summary: "{{ $labels.testnet }} has observed a prover error"
      description: "{{ $value }} Prover errors on network {{ $labels.testnet }}."

  - alert: NodesNotSynced
    expr: min by (testnet) (min_over_time(Coda_watchdog_nodes_synced ${rule_filter} [${alerting_timeframe}])) <= .5
    labels:
      testnet: "{{ $labels.testnet }}"
      severity: critical
    annotations:
      summary: "{{ $labels.testnet }} has <= 50% of nodes synced"
      description: "Nodes sync rate of {{ $value }} is <= 50% on network {{ $labels.testnet }}."

  - alert: NodesOutOfSync
    expr: min by (testnet) (min_over_time(Coda_watchdog_nodes_synced_near_best_tip ${rule_filter} [${alerting_timeframe}])) < .9
    labels:
      testnet: "{{ $labels.testnet }}"
      severity: critical
    annotations:
      summary: "{{ $labels.testnet }} has < 90% of nodes that are synced on the same best tip"
      description: "< 90% of nodes that are synced are on the same best tip for  network {{ $labels.testnet }} with rate of {{ $value }}."

  - alert: LowPeerCount
    expr: min by (testnet) (Coda_Network_peers ${rule_filter}) < 3
    labels:
      testnet: "{{ $labels.testnet }}"
      severity: critical
    annotations:
      summary: "{{ $labels.testnet }} avg. peer count is critically low"
      description: "Critically low peer count of {{ $value }} on network {{ $labels.testnet }}."

  - alert: LowMinWindowDensity
    expr: min by (testnet) (Coda_Transition_frontier_min_window_density ${rule_filter}) < 0.75 * 0.75 * 77
    labels:
      testnet: "{{ $labels.testnet }}"
      severity: critical
    annotations:
      summary: "{{ $labels.testnet }} min density is low"
      description: "Critically low min density of {{ $value }} on network {{ $labels.testnet }}."

  - alert: LowFillRate
    expr: min by (testnet) (Coda_Transition_frontier_slot_fill_rate ${rule_filter}) < 0.75 * 0.75
    labels:
      testnet: "{{ $labels.testnet }}"
      severity: critical
    annotations:
      summary: "{{ $labels.testnet }} avg. peer count is critically low"
      description: "Lower fill rate of {{ $value }} than expected on network {{ $labels.testnet }}."

  - alert: NoTransactionsInSeveralBlocks
    expr: max by (testnet) (Coda_Transition_frontier_empty_blocks_at_best_tip ${rule_filter}) >= 5
    labels:
      testnet: "{{ $labels.testnet }}"
      severity: critical
    annotations:
      summary: "{{ $labels.testnet }} has >= 5 blocks without transactions at the tip"
      description: "{{ $value }} blocks without transactions on tip of network {{ $labels.testnet }}."

  - alert: NoCoinbaseInBlocks
    expr: min by (testnet) (min_over_time(Coda_Transition_frontier_best_tip_coinbase ${rule_filter} [10m])) < 1
    labels:
      testnet: "{{ $labels.testnet }}"
      severity: critical
    annotations:
      summary: "{{ $labels.testnet }} has blocks without coinbases"
      description: "{{ $value }} Blocks without coinbases on tip of network {{ $labels.testnet }}."

  - alert: LongFork
    expr: max by (testnet) (Coda_Transition_frontier_longest_fork ${rule_filter}) >= 16
    labels:
      testnet: "{{ $labels.testnet }}"
      severity: critical
    annotations:
      summary: "{{ $labels.testnet }} has a fork of length at least 16"
      description: "Fork of length {{ $value }} on network {{ $labels.testnet }}."

  - alert: OldBestTip
    expr: min by (testnet) ((time() - 1609459200) - Coda_Transition_frontier_best_tip_slot_time_sec ${rule_filter}) >= 15 * 180
    labels:
      testnet: "{{ $labels.testnet }}"
      severity: critical
    annotations:
      summary: "{{ $labels.testnet }}: all nodes have best tips older than 15 slots"
      description: "All nodes have best tips older than 15 slots (45 minutes) on network {{ $labels.testnet }}. Best tip: {{ $value }}"

  - alert: NoNewSnarks
    expr: min by (testnet) ((time() - 1609459200) - Coda_Snark_work_useful_snark_work_received_time_sec ${rule_filter}) >= 2 * 180
    labels:
      testnet: "{{ $labels.testnet }}"
      severity: critical
    annotations:
      summary: "{{ $labels.testnet }}: no new SNARK work seen for 2 slots."
      description: "No node has received SNARK work in the last 2 slots (6 minutes) on network {{ $labels.testnet }}."

  - alert: NoNewTransactions
    expr: min by (testnet) ((time() - 1609459200) - Coda_Transaction_pool_useful_transactions_received_time_sec ${rule_filter}) >= 2 * 180
    labels:
      testnet: "{{ $labels.testnet }}"
      severity: critical
    annotations:
      summary: "{{ $labels.testnet }}: no new transactions seen for 2 slots."
      description: "No node has received transactions in their transaction pool in the last 2 slots (6 minutes) on network {{ $labels.testnet }}."

  - alert: HighUnparentedBlockCount
    expr: max by (testnet) (max_over_time(Coda_Archive_unparented_blocks ${rule_filter} [${alerting_timeframe}])) > 30
    labels:
      testnet: "{{ $labels.testnet }}"
      severity: critical
    annotations:
      summary: "{{ $labels.testnet }} has a critically high unparented block count"
      description: "{{ $value }} Unparented block count is critically high on network {{ $labels.testnet }}."

  - alert: HighMissingBlockCount
    expr: max by (testnet) (max_over_time(Coda_Archive_missing_blocks ${rule_filter} [${alerting_timeframe}])) > 30
    labels:
      testnet: "{{ $labels.testnet }}"
      severity: critical
    annotations:
      summary: "{{ $labels.testnet }} has a critically high missing block count"
      description: "{{ $value }} Missing block count is critically high on network {{ $labels.testnet }}."

- name: Warnings
  rules:
  - alert: HighBlockGossipLatency
    expr: max by (testnet) (max_over_time(Coda_Block_latency_gossip_time ${rule_filter} [${alerting_timeframe}])) > 200
    labels:
      testnet: "{{ $labels.testnet }}"
      severity: warning
    annotations:
      summary: "{{ $labels.testnet }} block gossip latency is high"
      description: "High block gossip latency of {{ $value }}(ms) within {{ $labels.testnet }} network."

  - alert: SomewhatOldBestTip
    expr: count by (testnet) (((time() - 1609459200) - Coda_Transition_frontier_best_tip_slot_time_sec ${rule_filter}) >= 8 * 180) > 1
    labels:
      testnet: "{{ $labels.testnet }}"
      severity: warning
    annotations:
      summary: "{{ $labels.testnet }}: at least 2 nodes have best tips older than 8 slots"
      description: "At least 2 nodes have best tips older than 8 slots (24 minutes) on network {{ $labels.testnet }}."

  - alert: MediumFork
    expr: max by (testnet) (Coda_Transition_frontier_longest_fork ${rule_filter}) >= 8
    labels:
      testnet: "{{ $labels.testnet }}"
      severity: warning
    annotations:
      summary: "{{ $labels.testnet }} has a fork of length at least 8"
      description: "Fork of length {{ $value }} on network {{ $labels.testnet }}."

  - alert: NoTransactionsInAtLeastOneBlock
    expr: max by (testnet) (max_over_time(Coda_Transition_frontier_empty_blocks_at_best_tip ${rule_filter} [${alerting_timeframe}])) > 0
    labels:
      testnet: "{{ $labels.testnet }}"
      severity: warning
    annotations:
      summary: "{{ $labels.testnet }} has at least 1 block without transactions at the tip"
      description: "{{ $value }} Blocks without transactions on tip of network {{ $labels.testnet }}."

  - alert: SeedListDegraded
    expr: min by (testnet) (min_over_time(Coda_watchdog_seeds_reachable ${rule_filter} [${alerting_timeframe}])) <= 0.5
    labels:
      testnet: "{{ $labels.testnet }}"
      severity: warning
    annotations:
      summary: "{{ $labels.testnet }} seed list is degraded (less than 50% reachable)"
      description: "Seed list is degraded at {{ $value }} on network {{ $labels.testnet }}."

  - alert: FewBlocksPerHour
    expr: min by (testnet) (increase(Coda_Transition_frontier_max_blocklength_observed ${rule_filter} [${alerting_timeframe}])) < 1
    labels:
      testnet: "{{ $labels.testnet }}"
      severity: warning
    annotations:
      summary: "{{ $labels.testnet }} block production is critically low (there has been less than 1 block in the last hour)"
<<<<<<< HEAD
      description: "{{ $value }} blocks have been produced on network {{ $labels.testnet }} in the last hour (according to some node)."
=======
      description: "Zero blocks have been produced on network {{ $labels.testnet }} in the last hour (according to some node)."

  - alert: LowPostgresBlockHeightGrowth
    expr: min by (testnet) (increase(Coda_Archive_max_block_height ${rule_filter} [${alerting_timeframe}])) < 1
    labels:
      testnet: "{{ $labels.testnet }}"
      severity: warning
    annotations:
      summary: "{{ $labels.testnet }} rate of archival of network blocks in Postgres DB is lower than expected"
      description: "The rate of {{ $value }} new blocks observed by archive postgres instances is low on network {{ $labels.testnet }}."

  - alert: UnparentedBlocksObserved
    expr: max by (testnet) (max_over_time(Coda_Archive_unparented_blocks ${rule_filter} [${alerting_timeframe}])) > 1
    labels:
      testnet: "{{ $labels.testnet }}"
      severity: warning
    annotations:
      summary: "Unparented blocks observed on {{ $labels.testnet }}"
      description: "{{ $value }} Unparented block(s) observed on network {{ $labels.testnet }}."

  - alert: MissingBlocksObserved
    expr: max by (testnet) (max_over_time(Coda_Archive_missing_blocks ${rule_filter} [${alerting_timeframe}])) > 0
    labels:
      testnet: "{{ $labels.testnet }}"
      severity: warning
    annotations:
      summary: "Missing blocks observed on {{ $labels.testnet }}"
      description: "{{ $value }} Missing block(s) observed on network {{ $labels.testnet }}."
>>>>>>> 6c2248bd
<|MERGE_RESOLUTION|>--- conflicted
+++ resolved
@@ -222,10 +222,7 @@
       severity: warning
     annotations:
       summary: "{{ $labels.testnet }} block production is critically low (there has been less than 1 block in the last hour)"
-<<<<<<< HEAD
       description: "{{ $value }} blocks have been produced on network {{ $labels.testnet }} in the last hour (according to some node)."
-=======
-      description: "Zero blocks have been produced on network {{ $labels.testnet }} in the last hour (according to some node)."
 
   - alert: LowPostgresBlockHeightGrowth
     expr: min by (testnet) (increase(Coda_Archive_max_block_height ${rule_filter} [${alerting_timeframe}])) < 1
@@ -252,5 +249,4 @@
       severity: warning
     annotations:
       summary: "Missing blocks observed on {{ $labels.testnet }}"
-      description: "{{ $value }} Missing block(s) observed on network {{ $labels.testnet }}."
->>>>>>> 6c2248bd
+      description: "{{ $value }} Missing block(s) observed on network {{ $labels.testnet }}."