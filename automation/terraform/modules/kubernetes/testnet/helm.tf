--- conflicted
+++ resolved
@@ -26,11 +26,7 @@
   name       = "${var.testnet_name}-seeds"
   repository = var.use_local_charts ? "" : local.mina_helm_repo
   chart      = var.use_local_charts ? "../../../../helm/seed-node" : "seed-node"
-<<<<<<< HEAD
-  version    = "1.0.1"
-=======
   version    = "1.0.3"
->>>>>>> 68200c7b
   namespace  = kubernetes_namespace.testnet_namespace.metadata[0].name
   values = [
     yamlencode(local.seed_vars)
