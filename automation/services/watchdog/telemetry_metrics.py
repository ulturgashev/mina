--- conflicted
+++ resolved
@@ -139,13 +139,8 @@
 
     print ('Queried ' + str(len(queried_peers)) + ' peers. Gathering telemetry on %s unqueried peers'%(str(len(unqueried_peers))))
 
-<<<<<<< HEAD
-    util.exec_on_pod(v1, namespace, seed, 'seed', "mina advanced telemetry -daemon-port " + seed_daemon_port + " -peer-ids " + peer_ids + " -show-errors")
-    add_resp(resp, list(unqueried_peers))
-=======
-    util.exec_on_pod(v1, namespace, seed, 'seed', "coda advanced telemetry -daemon-port " + seed_daemon_port + " -peers " + peers + " -show-errors")
+    util.exec_on_pod(v1, namespace, seed, 'seed', "mina advanced telemetry -daemon-port " + seed_daemon_port + " -peers " + peers + " -show-errors")
     add_resp(resp, peers_to_query)
->>>>>>> 90d6fc9b
 
     requests += 1
 
