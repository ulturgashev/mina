--- conflicted
+++ resolved
@@ -15,12 +15,10 @@
 ------
 - add peers list URL chart value
 
-<<<<<<< HEAD
-1.0.1:
-------
-- enable daemon blockchain archival capability
-=======
 1.0.0:
 ------
 - coda -> mina
->>>>>>> 4acfe1c1
+
+1.0.1:
+------
+- enable daemon blockchain archival capability