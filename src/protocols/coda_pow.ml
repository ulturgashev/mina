open Core_kernel
open Async_kernel
open Pipe_lib
include Coda_transition_frontier

module type Security_intf = sig
  val max_depth : [`Infinity | `Finite of int]
  (** In production we set this to (hopefully a prefix of) k for our consensus
   * mechanism; infinite is for tests *)
end

module type Time_controller_intf = sig
  type t

  val create : unit -> t
end

module type Sok_message_intf = sig
  type public_key_compressed

  module Digest : sig
    type t
  end

  type t [@@deriving bin_io, sexp]

  val create : fee:Currency.Fee.t -> prover:public_key_compressed -> t
end

module type Hash_intf = sig
  include Equal.S

  include Hashable.S_binable with type t := t
end

module type Time_intf = sig
  module Stable : sig
    module V1 : sig
      type t [@@deriving sexp, bin_io]
    end
  end

  module Controller : Time_controller_intf

  type t [@@deriving sexp]

  type t0 = t

  module Span : sig
    type t

    val of_time_span : Core_kernel.Time.Span.t -> t

    val to_ms : t -> Int64.t

    val of_ms : Int64.t -> t

    val ( < ) : t -> t -> bool

    val ( > ) : t -> t -> bool

    val ( >= ) : t -> t -> bool

    val ( <= ) : t -> t -> bool

    val ( = ) : t -> t -> bool
  end

  module Timeout : sig
    type 'a t

    val create : Controller.t -> Span.t -> f:(t0 -> 'a) -> 'a t

    val to_deferred : 'a t -> 'a Deferred.t

    val peek : 'a t -> 'a option

    val cancel : Controller.t -> 'a t -> 'a -> unit
  end

  val to_span_since_epoch : t -> Span.t

  val of_span_since_epoch : Span.t -> t

  val diff : t -> t -> Span.t

  val sub : t -> Span.t -> t

  val add : t -> Span.t -> t

  val modulus : t -> Span.t -> Span.t

  val now : Controller.t -> t
end

module type Ledger_hash_intf = sig
  type t [@@deriving bin_io, eq, sexp, compare]

  val to_bytes : t -> string

  include Hashable.S_binable with type t := t
end

module type Frozen_ledger_hash_intf = sig
  type ledger_hash

  include Ledger_hash_intf

  val of_ledger_hash : ledger_hash -> t

  val to_ledger_hash : t -> ledger_hash
end

module type Protocol_state_hash_intf = sig
  type t [@@deriving bin_io, sexp, eq]

  include Hashable.S_binable with type t := t
end

module type Protocol_state_proof_intf = sig
  type t
end

module type Ledger_builder_aux_hash_intf = sig
  type t [@@deriving bin_io, sexp, eq]

  val of_bytes : string -> t
end

module type Ledger_builder_hash_intf = sig
  type t [@@deriving bin_io, sexp, eq, compare]

  type ledger_hash

  type ledger_builder_aux_hash

  val ledger_hash : t -> ledger_hash

  val aux_hash : t -> ledger_builder_aux_hash

  val of_aux_and_ledger_hash : ledger_builder_aux_hash -> ledger_hash -> t

  include Hashable.S_binable with type t := t
end

module type Proof_intf = sig
  type input

  type t

  val verify : t -> input -> bool Deferred.t
end

module type Ledger_intf = sig
  type t [@@deriving sexp, bin_io]

  type transaction

  type account

  module Undo : sig
    type t [@@deriving sexp, bin_io]

    val transaction : t -> transaction Or_error.t
  end

  type valid_user_command

  type ledger_hash

  val create : unit -> t

  val copy : t -> t

  val num_accounts : t -> int

  val merkle_root : t -> ledger_hash

  val to_list : t -> account list

  val apply_transaction : t -> transaction -> Undo.t Or_error.t

  val undo : t -> Undo.t -> unit Or_error.t
end

module Fee = struct
  module Unsigned = struct
    include Currency.Fee

    include (
      Currency.Fee.Stable.V1 :
        module type of Currency.Fee.Stable.V1 with type t := t )
  end

  module Signed = struct
    include Currency.Fee.Signed

    include (
      Currency.Fee.Signed.Stable.V1 :
        module type of Currency.Fee.Signed.Stable.V1
        with type t := t
         and type ('a, 'b) t_ := ('a, 'b) t_ )
  end
end

module type Snark_pool_proof_intf = sig
  module Statement : sig
    type t [@@deriving sexp, bin_io]
  end

  type t [@@deriving sexp, bin_io]
end

module type User_command_intf = sig
  type t [@@deriving sexp, compare, eq, bin_io]

  type public_key

  module With_valid_signature : sig
    type nonrec t = private t [@@deriving sexp, compare, eq]
  end

  val check : t -> With_valid_signature.t option

  val fee : t -> Fee.Unsigned.t

  val sender : t -> public_key

  val accounts_accessed : t -> public_key list
end

module type Private_key_intf = sig
  type t
end

module type Compressed_public_key_intf = sig
  type t [@@deriving sexp, bin_io, compare]

  include Comparable.S with type t := t
end

module type Public_key_intf = sig
  module Private_key : Private_key_intf

  type t [@@deriving sexp]

  module Compressed : Compressed_public_key_intf

  val of_private_key_exn : Private_key.t -> t

  val compress : t -> Compressed.t
end

module type Keypair_intf = sig
  type private_key

  type public_key

  type t = {public_key: public_key; private_key: private_key}
end

module type Fee_transfer_intf = sig
  type t [@@deriving sexp, compare, eq]

  type public_key

  type single = public_key * Fee.Unsigned.t

  val of_single : public_key * Fee.Unsigned.t -> t

  val of_single_list : (public_key * Fee.Unsigned.t) list -> t list

  val receivers : t -> public_key list
end

module type Coinbase_intf = sig
  type public_key

  type fee_transfer

  type t = private
    { proposer: public_key
    ; amount: Currency.Amount.t
    ; fee_transfer: fee_transfer option }
  [@@deriving sexp, bin_io, compare, eq]

  val create :
       amount:Currency.Amount.t
    -> proposer:public_key
    -> fee_transfer:fee_transfer option
    -> t Or_error.t
end

module type Transaction_intf = sig
  type valid_user_command

  type fee_transfer

  type coinbase

  type t =
    | User_command of valid_user_command
    | Fee_transfer of fee_transfer
    | Coinbase of coinbase
  [@@deriving sexp, compare, eq, bin_io]

  val fee_excess : t -> Fee.Signed.t Or_error.t

  val supply_increase : t -> Currency.Amount.t Or_error.t
end

module type Ledger_proof_statement_intf = sig
  type ledger_hash

  type t =
    { source: ledger_hash
    ; target: ledger_hash
    ; supply_increase: Currency.Amount.t
    ; fee_excess: Fee.Signed.t
    ; proof_type: [`Base | `Merge] }
  [@@deriving sexp, bin_io, compare]

  val merge : t -> t -> t Or_error.t

  include Comparable.S with type t := t
end

module type Ledger_proof_intf = sig
  type ledger_hash

  type statement

  type proof

  type sok_digest

  type t [@@deriving sexp, bin_io]

  val create : statement:statement -> sok_digest:sok_digest -> proof:proof -> t

  val statement_target : statement -> ledger_hash

  val statement : t -> statement

  val sok_digest : t -> sok_digest

  val underlying_proof : t -> proof
end

module type Ledger_proof_verifier_intf = sig
  type ledger_proof

  type message

  type statement

  val verify : ledger_proof -> statement -> message:message -> bool Deferred.t
end

module Work_selection = struct
  type t = Seq | Random [@@deriving bin_io]
end

module type Completed_work_intf = sig
  type proof

  type statement

  type public_key

  module Statement : sig
    type t = statement list

    include Sexpable.S with type t := t

    include Binable.S with type t := t

    include Hashable.S_binable with type t := t

    val gen : t Quickcheck.Generator.t
  end

  (* TODO: The SOK message actually should bind the SNARK to
   be in this particular bundle. The easiest way would be to
   SOK with
   H(all_statements_in_bundle || fee || public_key)
*)

  type t = {fee: Fee.Unsigned.t; proofs: proof list; prover: public_key}
  [@@deriving sexp, bin_io]

  type unchecked = t

  module Checked : sig
    type t [@@deriving sexp, bin_io]

    val create_unsafe : unchecked -> t
  end

  val forget : Checked.t -> t

  val proofs_length : int
end

module type Ledger_builder_diff_intf = sig
  type user_command

  type user_command_with_valid_signature

  type ledger_builder_hash

  type public_key

  type completed_work

  type completed_work_checked

  module At_most_two : sig
    type 'a t = Zero | One of 'a option | Two of ('a * 'a option) option
    [@@deriving sexp, bin_io]

    val increase : 'a t -> 'a list -> 'a t Or_error.t
  end

  module At_most_one : sig
    type 'a t = Zero | One of 'a option [@@deriving sexp, bin_io]

    val increase : 'a t -> 'a list -> 'a t Or_error.t
  end

  type diff =
    {completed_works: completed_work list; user_commands: user_command list}
  [@@deriving sexp, bin_io]

  type diff_with_at_most_two_coinbase =
    {diff: diff; coinbase_parts: completed_work At_most_two.t}
  [@@deriving sexp, bin_io]

  type diff_with_at_most_one_coinbase =
    {diff: diff; coinbase_added: completed_work At_most_one.t}
  [@@deriving sexp, bin_io]

  type pre_diffs =
    ( diff_with_at_most_one_coinbase
    , diff_with_at_most_two_coinbase * diff_with_at_most_one_coinbase )
    Either.t
  [@@deriving sexp, bin_io]

  type t =
    {pre_diffs: pre_diffs; prev_hash: ledger_builder_hash; creator: public_key}
  [@@deriving sexp, bin_io]

  module With_valid_signatures_and_proofs : sig
    type diff =
      { completed_works: completed_work_checked list
      ; user_commands: user_command_with_valid_signature list }
    [@@deriving sexp]

    type diff_with_at_most_two_coinbase =
      {diff: diff; coinbase_parts: completed_work_checked At_most_two.t}
    [@@deriving sexp]

    type diff_with_at_most_one_coinbase =
      {diff: diff; coinbase_added: completed_work_checked At_most_one.t}
    [@@deriving sexp]

    type pre_diffs =
      ( diff_with_at_most_one_coinbase
      , diff_with_at_most_two_coinbase * diff_with_at_most_one_coinbase )
      Either.t
    [@@deriving sexp]

    type t =
      { pre_diffs: pre_diffs
      ; prev_hash: ledger_builder_hash
      ; creator: public_key }
    [@@deriving sexp]

    val user_commands : t -> user_command_with_valid_signature list
  end

  val forget : With_valid_signatures_and_proofs.t -> t

  val user_commands : t -> user_command list
end

module type Ledger_builder_transition_intf = sig
  type ledger_builder

  type diff

  type diff_with_valid_signatures_and_proofs

  type t = {old: ledger_builder; diff: diff}

  module With_valid_signatures_and_proofs : sig
    type t = {old: ledger_builder; diff: diff_with_valid_signatures_and_proofs}
  end

  val forget : With_valid_signatures_and_proofs.t -> t
end

module type Ledger_builder_base_intf = sig
  type t [@@deriving sexp, bin_io]

  type diff

  type valid_diff

  type ledger_builder_aux_hash

  type ledger_builder_hash

  type frozen_ledger_hash

  type ledger_proof

  type ledger

  module Aux : sig
    type t [@@deriving bin_io]

    val hash : t -> ledger_builder_aux_hash

    val is_valid : t -> bool
  end

  val ledger : t -> ledger

  val create : ledger:ledger -> t

  val of_aux_and_ledger :
       snarked_ledger_hash:frozen_ledger_hash
    -> ledger:ledger
    -> aux:Aux.t
    -> t Or_error.t Deferred.t

  val copy : t -> t

  val hash : t -> ledger_builder_hash

  val aux : t -> Aux.t

  val apply :
       t
    -> diff
    -> logger:Logger.t
    -> ( [`Hash_after_applying of ledger_builder_hash]
       * [`Ledger_proof of ledger_proof option] )
       Deferred.Or_error.t

  val apply_diff_unchecked :
       t
    -> valid_diff
    -> ( [`Hash_after_applying of ledger_builder_hash]
       * [`Ledger_proof of ledger_proof option] )
       Deferred.t

  val snarked_ledger :
    t -> snarked_ledger_hash:frozen_ledger_hash -> ledger Or_error.t
end

module type Ledger_builder_intf = sig
  include Ledger_builder_base_intf

  type ledger_hash

  type transaction

  type user_command_with_valid_signature

  type statement

  type ledger_proof_statement

  type ledger_proof_statement_set

  type sparse_ledger

  type completed_work

  type public_key

  val ledger : t -> ledger

  val current_ledger_proof : t -> ledger_proof option

  (* This should memoize the snark verifications *)

  val create_diff :
       t
    -> self:public_key
    -> logger:Logger.t
    -> transactions_by_fee:user_command_with_valid_signature Sequence.t
    -> get_completed_work:(statement -> completed_work option)
    -> valid_diff

  val all_work_pairs :
       t
    -> ( ( ledger_proof_statement
         , transaction
         , sparse_ledger
         , ledger_proof )
         Snark_work_lib.Work.Single.Spec.t
       * ( ledger_proof_statement
         , transaction
         , sparse_ledger
         , ledger_proof )
         Snark_work_lib.Work.Single.Spec.t
         option )
       list

  val statement_exn : t -> [`Non_empty of ledger_proof_statement | `Empty]
end

module type Work_selector_intf = sig
  type ledger_builder

  type work

  type snark_pool

  type fee

  module State : sig
    type t

    val init : t
  end

  val work :
       snark_pool:snark_pool
    -> fee:fee
    -> ledger_builder
    -> State.t
    -> work list * State.t
end

module type Tip_intf = sig
  type protocol_state

  type protocol_state_proof

  type ledger_builder

  type external_transition

  type t =
    { protocol_state: protocol_state
    ; proof: protocol_state_proof
    ; ledger_builder: ledger_builder }
  [@@deriving sexp, bin_io, fields]

  val of_transition_and_lb : external_transition -> ledger_builder -> t

  val copy : t -> t
end

module type Consensus_state_intf = sig
  type value

  type var
end

module type Blockchain_state_intf = sig
  type ledger_builder_hash

  type frozen_ledger_hash

  type time

  type value [@@deriving sexp, bin_io]

  type var

  val create_value :
       ledger_builder_hash:ledger_builder_hash
    -> ledger_hash:frozen_ledger_hash
    -> timestamp:time
    -> value

  val ledger_builder_hash : value -> ledger_builder_hash

  val ledger_hash : value -> frozen_ledger_hash

  val timestamp : value -> time
end

module type Protocol_state_intf = sig
  type state_hash

  type blockchain_state

  type consensus_state

  type value [@@deriving sexp, bin_io, eq, compare]

  type var

  val create_value :
       previous_state_hash:state_hash
    -> blockchain_state:blockchain_state
    -> consensus_state:consensus_state
    -> value

  val previous_state_hash : value -> state_hash

  val blockchain_state : value -> blockchain_state

  val consensus_state : value -> consensus_state

  val hash : value -> state_hash
end

module type Internal_transition_intf = sig
  type snark_transition

  type ledger_builder_diff

  type prover_state

  type t [@@deriving sexp, bin_io]

  val create :
       snark_transition:snark_transition
    -> prover_state:prover_state
    -> ledger_builder_diff:ledger_builder_diff
    -> t

  val snark_transition : t -> snark_transition

  val prover_state : t -> prover_state

  val ledger_builder_diff : t -> ledger_builder_diff
end

module type External_transition_intf = sig
  type protocol_state

  type protocol_state_proof

  type ledger_builder_diff

  type t [@@deriving sexp]

  val create :
       protocol_state:protocol_state
    -> protocol_state_proof:protocol_state_proof
    -> ledger_builder_diff:ledger_builder_diff
    -> t

  val protocol_state : t -> protocol_state

  val protocol_state_proof : t -> protocol_state_proof

  val ledger_builder_diff : t -> ledger_builder_diff
end

module type Consensus_mechanism_intf = sig
  type proof

  type ledger

  type frozen_ledger_hash

  type ledger_builder_hash

  type ledger_builder_diff

  type protocol_state_proof

  type protocol_state_hash

  type user_command

  type sok_digest

  type keypair

  type time

  module Local_state : sig
    type t [@@deriving sexp]

    val create : keypair option -> t
  end

  module Consensus_transition_data : sig
    type value [@@deriving sexp]

    type var
  end

<<<<<<< HEAD
  module Consensus_state : sig
    type value

    type var

    val length : value -> Coda_numbers.Length.t
  end

  module Blockchain_state : sig
    type value [@@deriving sexp, bin_io]
=======
  module Consensus_state : Consensus_state_intf
>>>>>>> ea69ee43

  module Blockchain_state :
    Blockchain_state_intf
    with type ledger_builder_hash := ledger_builder_hash
     and type frozen_ledger_hash := frozen_ledger_hash
     and type time := time

  module Protocol_state :
    Protocol_state_intf
    with type state_hash := protocol_state_hash
     and type blockchain_state := Blockchain_state.value
     and type consensus_state := Consensus_state.value

  module Prover_state : sig
    type t [@@deriving bin_io]
  end

  module Proposal_data : sig
    type t

    val prover_state : t -> Prover_state.t
  end

  module Snark_transition : sig
    type value

    type var

    val create_value :
         ?sok_digest:sok_digest
      -> ?ledger_proof:proof
      -> supply_increase:Currency.Amount.t
      -> blockchain_state:Blockchain_state.value
      -> consensus_data:Consensus_transition_data.value
      -> unit
      -> value

    val blockchain_state : value -> Blockchain_state.value

    val consensus_data : value -> Consensus_transition_data.value
  end

<<<<<<< HEAD
  module Internal_transition : sig
    type t [@@deriving sexp]

    val create :
         snark_transition:Snark_transition.value
      -> prover_state:Prover_state.t
      -> ledger_builder_diff:ledger_builder_diff
      -> t

    val snark_transition : t -> Snark_transition.value

    val prover_state : t -> Prover_state.t

    val ledger_builder_diff : t -> ledger_builder_diff
  end

  module External_transition : sig
    type t [@@deriving sexp]

    val create :
         protocol_state:Protocol_state.value
      -> protocol_state_proof:protocol_state_proof
      -> ledger_builder_diff:ledger_builder_diff
      -> t

    val protocol_state : t -> Protocol_state.value

    val protocol_state_proof : t -> protocol_state_proof

    val ledger_builder_diff : t -> ledger_builder_diff
  end

=======
>>>>>>> ea69ee43
  val generate_transition :
       previous_protocol_state:Protocol_state.value
    -> blockchain_state:Blockchain_state.value
    -> time:Int64.t
    -> proposal_data:Proposal_data.t
    -> transactions:user_command list
    -> snarked_ledger_hash:frozen_ledger_hash
    -> supply_increase:Currency.Amount.t
    -> logger:Logger.t
    -> Protocol_state.value * Consensus_transition_data.value

  val next_proposal :
       Int64.t
    -> Consensus_state.value
    -> local_state:Local_state.t
    -> keypair:keypair
    -> logger:Logger.t
    -> [`Check_again of Int64.t | `Propose of Int64.t * Proposal_data.t]

  val genesis_protocol_state : Protocol_state.value
end

module type Time_close_validator_intf = sig
  type time

  val validate : time -> bool
end

module type Machine_intf = sig
  type t

  type state

  type transition

  type ledger_builder_transition

  module Event : sig
    type e = Found of transition | New_state of state

    type t = e * ledger_builder_transition
  end

  val current_state : t -> state

  val create : initial:state -> t

  val step : t -> transition -> t

  val drive :
       t
    -> scan:(   init:t
             -> f:(t -> Event.t -> t Deferred.t)
             -> t Linear_pipe.Reader.t)
    -> t Linear_pipe.Reader.t
end

module type Block_state_transition_proof_intf = sig
  type protocol_state

  type protocol_state_proof

  type internal_transition

  module Witness : sig
    type t =
      { old_state: protocol_state
      ; old_proof: protocol_state_proof
      ; transition: internal_transition }
  end

  (*
Blockchain_snark ~old ~nonce ~ledger_snark ~ledger_hash ~timestamp ~new_hash
  Input:
    old : Blockchain.t
    old_snark : proof
    nonce : int
    work_snark : proof
    ledger_hash : Ledger_hash.t
    timestamp : Time.t
    new_hash : State_hash.t
  Witness:
    transition : Transition.t
  such that
    the old_snark verifies against old
    new = update_with_asserts(old, nonce, timestamp, ledger_hash)
    hash(new) = new_hash
    the work_snark verifies against the old.ledger_hash and new_ledger_hash
    new.timestamp > old.timestamp
    hash(new_hash||nonce) < target(old.next_difficulty)
  *)
  (* TODO: Why is this taking new_state? *)

  val prove_zk_state_valid :
    Witness.t -> new_state:protocol_state -> protocol_state_proof Deferred.t
end

module Proof_carrying_data = struct
  type ('a, 'b) t = {data: 'a; proof: 'b} [@@deriving sexp, fields, bin_io]
end

module type Inputs_intf = sig
  module Time : Time_intf

  module Private_key : Private_key_intf

  module Compressed_public_key : Compressed_public_key_intf

  module Public_key :
    Public_key_intf
    with module Private_key := Private_key
     and module Compressed = Compressed_public_key

  module Keypair :
    Keypair_intf
    with type private_key := Private_key.t
     and type public_key := Public_key.t

  module User_command :
    User_command_intf with type public_key := Public_key.Compressed.t

  module Fee_transfer :
    Fee_transfer_intf with type public_key := Public_key.Compressed.t

  module Coinbase :
    Coinbase_intf
    with type public_key := Public_key.Compressed.t
     and type fee_transfer := Fee_transfer.single

  module Transaction :
    Transaction_intf
    with type valid_user_command := User_command.With_valid_signature.t
     and type fee_transfer := Fee_transfer.t
     and type coinbase := Coinbase.t

  module Ledger_hash : Ledger_hash_intf

  module Frozen_ledger_hash : sig
    include Ledger_hash_intf

    val of_ledger_hash : Ledger_hash.t -> t
  end

  module Proof : sig
    type t
  end

  module Sok_message :
    Sok_message_intf with type public_key_compressed := Public_key.Compressed.t

  module Ledger_proof_statement :
    Ledger_proof_statement_intf with type ledger_hash := Frozen_ledger_hash.t

  module Ledger_proof :
    Ledger_proof_intf
    with type ledger_hash := Frozen_ledger_hash.t
     and type statement := Ledger_proof_statement.t
     and type proof := Proof.t
     and type sok_digest := Sok_message.Digest.t

  module Ledger_proof_verifier :
    Ledger_proof_verifier_intf
    with type message := Sok_message.t
     and type ledger_proof := Ledger_proof.t
     and type statement := Ledger_proof_statement.t

  module Ledger :
    Ledger_intf
    with type valid_user_command := User_command.With_valid_signature.t
     and type transaction := Transaction.t
     and type ledger_hash := Ledger_hash.t

  module Ledger_builder_aux_hash : Ledger_builder_aux_hash_intf

  module Ledger_builder_hash :
    Ledger_builder_hash_intf
    with type ledger_builder_aux_hash := Ledger_builder_aux_hash.t
     and type ledger_hash := Ledger_hash.t

  (*
Bundle Snark:
   Input:
      l1 : Ledger_hash.t,
      l2 : Ledger_hash.t,
      fee_excess : Amount.Signed.t,
   Witness:
      t : Tagged_transaction.t
   such that
     applying [t] to ledger with merkle hash [l1] results in ledger with merkle hash [l2].

Merge Snark:
    Input:
      s1 : state
      s3 : state
      fee_excess_total : Amount.Signed.t
    Witness:
      s2 : state
      p12 : proof
      p23 : proof
      fee_excess12 : Amount.Signed.t
      fee_excess23 : Amount.Signed.t
    s.t.
      p12 verifies s1 -> s2 is a valid transition with fee_excess12
      p23 verifies s2 -> s3 is a valid transition with fee_excess23
      fee_excess_total = fee_excess12 + fee_excess23
  *)
  module Time_close_validator :
    Time_close_validator_intf with type time := Time.t

  module Completed_work :
    Completed_work_intf
    with type proof := Ledger_proof.t
     and type statement := Ledger_proof_statement.t
     and type public_key := Public_key.Compressed.t

  module Ledger_builder_diff :
    Ledger_builder_diff_intf
    with type user_command := User_command.t
     and type user_command_with_valid_signature :=
                User_command.With_valid_signature.t
     and type ledger_builder_hash := Ledger_builder_hash.t
     and type public_key := Public_key.Compressed.t
     and type completed_work := Completed_work.t
     and type completed_work_checked := Completed_work.Checked.t

  module Sparse_ledger : sig
    type t
  end

  module Ledger_builder :
    Ledger_builder_intf
    with type diff := Ledger_builder_diff.t
     and type valid_diff :=
                Ledger_builder_diff.With_valid_signatures_and_proofs.t
     and type ledger_builder_hash := Ledger_builder_hash.t
     and type ledger_builder_aux_hash := Ledger_builder_aux_hash.t
     and type ledger_hash := Ledger_hash.t
     and type frozen_ledger_hash := Frozen_ledger_hash.t
     and type public_key := Public_key.Compressed.t
     and type ledger := Ledger.t
     and type ledger_proof := Ledger_proof.t
     and type user_command_with_valid_signature :=
                User_command.With_valid_signature.t
     and type statement := Completed_work.Statement.t
     and type completed_work := Completed_work.Checked.t
     and type sparse_ledger := Sparse_ledger.t
     and type ledger_proof_statement := Ledger_proof_statement.t
     and type ledger_proof_statement_set := Ledger_proof_statement.Set.t
     and type transaction := Transaction.t

  module Ledger_builder_transition :
    Ledger_builder_transition_intf
    with type diff := Ledger_builder_diff.t
     and type ledger_builder := Ledger_builder.t
     and type diff_with_valid_signatures_and_proofs :=
                Ledger_builder_diff.With_valid_signatures_and_proofs.t

  module Protocol_state_hash : Protocol_state_hash_intf

  module Protocol_state_proof : Protocol_state_proof_intf

  module Consensus_mechanism :
    Consensus_mechanism_intf
    with type proof := Proof.t
     and type protocol_state_hash := Protocol_state_hash.t
     and type protocol_state_proof := Protocol_state_proof.t
     and type frozen_ledger_hash := Frozen_ledger_hash.t
     and type ledger_builder_hash := Ledger_builder_hash.t
     and type ledger_builder_diff := Ledger_builder_diff.t
     and type user_command := User_command.t
     and type sok_digest := Sok_message.Digest.t
     and type ledger := Ledger.t
     and type keypair := Keypair.t
     and type time := Time.t

  module Internal_transition :
    Internal_transition_intf
    with type snark_transition := Consensus_mechanism.Snark_transition.value
     and type prover_state := Consensus_mechanism.Prover_state.t
     and type ledger_builder_diff := Ledger_builder_diff.t

  module External_transition :
    External_transition_intf
    with type protocol_state := Consensus_mechanism.Protocol_state.value
     and type ledger_builder_diff := Ledger_builder_diff.t
     and type protocol_state_proof := Protocol_state_proof.t

  module Tip :
    Tip_intf
    with type ledger_builder := Ledger_builder.t
     and type protocol_state := Consensus_mechanism.Protocol_state.value
     and type protocol_state_proof := Protocol_state_proof.t
     and type external_transition := External_transition.t
end

module Make
    (Inputs : Inputs_intf)
    (Block_state_transition_proof : Block_state_transition_proof_intf
                                    with type protocol_state :=
                                                Inputs.Consensus_mechanism
                                                .Protocol_state
                                                .value
                                     and type protocol_state_proof :=
                                                Inputs.Protocol_state_proof.t
                                     and type internal_transition :=
                                                Inputs.Internal_transition.t) =
struct
  open Inputs

  module Proof_carrying_state = struct
    type t =
      ( Consensus_mechanism.Protocol_state.value
      , Protocol_state_proof.t )
      Proof_carrying_data.t
  end

  module Event = struct
    type t =
      | Found of Internal_transition.t
      | New_state of Proof_carrying_state.t * Ledger_builder_transition.t
  end

  type t = {state: Proof_carrying_state.t} [@@deriving fields]
end<|MERGE_RESOLUTION|>--- conflicted
+++ resolved
@@ -791,20 +791,7 @@
     type var
   end
 
-<<<<<<< HEAD
-  module Consensus_state : sig
-    type value
-
-    type var
-
-    val length : value -> Coda_numbers.Length.t
-  end
-
-  module Blockchain_state : sig
-    type value [@@deriving sexp, bin_io]
-=======
   module Consensus_state : Consensus_state_intf
->>>>>>> ea69ee43
 
   module Blockchain_state :
     Blockchain_state_intf
@@ -847,41 +834,6 @@
     val consensus_data : value -> Consensus_transition_data.value
   end
 
-<<<<<<< HEAD
-  module Internal_transition : sig
-    type t [@@deriving sexp]
-
-    val create :
-         snark_transition:Snark_transition.value
-      -> prover_state:Prover_state.t
-      -> ledger_builder_diff:ledger_builder_diff
-      -> t
-
-    val snark_transition : t -> Snark_transition.value
-
-    val prover_state : t -> Prover_state.t
-
-    val ledger_builder_diff : t -> ledger_builder_diff
-  end
-
-  module External_transition : sig
-    type t [@@deriving sexp]
-
-    val create :
-         protocol_state:Protocol_state.value
-      -> protocol_state_proof:protocol_state_proof
-      -> ledger_builder_diff:ledger_builder_diff
-      -> t
-
-    val protocol_state : t -> Protocol_state.value
-
-    val protocol_state_proof : t -> protocol_state_proof
-
-    val ledger_builder_diff : t -> ledger_builder_diff
-  end
-
-=======
->>>>>>> ea69ee43
   val generate_transition :
        previous_protocol_state:Protocol_state.value
     -> blockchain_state:Blockchain_state.value
