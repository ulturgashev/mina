package main

import (
<<<<<<< HEAD
=======
	"bufio"
>>>>>>> e22441ab
	"context"
	crand "crypto/rand"
	"encoding/json"
	"fmt"
	"io/ioutil"
	"net/http"
	"os"
	"strconv"
	"strings"
	"sync"
	"testing"
	"time"

	"codanet"
<<<<<<< HEAD

=======
>>>>>>> e22441ab
	logging "github.com/ipfs/go-log"
	"github.com/prometheus/client_golang/prometheus/promhttp"

	"github.com/libp2p/go-libp2p-core/crypto"
	"github.com/libp2p/go-libp2p-core/host"
	net "github.com/libp2p/go-libp2p-core/network"
	peer "github.com/libp2p/go-libp2p-core/peer"
	peerstore "github.com/libp2p/go-libp2p-core/peerstore"
	protocol "github.com/libp2p/go-libp2p-core/protocol"

	"github.com/libp2p/go-libp2p-pubsub"
	ma "github.com/multiformats/go-multiaddr"

	"github.com/stretchr/testify/require"
)

var (
	testTimeout  = 30 * time.Second
	testProtocol = protocol.ID("/mina/")
)

var port = 7000

func TestMain(m *testing.M) {
	_ = logging.SetLogLevel("codanet.Helper", "debug")
	_ = logging.SetLogLevel("codanet.CodaGatingState", "debug")
	codanet.WithPrivate = true

	os.Exit(m.Run())
}

const (
	maxStatsMsg = 1 << 6
	minStatsMsg = 1 << 3
)

func newTestKey(t *testing.T) crypto.PrivKey {
	r := crand.Reader
	key, _, err := crypto.GenerateEd25519Key(r)
	require.NoError(t, err)

	return key
}

func testStreamHandler(_ net.Stream) {}

func newTestAppWithMaxConns(t *testing.T, seeds []peer.AddrInfo, noUpcalls bool, maxConns int) *app {
	dir, err := ioutil.TempDir("", "mina_test_*")
	require.NoError(t, err)

	addr, err := ma.NewMultiaddr(fmt.Sprintf("/ip4/0.0.0.0/tcp/%d", port))
	require.NoError(t, err)

	helper, err := codanet.MakeHelper(context.Background(),
		[]ma.Multiaddr{addr},
		nil,
		dir,
		newTestKey(t),
		string(testProtocol),
		seeds,
		codanet.NewCodaGatingState(nil, nil, nil, nil),
		maxConns,
		true,
	)
	require.NoError(t, err)
	port++

	helper.GatingState.TrustedAddrFilters = ma.NewFilters()
	helper.Host.SetStreamHandler(testProtocol, testStreamHandler)

	t.Cleanup(func() {
		err := helper.Host.Close()
		if err != nil {
			panic(err)
		}
	})

	return &app{
<<<<<<< HEAD
		P2p:            helper,
		Ctx:            context.Background(),
		Subs:           make(map[int]subscription),
		Topics:         make(map[string]*pubsub.Topic),
		ValidatorMutex: &sync.Mutex{},
		Validators:     make(map[int]*validationStatus),
		Streams:        make(map[int]net.Stream),
		AddedPeers:     make([]peer.AddrInfo, 0, 512),
		OutChan:        make(chan interface{}),
		NoUpcalls:      true,
=======
		P2p:                helper,
		Ctx:                context.Background(),
		Subs:               make(map[int]subscription),
		Topics:             make(map[string]*pubsub.Topic),
		ValidatorMutex:     &sync.Mutex{},
		Validators:         make(map[int]*validationStatus),
		Streams:            make(map[int]net.Stream),
		AddedPeers:         make([]peer.AddrInfo, 0, 512),
		OutChan:            make(chan interface{}),
		MetricsRefreshTime: time.Second * 2,
		NoUpcalls:          noUpcalls,
>>>>>>> e22441ab
	}
}

func newTestApp(t *testing.T, seeds []peer.AddrInfo, noUpcalls bool) *app {
	return newTestAppWithMaxConns(t, seeds, noUpcalls, 50)
}

func addrInfos(h host.Host) (addrInfos []peer.AddrInfo, err error) {
	for _, multiaddr := range multiaddrs(h) {
		addrInfo, err := peer.AddrInfoFromP2pAddr(multiaddr)
		if err != nil {
			return nil, err
		}
		addrInfos = append(addrInfos, *addrInfo)
	}
	return addrInfos, nil
}

func multiaddrs(h host.Host) (multiaddrs []ma.Multiaddr) {
	addrs := h.Addrs()
	for _, addr := range addrs {
		multiaddr, err := ma.NewMultiaddr(fmt.Sprintf("%s/p2p/%s", addr, h.ID()))
		if err != nil {
			continue
		}
		multiaddrs = append(multiaddrs, multiaddr)
	}
	return multiaddrs
}

func TestDHTDiscovery_TwoNodes(t *testing.T) {
	appA := newTestApp(t, nil, true)
	appA.NoMDNS = true

	appAInfos, err := addrInfos(appA.P2p.Host)
	require.NoError(t, err)

	appB := newTestApp(t, appAInfos, true)
	appB.AddedPeers = appAInfos
	appB.NoMDNS = true

	// begin appB and appC's DHT advertising
	ret, err := new(beginAdvertisingMsg).run(appB)
	require.NoError(t, err)
	require.Equal(t, ret, "beginAdvertising success")

	ret, err = new(beginAdvertisingMsg).run(appA)
	require.NoError(t, err)
	require.Equal(t, ret, "beginAdvertising success")

	time.Sleep(time.Second)
}

func TestDHTDiscovery_ThreeNodes(t *testing.T) {
	appA := newTestApp(t, nil, true)
	appA.NoMDNS = true

	appAInfos, err := addrInfos(appA.P2p.Host)
	require.NoError(t, err)

	appB := newTestApp(t, appAInfos, true)
	appB.NoMDNS = true

	err = appB.P2p.Host.Connect(appB.Ctx, appAInfos[0])
	require.NoError(t, err)

	appC := newTestApp(t, appAInfos, true)
	appC.NoMDNS = true

	err = appC.P2p.Host.Connect(appC.Ctx, appAInfos[0])
	require.NoError(t, err)

	time.Sleep(time.Second)

	// begin appB and appC's DHT advertising
	ret, err := new(beginAdvertisingMsg).run(appB)
	require.NoError(t, err)
	require.Equal(t, ret, "beginAdvertising success")

	ret, err = new(beginAdvertisingMsg).run(appC)
	require.NoError(t, err)
	require.Equal(t, ret, "beginAdvertising success")

	done := make(chan struct{})

	go func() {
		for {
			// check if peerB knows about peerC
			addrs := appB.P2p.Host.Peerstore().Addrs(appC.P2p.Host.ID())
			if len(addrs) != 0 {
				// send a stream message
				// then exit
				close(done)
				return
			}
			time.Sleep(time.Millisecond * 100)
		}
	}()

	select {
	case <-time.After(testTimeout):
		t.Fatal("B did not discover C via DHT")
	case <-done:
	}

	time.Sleep(time.Second)
}

func TestMDNSDiscovery(t *testing.T) {
	appA := newTestApp(t, nil, true)
	appA.NoDHT = true

	appB := newTestApp(t, nil, true)
	appB.NoDHT = true

	// begin appA and appB's mDNS advertising
	ret, err := new(beginAdvertisingMsg).run(appB)
	require.NoError(t, err)
	require.Equal(t, ret, "beginAdvertising success")

	ret, err = new(beginAdvertisingMsg).run(appA)
	require.NoError(t, err)
	require.Equal(t, ret, "beginAdvertising success")

	done := make(chan struct{})

	go func() {
		for {
			// check if peerB knows about peerA
			addrs := appB.P2p.Host.Peerstore().Addrs(appA.P2p.Host.ID())
			if len(addrs) != 0 {
				close(done)
				return
			}
			time.Sleep(time.Millisecond * 100)
		}
	}()

	select {
	case <-time.After(testTimeout):
		t.Fatal("B did not discover A via mDNS")
	case <-done:
	}

	time.Sleep(time.Second * 3)
}

func createMessage(size uint64) []byte {
	return make([]byte, size)
}

func TestMplex_SendLargeMessage(t *testing.T) {
	// assert we are able to send and receive a message with size up to 1 << 30 bytes
	appA := newTestApp(t, nil, true)
	appA.NoDHT = true

	appB := newTestApp(t, nil, true)
	appB.NoDHT = true

	// connect the two nodes
	appAInfos, err := addrInfos(appA.P2p.Host)
	require.NoError(t, err)

	err = appB.P2p.Host.Connect(appB.Ctx, appAInfos[0])
	require.NoError(t, err)

	// send large message from A to B
	actualMessage := createMessage(1 << 30)

	// create handler that reads 1<<30 bytes
	done := make(chan struct{})
	handler := func(stream net.Stream) {
		handleStreamReads(appB, stream, 0)

		data := <-appB.OutChan
		require.NotEmpty(t, data)

		bytes, err := json.Marshal(data)
		require.NoError(t, err)

		var result map[string]interface{}
		err = json.Unmarshal(bytes, &result)
		require.NoError(t, err)

		data, ok := result["data"]
		require.True(t, ok)

		expectedMessage, err := codaDecode(data.(string))
		require.NoError(t, err)

		require.Equal(t, expectedMessage, actualMessage)
		close(done)
	}

	appB.P2p.Host.SetStreamHandler(testProtocol, handler)

	stream, err := appA.P2p.Host.NewStream(context.Background(), appB.P2p.Host.ID(), testProtocol)
	require.NoError(t, err)

	msgLen := uint64(len(actualMessage))
	lenBytes := uint64ToLEB128(msgLen)
	msg := append(lenBytes, actualMessage...)

	_, err = stream.Write(msg)
	require.NoError(t, err)

	select {
	case <-time.After(testTimeout):
		t.Fatal("B did not receive a large message from A")
	case <-done:
	}
}

func TestMplex_SendMultipleMessage(t *testing.T) {
	// assert we are able to send and receive multiple messages with size up to 1 << 10 bytes
	appA := newTestApp(t, nil)
	appA.NoDHT = true
	defer appA.P2p.Host.Close()

	appB := newTestApp(t, nil)
	appB.NoDHT = true
	defer appB.P2p.Host.Close()

	// connect the two nodes
	appAInfos, err := addrInfos(appA.P2p.Host)
	require.NoError(t, err)

	err = appB.P2p.Host.Connect(appB.Ctx, appAInfos[0])
	require.NoError(t, err)

	// Send multiple messages from A to B
	actualMessage := createMessage(1 << 10)

	// create handler that reads 3 messages of size 1<<10 bytes
	done := make(chan struct{})
	handler := func(stream net.Stream) {
		handleStreamReads(appB, stream, 0)

		for i := 1; i <= 3; {
			data := <-appB.OutChan
			require.NotEmpty(t, data)

			bytes, err := json.Marshal(data)
			require.NoError(t, err)

			var result map[string]interface{}
			err = json.Unmarshal(bytes, &result)
			require.NoError(t, err)

			op, ok := result["upcall"]
			if op != "incomingStreamMsg" {
				continue
			}
			i++

			data, ok = result["data"]
			require.True(t, ok)

			expectedMessage, err := codaDecode(data.(string))
			require.NoError(t, err)

			require.Equal(t, expectedMessage, actualMessage)
		}
		close(done)
	}

	appB.P2p.Host.SetStreamHandler(testProtocol, handler)

<<<<<<< HEAD
=======
	// send large message from A to B
	msg := createMessage(1 << 30)

>>>>>>> e22441ab
	stream, err := appA.P2p.Host.NewStream(context.Background(), appB.P2p.Host.ID(), testProtocol)
	require.NoError(t, err)

	msgLen := uint64(len(actualMessage))
	lenBytes := uint64ToLEB128(msgLen)
	msg := append(lenBytes, actualMessage...)

	_, err = stream.Write(msg)
	require.NoError(t, err)

	_, err = stream.Write(msg)
	require.NoError(t, err)

	_, err = stream.Write(msg)
	require.NoError(t, err)

	select {
	case <-time.After(testTimeout):
		t.Fatal("B did not receive a large message from A")
	case <-done:
	}
}

func TestConfigurationMsg(t *testing.T) {
	testApp := newApp()

	dir, err := ioutil.TempDir("", "mina_test_*")
	require.NoError(t, err)

	key, _, err := crypto.GenerateEd25519Key(crand.Reader)
	require.NoError(t, err)
	keyBytes, err := key.Bytes()
	require.NoError(t, err)
	keyEnc := codaEncode(keyBytes)

	external := "/ip4/0.0.0.0/tcp/7000"

	msg := &configureMsg{
		Statedir:            dir,
		Privk:               keyEnc,
		NetworkID:           string(testProtocol),
		ListenOn:            []string{"/ip4/127.0.0.1/tcp/7000"},
		MetricsPort:         "9000",
		External:            external,
		ValidationQueueSize: 16,
	}

	ret, err := msg.run(testApp)
	require.NoError(t, err)
	require.Equal(t, "configure success", ret)
}

func TestListenMsg(t *testing.T) {
	addrStr := "/ip4/127.0.0.2/tcp/8000"

	addr, err := ma.NewMultiaddr(addrStr)
	require.NoError(t, err)

	testApp := newTestApp(t, nil, true)

	msg := &listenMsg{
		Iface: addrStr,
	}

	addrs, err := msg.run(testApp)
	require.NoError(t, err)

	found := false
	for _, a := range addrs.([]ma.Multiaddr) {
		if a.Equal(addr) {
			found = true
			break
		}
	}

	require.True(t, found)
}

func TestPublishMsg(t *testing.T) {
	var err error
	testApp := newTestApp(t, nil, true)
	testApp.P2p.Pubsub, err = pubsub.NewGossipSub(testApp.Ctx, testApp.P2p.Host)
	require.NoError(t, err)

	topic := "testtopic"
	data := "testdata"

	msg := &publishMsg{
		Topic: topic,
		Data:  data,
	}

	ret, err := msg.run(testApp)
	require.NoError(t, err)
	require.Equal(t, "publish success", ret)

	_, has := testApp.Topics[topic]
	require.True(t, has)
}

func TestSubscribeMsg(t *testing.T) {
	var err error
	testApp := newTestApp(t, nil, true)
	testApp.P2p.Pubsub, err = pubsub.NewGossipSub(testApp.Ctx, testApp.P2p.Host)
	require.NoError(t, err)

	topic := "testtopic"
	idx := 0

	msg := &subscribeMsg{
		Topic:        topic,
		Subscription: idx,
	}

	ret, err := msg.run(testApp)
	require.NoError(t, err)
	require.Equal(t, "subscribe success", ret)

	_, has := testApp.Topics[topic]
	require.True(t, has)
	_, has = testApp.Subs[idx]
	require.True(t, has)
}

func TestUnsubscribeMsg(t *testing.T) {
	var err error
	testApp := newTestApp(t, nil, true)
	testApp.P2p.Pubsub, err = pubsub.NewGossipSub(testApp.Ctx, testApp.P2p.Host)
	require.NoError(t, err)

	topic := "testtopic"
	idx := 0

	msg := &subscribeMsg{
		Topic:        topic,
		Subscription: idx,
	}

	ret, err := msg.run(testApp)
	require.NoError(t, err)
	require.Equal(t, "subscribe success", ret)

	_, has := testApp.Topics[topic]
	require.True(t, has)
	_, has = testApp.Subs[idx]
	require.True(t, has)

	unsubMsg := &unsubscribeMsg{
		Subscription: idx,
	}
	ret, err = unsubMsg.run(testApp)
	require.NoError(t, err)
	require.Equal(t, "unsubscribe success", ret)

	_, has = testApp.Subs[idx]
	require.False(t, has)
}

func TestValidationCompleteMsg(t *testing.T) {
	testApp := newTestApp(t, nil, true)

	var result string
	idx := 0
	status := &validationStatus{
		Completion: make(chan string),
	}

	testApp.Validators[idx] = status

	go func() {
		result = <-status.Completion
	}()

	msg := &validationCompleteMsg{
		Seqno: idx,
		Valid: acceptResult,
	}

	ret, err := msg.run(testApp)
	require.NoError(t, err)
	require.Equal(t, "validationComplete success", ret)
	require.Equal(t, acceptResult, result)
}

func TestGenerateKeypairMsg(t *testing.T) {
	testApp := newTestApp(t, nil, true)

	ret, err := (&generateKeypairMsg{}).run(testApp)
	require.NoError(t, err)

	kp, ok := ret.(generatedKeypair)
	require.True(t, ok)
	require.NotEqual(t, "", kp.Private)
	require.NotEqual(t, "", kp.Public)
	require.NotEqual(t, "", kp.PeerID)
}

func TestOpenStreamMsg(t *testing.T) {
	appA := newTestApp(t, nil, true)
	appAInfos, err := addrInfos(appA.P2p.Host)
	require.NoError(t, err)

	appB := newTestApp(t, appAInfos, true)
	err = appB.P2p.Host.Connect(appB.Ctx, appAInfos[0])
	require.NoError(t, err)

	msg := &openStreamMsg{
		Peer:       appB.P2p.Host.ID().String(),
		ProtocolID: string(testProtocol),
	}

	go func() {
		seqs <- 1
	}()

	ret, err := msg.run(appA)
	require.NoError(t, err)

	expectedHost, err := appB.P2p.Host.Addrs()[0].ValueForProtocol(4)
	require.NoError(t, err)
	expectedPort := port - 1
	expected := codaPeerInfo{
		Libp2pPort: expectedPort,
		Host:       expectedHost,
		PeerID:     appB.P2p.Host.ID().String(),
	}

	res, ok := ret.(openStreamResult)
	require.True(t, ok)
	require.Equal(t, res.StreamIdx, 1)
	require.Equal(t, res.Peer, expected)
}

func TestCloseStreamMsg(t *testing.T) {
	appA := newTestApp(t, nil, true)
	appAInfos, err := addrInfos(appA.P2p.Host)
	require.NoError(t, err)

	appB := newTestApp(t, appAInfos, true)
	err = appB.P2p.Host.Connect(appB.Ctx, appAInfos[0])
	require.NoError(t, err)

	msg := &openStreamMsg{
		Peer:       appB.P2p.Host.ID().String(),
		ProtocolID: string(testProtocol),
	}

	go func() {
		seqs <- 1
	}()

	ret, err := msg.run(appA)
	require.NoError(t, err)

	expectedHost, err := appB.P2p.Host.Addrs()[0].ValueForProtocol(4)
	require.NoError(t, err)
	expectedPort := port - 1
	expected := codaPeerInfo{
		Libp2pPort: expectedPort,
		Host:       expectedHost,
		PeerID:     appB.P2p.Host.ID().String(),
	}

	res, ok := ret.(openStreamResult)
	require.True(t, ok)
	require.Equal(t, res.StreamIdx, 1)
	require.Equal(t, res.Peer, expected)

	closeMsg := &closeStreamMsg{
		StreamIdx: 1,
	}

	ret, err = closeMsg.run(appA)
	require.NoError(t, err)
	require.Equal(t, "closeStream success", ret)

	_, has := appA.Streams[1]
	require.False(t, has)
}

func TestResetStreamMsg(t *testing.T) {
	appA := newTestApp(t, nil, true)
	appAInfos, err := addrInfos(appA.P2p.Host)
	require.NoError(t, err)

	appB := newTestApp(t, appAInfos, true)
	err = appB.P2p.Host.Connect(appB.Ctx, appAInfos[0])
	require.NoError(t, err)

	msg := &openStreamMsg{
		Peer:       appB.P2p.Host.ID().String(),
		ProtocolID: string(testProtocol),
	}

	go func() {
		seqs <- 1
	}()

	ret, err := msg.run(appA)
	require.NoError(t, err)

	expectedHost, err := appB.P2p.Host.Addrs()[0].ValueForProtocol(4)
	require.NoError(t, err)
	expectedPort := port - 1
	expected := codaPeerInfo{
		Libp2pPort: expectedPort,
		Host:       expectedHost,
		PeerID:     appB.P2p.Host.ID().String(),
	}

	res, ok := ret.(openStreamResult)
	require.True(t, ok)
	require.Equal(t, res.StreamIdx, 1)
	require.Equal(t, res.Peer, expected)

	resetMsg := &resetStreamMsg{
		StreamIdx: 1,
	}

	ret, err = resetMsg.run(appA)
	require.NoError(t, err)
	require.Equal(t, "resetStream success", ret)

	_, has := appA.Streams[1]
	require.False(t, has)
}

func TestSendStreamMsg(t *testing.T) {
	appA := newTestApp(t, nil, true)
	appAInfos, err := addrInfos(appA.P2p.Host)
	require.NoError(t, err)

	appB := newTestApp(t, appAInfos, true)
	err = appB.P2p.Host.Connect(appB.Ctx, appAInfos[0])
	require.NoError(t, err)

	msg := &openStreamMsg{
		Peer:       appB.P2p.Host.ID().String(),
		ProtocolID: string(testProtocol),
	}

	go func() {
		seqs <- 1
	}()

	ret, err := msg.run(appA)
	require.NoError(t, err)

	expectedHost, err := appB.P2p.Host.Addrs()[0].ValueForProtocol(4)
	require.NoError(t, err)
	expectedPort := port - 1
	expected := codaPeerInfo{
		Libp2pPort: expectedPort,
		Host:       expectedHost,
		PeerID:     appB.P2p.Host.ID().String(),
	}

	res, ok := ret.(openStreamResult)
	require.True(t, ok)
	require.Equal(t, res.StreamIdx, 1)
	require.Equal(t, res.Peer, expected)

	sendMsg := &sendStreamMsgMsg{
		StreamIdx: 1,
		Data:      "somedata",
	}

	ret, err = sendMsg.run(appA)
	require.NoError(t, err)
	require.Equal(t, "sendStreamMsg success", ret)
}

func TestAddStreamHandlerMsg(t *testing.T) {
	newProtocol := "/mina/99"

	appA := newTestApp(t, nil, true)
	appAInfos, err := addrInfos(appA.P2p.Host)
	require.NoError(t, err)

	appB := newTestApp(t, appAInfos, true)
	err = appB.P2p.Host.Connect(appB.Ctx, appAInfos[0])
	require.NoError(t, err)

	addMsg := &addStreamHandlerMsg{
		Protocol: newProtocol,
	}

	ret, err := addMsg.run(appA)
	require.NoError(t, err)
	require.Equal(t, "addStreamHandler success", ret)
	ret, err = addMsg.run(appB)
	require.NoError(t, err)
	require.Equal(t, "addStreamHandler success", ret)

	msg := &openStreamMsg{
		Peer:       appB.P2p.Host.ID().String(),
		ProtocolID: newProtocol,
	}

	go func() {
		seqs <- 1
	}()

	ret, err = msg.run(appA)
	require.NoError(t, err)

	expectedHost, err := appB.P2p.Host.Addrs()[0].ValueForProtocol(4)
	require.NoError(t, err)
	expectedPort := port - 1
	expected := codaPeerInfo{
		Libp2pPort: expectedPort,
		Host:       expectedHost,
		PeerID:     appB.P2p.Host.ID().String(),
	}

	res, ok := ret.(openStreamResult)
	require.True(t, ok)
	require.Equal(t, res.StreamIdx, 1)
	require.Equal(t, res.Peer, expected)
}

func TestRemoveStreamHandlerMsg(t *testing.T) {
	newProtocol := "/mina/99"

	appA := newTestApp(t, nil, true)
	appAInfos, err := addrInfos(appA.P2p.Host)
	require.NoError(t, err)

	appB := newTestApp(t, appAInfos, true)
	err = appB.P2p.Host.Connect(appB.Ctx, appAInfos[0])
	require.NoError(t, err)

	addMsg := &addStreamHandlerMsg{
		Protocol: newProtocol,
	}

	ret, err := addMsg.run(appA)
	require.NoError(t, err)
	require.Equal(t, "addStreamHandler success", ret)
	ret, err = addMsg.run(appB)
	require.NoError(t, err)
	require.Equal(t, "addStreamHandler success", ret)

	removeMsg := &removeStreamHandlerMsg{
		Protocol: newProtocol,
	}
	ret, err = removeMsg.run(appB)
	require.NoError(t, err)
	require.Equal(t, "removeStreamHandler success", ret)

	msg := &openStreamMsg{
		Peer:       appB.P2p.Host.ID().String(),
		ProtocolID: newProtocol,
	}

	go func() {
		seqs <- 1
		seqs <- 2
	}()

	_, err = msg.run(appA)
	require.Equal(t, "protocol not supported", err.(wrappedError).Unwrap().Error())
}

func TestListeningAddrsMsg(t *testing.T) {
	testApp := newTestApp(t, nil, true)

	ret, err := (&listeningAddrsMsg{}).run(testApp)
	require.NoError(t, err)
	require.Equal(t, testApp.P2p.Host.Addrs(), ret)
}

func TestAddPeerMsg(t *testing.T) {
	appA := newTestApp(t, nil, true)
	appAInfos, err := addrInfos(appA.P2p.Host)
	require.NoError(t, err)

	appB := newTestApp(t, appAInfos, true)

	msg := &addPeerMsg{
		Multiaddr: fmt.Sprintf("%s/p2p/%s", appAInfos[0].Addrs[0], appAInfos[0].ID),
	}

	ret, err := msg.run(appB)
	require.NoError(t, err)
	require.Equal(t, "addPeer success", ret)

	addrs := appB.P2p.Host.Peerstore().Addrs(appA.P2p.Host.ID())
	require.NotEqual(t, 0, len(addrs))
}

func TestFindPeerMsg(t *testing.T) {
	appA := newTestApp(t, nil, true)
	appAInfos, err := addrInfos(appA.P2p.Host)
	require.NoError(t, err)

	appB := newTestApp(t, appAInfos, true)

	msg := &addPeerMsg{
		Multiaddr: fmt.Sprintf("%s/p2p/%s", appAInfos[0].Addrs[0], appAInfos[0].ID),
	}

	ret, err := msg.run(appB)
	require.NoError(t, err)
	require.Equal(t, "addPeer success", ret)

	addrs := appB.P2p.Host.Peerstore().Addrs(appA.P2p.Host.ID())
	require.NotEqual(t, 0, len(addrs))

	findMsg := &findPeerMsg{
		PeerID: appA.P2p.Host.ID().String(),
	}

	expectedHost, err := appA.P2p.Host.Addrs()[0].ValueForProtocol(4)
	require.NoError(t, err)
	expectedPort := port - 2
	expected := codaPeerInfo{
		Libp2pPort: expectedPort,
		Host:       expectedHost,
		PeerID:     appA.P2p.Host.ID().String(),
	}

	ret, err = findMsg.run(appB)
	require.NoError(t, err)
	require.Equal(t, expected, ret)
}

func TestListPeersMsg(t *testing.T) {
	appA := newTestApp(t, nil, true)
	appAInfos, err := addrInfos(appA.P2p.Host)
	require.NoError(t, err)

	appB := newTestApp(t, appAInfos, true)

	msg := &addPeerMsg{
		Multiaddr: fmt.Sprintf("%s/p2p/%s", appAInfos[0].Addrs[0], appAInfos[0].ID),
	}

	ret, err := msg.run(appB)
	require.NoError(t, err)
	require.Equal(t, "addPeer success", ret)

	addrs := appB.P2p.Host.Peerstore().Addrs(appA.P2p.Host.ID())
	require.NotEqual(t, 0, len(addrs))

	expectedHost, err := appA.P2p.Host.Addrs()[0].ValueForProtocol(4)
	require.NoError(t, err)
	expectedPort := port - 2
	expected := codaPeerInfo{
		Libp2pPort: expectedPort,
		Host:       expectedHost,
		PeerID:     appA.P2p.Host.ID().String(),
	}

	ret, err = (&listPeersMsg{}).run(appB)
	require.NoError(t, err)
	infos := ret.([]codaPeerInfo)
	require.Equal(t, 1, len(infos))
	require.Equal(t, expected, infos[0])
}

func TestSetGatingConfigMsg(t *testing.T) {
	testApp := newTestApp(t, nil, true)

	allowedID := "12D3KooWJDGPa2hiYCJ2o7XPqEq2tjrWpFJzqa4dy538Gfs7Vn2r"
	allowedMultiaddr, err := ma.NewMultiaddr("/ip4/7.8.9.0/tcp/7000")
	require.NoError(t, err)

	bannedID := "12D3KooWGnQ4vat8EybAeFEK3jk78vmwDu9qMhZzcyQBPb16VCnS"
	bannedMultiaddr, err := ma.NewMultiaddr("/ip4/1.2.3.4/tcp/7000")
	require.NoError(t, err)

	msg := &setGatingConfigMsg{
		BannedIPs:      []string{"1.2.3.4"},
		BannedPeerIDs:  []string{bannedID},
		TrustedPeerIDs: []string{allowedID},
		TrustedIPs:     []string{"7.8.9.0"},
	}

	ret, err := msg.run(testApp)
	require.NoError(t, err)
	require.Equal(t, "ok", ret)

	ok := testApp.P2p.GatingState.InterceptPeerDial(peer.ID(bannedID))
	require.False(t, ok)

	ok = testApp.P2p.GatingState.InterceptPeerDial(peer.ID(allowedID))
	require.True(t, ok)

	ok = testApp.P2p.GatingState.InterceptAddrDial(peer.ID(bannedID), bannedMultiaddr)
	require.False(t, ok)

	ok = testApp.P2p.GatingState.InterceptAddrDial(peer.ID(bannedID), allowedMultiaddr)
	require.False(t, ok)

	ok = testApp.P2p.GatingState.InterceptAddrDial(peer.ID(allowedID), allowedMultiaddr)
	require.True(t, ok)
}

func TestGetPeerMessage(t *testing.T) {
	codanet.NoDHT = true
	defer func() {
		codanet.NoDHT = false
	}()

	// only allow peer count of 2 for node A
	maxCount := 2
	appA := newTestAppWithMaxConns(t, nil, true, maxCount)
	appAInfos, err := addrInfos(appA.P2p.Host)
	require.NoError(t, err)

	appB := newTestApp(t, nil, true)
	err = appB.P2p.Host.Connect(appB.Ctx, appAInfos[0])
	require.NoError(t, err)

	appC := newTestApp(t, nil, true)
	err = appC.P2p.Host.Connect(appC.Ctx, appAInfos[0])
	require.NoError(t, err)

	// appD will try to connect to appA, appA will send peer msg containing B and C and disconnect
	appD := newTestApp(t, appAInfos, true)
	err = appD.P2p.Host.Connect(appD.Ctx, appAInfos[0])
	require.NoError(t, err)

	t.Logf("a=%s", appA.P2p.Host.ID())
	t.Logf("b=%s", appB.P2p.Host.ID())
	t.Logf("c=%s", appC.P2p.Host.ID())
	t.Logf("d=%s", appD.P2p.Host.ID())

	done := make(chan struct{})

	go func() {
		for {
			// check if appC is connected to appB
			for _, peer := range appD.P2p.Host.Network().Peers() {
				if peer == appB.P2p.Host.ID() || peer == appC.P2p.Host.ID() {
					close(done)
					return
				}
			}
			time.Sleep(time.Millisecond * 100)
		}
	}()

	select {
	case <-time.After(testTimeout):
		t.Fatal("D did not connect to B or C via A")
	case <-done:
	}

	time.Sleep(time.Second)
	require.Equal(t, maxCount, len(appA.P2p.Host.Network().Peers()))
}

func TestGetNodeStatus(t *testing.T) {
	codanet.NoDHT = true
	defer func() {
		codanet.NoDHT = false
	}()

	// only allow peer count of 1 for node A
	maxCount := 1
	appA := newTestAppWithMaxConns(t, nil, true, maxCount)
	appAInfos, err := addrInfos(appA.P2p.Host)
	require.NoError(t, err)
	appA.P2p.NodeStatus = "testdata"

	appB := newTestApp(t, nil, true)
	err = appB.P2p.Host.Connect(appB.Ctx, appAInfos[0])
	require.NoError(t, err)

	appC := newTestApp(t, nil, true)
	appC.P2p.Host.Peerstore().AddAddrs(appA.P2p.Host.ID(), appAInfos[0].Addrs, peerstore.ConnectedAddrTTL)

	maStrs := multiaddrs(appA.P2p.Host)

	// ensure we can receive data before being disconnected
	msg := &getPeerNodeStatusMsg{
		PeerMultiaddr: maStrs[0].String(),
	}

	ret, err := msg.run(appC)
	require.NoError(t, err)
	require.Equal(t, appA.P2p.NodeStatus, ret)
}

func sendStreamMessage(t *testing.T, from *app, to *app, msg []byte) {
	stream, err := from.P2p.Host.NewStream(context.Background(), to.P2p.Host.ID(), testProtocol)
	_, err = stream.Write(msg)
	require.NoError(t, err)
	err = stream.Close()
	require.NoError(t, err)
}

func waitForMessages(t *testing.T, app *app, numExpectedMessages int) [][]byte {
	done := make(chan struct{})
	msgStates := make(map[int][]byte)
	receivedMsgs := make([][]byte, 0, numExpectedMessages)

	go (func() {
		awaiting := numExpectedMessages
		for {
			data := <-app.OutChan
			switch msg := data.(type) {
			case incomingMsgUpcall:
				decodedData, err := codaDecode(msg.Data)
				require.NoError(t, err)
				msgStates[msg.StreamIdx] = append(msgStates[msg.StreamIdx], decodedData...)
			case streamReadCompleteUpcall:
				receivedMsgs = append(receivedMsgs, msgStates[msg.StreamIdx])

				awaiting -= 1
				if awaiting <= 0 {
					close(done)
					return
				}
			}
		}
	})()

	select {
	case <-time.After(testTimeout):
		t.Fatal("did not receive all expected messages")
	case <-done:
	}

	return receivedMsgs
}

func TestMplex_SendMultipleMessage(t *testing.T) {
	// assert we are able to send and receive multiple messages with size up to 1 << 10 bytes
	appA := newTestApp(t, nil, false)
	appA.NoDHT = true
	defer appA.P2p.Host.Close()

	appB := newTestApp(t, nil, false)
	appB.NoDHT = true
	defer appB.P2p.Host.Close()

	// connect the two nodes
	appAInfos, err := addrInfos(appA.P2p.Host)
	require.NoError(t, err)

	err = appB.P2p.Host.Connect(appB.Ctx, appAInfos[0])
	require.NoError(t, err)

	streamIdx := 0
	handler := func(stream net.Stream) {
		handleStreamReads(appB, stream, streamIdx)
		streamIdx++
	}

	appB.P2p.Host.SetStreamHandler(testProtocol, handler)

	// Send multiple messages from A to B
	msg := createMessage(1 << 10)
	sendStreamMessage(t, appA, appB, msg)
	sendStreamMessage(t, appA, appB, msg)
	sendStreamMessage(t, appA, appB, msg)

	// Assert all messages were received intact
	receivedMsgs := waitForMessages(t, appB, 3)
	require.Equal(t, [][]byte{msg, msg, msg}, receivedMsgs)
}

func TestLibp2pMetrics(t *testing.T) {
	// assert we are able to get the correct metrics of libp2p node
	appA := newTestApp(t, nil, false)
	appA.NoDHT = true
	defer appA.P2p.Host.Close()

	appB := newTestApp(t, nil, false)
	appB.NoDHT = true
	defer appB.P2p.Host.Close()

	// connect the two nodes
	appAInfos, err := addrInfos(appA.P2p.Host)
	require.NoError(t, err)

	err = appB.P2p.Host.Connect(appB.Ctx, appAInfos[0])
	require.NoError(t, err)

	streamIdx := 0
	handler := func(stream net.Stream) {
		handleStreamReads(appB, stream, streamIdx)
		streamIdx++
	}

	appB.P2p.Host.SetStreamHandler(testProtocol, handler)

	server := http.NewServeMux()
	server.Handle("/metrics", promhttp.Handler())
	go http.ListenAndServe(":9001", server)

	go appA.checkPeerCount(appA.P2p.Me)
	go appA.checkMessageExchanged(appA.P2p.Me)
	go appB.checkMessageStats(appB.P2p.Me)

	// Send multiple messages from A to B
	sendStreamMessage(t, appA, appB, createMessage(maxStatsMsg))
	sendStreamMessage(t, appA, appB, createMessage(minStatsMsg))
	waitForMessages(t, appB, 2)

	time.Sleep(5 * time.Second) // Wait for metrics to be reported.

	avgStatsMsg := (maxStatsMsg + minStatsMsg) / 2 // Total message sent count
	expectedPeerCount := appA.P2p.Host.Network().Peers()
	expectedCurrentConnCount := appA.P2p.ConnectionManager.GetInfo().ConnCount

	resp, err := http.Get("http://localhost:9001/metrics")
	require.NoError(t, err)
	defer resp.Body.Close()

	body, err := ioutil.ReadAll(resp.Body)
	require.NoError(t, err)

	respBody := string(body)
	peerCount := getMetricsValue(t, respBody, "\npeer_count_"+appA.P2p.Me.String())
	require.Equal(t, strconv.Itoa(expectedCurrentConnCount), peerCount)

	peerConn := getMetricsValue(t, respBody, "\nmessage_exchanged_"+appA.P2p.Me.String())
	require.Equal(t, strconv.Itoa(len(expectedPeerCount)), peerConn)

	maxStats := getMetricsValue(t, respBody, "\nmessage_max_stats_"+appB.P2p.Me.String())
	require.Equal(t, strconv.Itoa(maxStatsMsg), maxStats)

	avgStats := getMetricsValue(t, respBody, "\nmessage_avg_stats_"+appB.P2p.Me.String())
	require.Equal(t, strconv.Itoa(avgStatsMsg), avgStats)

	minStats := getMetricsValue(t, respBody, "\nmessage_min_stats_"+appB.P2p.Me.String())
	require.Equal(t, strconv.Itoa(minStatsMsg), minStats)
}

func getMetricsValue(t *testing.T, str string, pattern string) string {
	t.Helper()

	indx := strings.Index(str, pattern)
	endIdx := strings.Index(str[indx+len(pattern):], "\n")
	endIdx = endIdx + indx + len(pattern)

	u := str[indx+1 : endIdx]
	metricsData := strings.Split(u, " ")
	require.Len(t, metricsData, 2)

	return metricsData[1]
}<|MERGE_RESOLUTION|>--- conflicted
+++ resolved
@@ -1,10 +1,6 @@
 package main
 
 import (
-<<<<<<< HEAD
-=======
-	"bufio"
->>>>>>> e22441ab
 	"context"
 	crand "crypto/rand"
 	"encoding/json"
@@ -19,10 +15,7 @@
 	"time"
 
 	"codanet"
-<<<<<<< HEAD
-
-=======
->>>>>>> e22441ab
+
 	logging "github.com/ipfs/go-log"
 	"github.com/prometheus/client_golang/prometheus/promhttp"
 
@@ -101,18 +94,6 @@
 	})
 
 	return &app{
-<<<<<<< HEAD
-		P2p:            helper,
-		Ctx:            context.Background(),
-		Subs:           make(map[int]subscription),
-		Topics:         make(map[string]*pubsub.Topic),
-		ValidatorMutex: &sync.Mutex{},
-		Validators:     make(map[int]*validationStatus),
-		Streams:        make(map[int]net.Stream),
-		AddedPeers:     make([]peer.AddrInfo, 0, 512),
-		OutChan:        make(chan interface{}),
-		NoUpcalls:      true,
-=======
 		P2p:                helper,
 		Ctx:                context.Background(),
 		Subs:               make(map[int]subscription),
@@ -124,7 +105,6 @@
 		OutChan:            make(chan interface{}),
 		MetricsRefreshTime: time.Second * 2,
 		NoUpcalls:          noUpcalls,
->>>>>>> e22441ab
 	}
 }
 
@@ -281,7 +261,7 @@
 	appA := newTestApp(t, nil, true)
 	appA.NoDHT = true
 
-	appB := newTestApp(t, nil, true)
+	appB := newTestApp(t, nil, false)
 	appB.NoDHT = true
 
 	// connect the two nodes
@@ -327,90 +307,6 @@
 	msgLen := uint64(len(actualMessage))
 	lenBytes := uint64ToLEB128(msgLen)
 	msg := append(lenBytes, actualMessage...)
-
-	_, err = stream.Write(msg)
-	require.NoError(t, err)
-
-	select {
-	case <-time.After(testTimeout):
-		t.Fatal("B did not receive a large message from A")
-	case <-done:
-	}
-}
-
-func TestMplex_SendMultipleMessage(t *testing.T) {
-	// assert we are able to send and receive multiple messages with size up to 1 << 10 bytes
-	appA := newTestApp(t, nil)
-	appA.NoDHT = true
-	defer appA.P2p.Host.Close()
-
-	appB := newTestApp(t, nil)
-	appB.NoDHT = true
-	defer appB.P2p.Host.Close()
-
-	// connect the two nodes
-	appAInfos, err := addrInfos(appA.P2p.Host)
-	require.NoError(t, err)
-
-	err = appB.P2p.Host.Connect(appB.Ctx, appAInfos[0])
-	require.NoError(t, err)
-
-	// Send multiple messages from A to B
-	actualMessage := createMessage(1 << 10)
-
-	// create handler that reads 3 messages of size 1<<10 bytes
-	done := make(chan struct{})
-	handler := func(stream net.Stream) {
-		handleStreamReads(appB, stream, 0)
-
-		for i := 1; i <= 3; {
-			data := <-appB.OutChan
-			require.NotEmpty(t, data)
-
-			bytes, err := json.Marshal(data)
-			require.NoError(t, err)
-
-			var result map[string]interface{}
-			err = json.Unmarshal(bytes, &result)
-			require.NoError(t, err)
-
-			op, ok := result["upcall"]
-			if op != "incomingStreamMsg" {
-				continue
-			}
-			i++
-
-			data, ok = result["data"]
-			require.True(t, ok)
-
-			expectedMessage, err := codaDecode(data.(string))
-			require.NoError(t, err)
-
-			require.Equal(t, expectedMessage, actualMessage)
-		}
-		close(done)
-	}
-
-	appB.P2p.Host.SetStreamHandler(testProtocol, handler)
-
-<<<<<<< HEAD
-=======
-	// send large message from A to B
-	msg := createMessage(1 << 30)
-
->>>>>>> e22441ab
-	stream, err := appA.P2p.Host.NewStream(context.Background(), appB.P2p.Host.ID(), testProtocol)
-	require.NoError(t, err)
-
-	msgLen := uint64(len(actualMessage))
-	lenBytes := uint64ToLEB128(msgLen)
-	msg := append(lenBytes, actualMessage...)
-
-	_, err = stream.Write(msg)
-	require.NoError(t, err)
-
-	_, err = stream.Write(msg)
-	require.NoError(t, err)
 
 	_, err = stream.Write(msg)
 	require.NoError(t, err)
