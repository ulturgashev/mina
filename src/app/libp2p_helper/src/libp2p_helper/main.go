--- conflicted
+++ resolved
@@ -951,11 +951,7 @@
 	}
 
 	for _, info := range app.AddedPeers {
-<<<<<<< HEAD
-		app.P2p.Logger.Debug("Trying to connect to: ", info)
-=======
 		app.P2p.Logger.Info("Trying to connect to: ", info)
->>>>>>> 125f3041
 		err := app.P2p.Host.Connect(app.Ctx, info)
 		if err != nil {
 			app.P2p.Logger.Error("failed to connect to peer: ", info, err.Error())
