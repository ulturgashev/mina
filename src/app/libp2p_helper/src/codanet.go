--- conflicted
+++ resolved
@@ -192,18 +192,11 @@
 	logger.Info("computed gating state addr filters: %#v", addrFilters)
 
 	return &CodaGatingState{
-<<<<<<< HEAD
-		logger:       gsLogger,
-		AddrFilters:  addrFilters,
-		DeniedPeers:  denied,
-		AllowedPeers: allowed,
-=======
 		logger:              logger,
 		AddrFilters:         addrFilters,
 		InternalAddrFilters: internalAddrFilters,
 		DeniedPeers:         denied,
 		AllowedPeers:        allowed,
->>>>>>> 125f3041
 	}
 }
 
@@ -262,22 +255,8 @@
 // This is called by the network.Network implementation after it has
 // resolved the peer's addrs, and prior to dialling each.
 func (gs *CodaGatingState) InterceptAddrDial(id peer.ID, addr ma.Multiaddr) (allow bool) {
-<<<<<<< HEAD
-	_, exists := os.LookupEnv("CONNECT_PRIVATE_IPS")
-
-	// if we want to allow connecting to private IPs, and this addr is a private IP, allow
-	isPriv, err := isPrivate(addr)
-	if err != nil {
-		gs.logger.Debugf("multiaddress does not contain IP: %v", addr)
-		return false
-	}
-
-	if exists && gs.AddrFilters.AddrBlocked(addr) && isPriv {
-		return true
-=======
 	if gs.AddrFilters.AddrBlocked(addr) {
 		return false
->>>>>>> 125f3041
 	}
 
 	allow = gs.AllowedPeers.Contains(id) || (!gs.DeniedPeers.Contains(id) && !gs.AddrFilters.AddrBlocked(addr) && !gs.blockedInternalAddr(addr))
