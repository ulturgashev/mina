--- conflicted
+++ resolved
@@ -194,14 +194,8 @@
   let inputs_term =
     let cons_inputs engine test coda_image = {engine; test; coda_image} in
     Term.(
-<<<<<<< HEAD
       const cons_inputs $ engine_with_cli_inputs_arg $ test_arg
       $ coda_image_arg)
-=======
-      const start $ inputs
-      $ const (module Block_production_test.Make : Test_functor_intf)
-      $ const (module Send_payment_test.Make : Test_functor_intf))
->>>>>>> 9dd225e2
   in
   let term = Term.(const start $ inputs_term) in
   (term, info)
