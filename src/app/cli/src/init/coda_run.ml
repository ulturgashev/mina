open Core
open Async
open Signature_lib
open Coda_base
open Coda_transition
open Coda_state
open O1trace
module Graphql_cohttp_async =
  Graphql_internal.Make (Graphql_async.Schema) (Cohttp_async.Io)
    (Cohttp_async.Body)

let snark_job_list_json t =
  let open Participating_state.Let_syntax in
  let%map sl = Coda_lib.best_staged_ledger t in
  Staged_ledger.Scan_state.snark_job_list_json (Staged_ledger.scan_state sl)

let snark_pool_list t =
  Coda_lib.snark_pool t |> Network_pool.Snark_pool.resource_pool
  |> Network_pool.Snark_pool.Resource_pool.snark_pool_json
  |> Yojson.Safe.to_string

let get_lite_chain :
    (Coda_lib.t -> Public_key.Compressed.t list -> Lite_base.Lite_chain.t)
    option =
  Option.map Consensus.Data.Consensus_state.to_lite
    ~f:(fun consensus_state_to_lite t pks ->
      let ledger = Coda_lib.best_ledger t |> Participating_state.active_exn in
      let transition =
        Transition_frontier.Breadcrumb.validated_transition
          (Coda_lib.best_tip t |> Participating_state.active_exn)
      in
      let state = External_transition.Validated.protocol_state transition in
      let proof =
        External_transition.Validated.protocol_state_proof transition
      in
      let ledger =
        List.fold pks
          ~f:(fun acc key ->
            let aid = Account_id.create key Token_id.default in
            let loc =
              Option.value_exn (Ledger.location_of_account ledger aid)
            in
            Lite_lib.Sparse_ledger.add_path acc
              (Lite_compat.merkle_path (Ledger.merkle_path ledger loc))
              (Lite_compat.public_key key)
              (Lite_compat.account (Option.value_exn (Ledger.get ledger loc)))
            )
          ~init:
            (Lite_lib.Sparse_ledger.of_hash ~depth:Ledger.depth
               (Lite_compat.digest
                  ( Ledger.merkle_root ledger
                    :> Snark_params.Tick.Pedersen.Digest.t )))
      in
      let protocol_state : Lite_base.Protocol_state.t =
        { previous_state_hash=
            Lite_compat.digest
              ( Protocol_state.previous_state_hash state
                :> Snark_params.Tick.Pedersen.Digest.t )
        ; body=
            { blockchain_state=
                Lite_compat.blockchain_state
                  (Protocol_state.blockchain_state state)
            ; consensus_state=
                consensus_state_to_lite (Protocol_state.consensus_state state)
            } }
      in
      let proof = Lite_compat.proof proof in
      {Lite_base.Lite_chain.proof; ledger; protocol_state} )

(*TODO check deferred now and copy theose files to the temp directory*)
let log_shutdown ~conf_dir ~top_logger coda_ref =
  let logger =
    Logger.extend top_logger
      [("coda_run", `String "Logging state before program ends")]
  in
  let frontier_file = conf_dir ^/ "frontier.dot" in
  let mask_file = conf_dir ^/ "registered_masks.dot" in
  (* ledger visualization *)
  Logger.debug logger ~module_:__MODULE__ ~location:__LOC__ "%s"
    (Visualization_message.success "registered masks" mask_file) ;
  Coda_base.Ledger.Debug.visualize ~filename:mask_file ;
  match !coda_ref with
  | None ->
      Logger.trace logger ~module_:__MODULE__ ~location:__LOC__
        "Shutdown before Coda instance was created, not saving a visualization"
  | Some t -> (
    (*Transition frontier visualization*)
    match Coda_lib.visualize_frontier ~filename:frontier_file t with
    | `Active () ->
        Logger.debug logger ~module_:__MODULE__ ~location:__LOC__ "%s"
          (Visualization_message.success "transition frontier" frontier_file)
    | `Bootstrapping ->
        Logger.debug logger ~module_:__MODULE__ ~location:__LOC__ "%s"
          (Visualization_message.bootstrap "transition frontier") )

let remove_prev_crash_reports ~conf_dir =
  Core.Sys.command (sprintf "rm -rf %s/coda_crash_report*" conf_dir)

let summary exn_str =
  let uname = Core.Unix.uname () in
  let daemon_command = sprintf !"Command: %{sexp: string array}" Sys.argv in
  `Assoc
    [ ("OS_type", `String Sys.os_type)
    ; ("Release", `String (Core.Unix.Utsname.release uname))
    ; ("Machine", `String (Core.Unix.Utsname.machine uname))
    ; ("Sys_name", `String (Core.Unix.Utsname.sysname uname))
    ; ("Exception", `String exn_str)
    ; ("Command", `String daemon_command)
    ; ("Coda_branch", `String Coda_version.branch)
    ; ("Coda_commit", `String Coda_version.commit_id) ]

let coda_status coda_ref =
  Option.value_map coda_ref
    ~default:
      (Deferred.return (`String "Shutdown before Coda instance was created"))
    ~f:(fun t ->
      Coda_commands.get_status ~flag:`Performance t
      >>| Daemon_rpcs.Types.Status.to_yojson )

let make_report exn_str ~conf_dir ~top_logger coda_ref =
  let _ = remove_prev_crash_reports ~conf_dir in
  let crash_time = Time.to_filename_string ~zone:Time.Zone.utc (Time.now ()) in
  let temp_config = conf_dir ^/ "coda_crash_report_" ^ crash_time in
  let () = Core.Unix.mkdir temp_config in
  (*Transition frontier and ledger visualization*)
  log_shutdown ~conf_dir:temp_config ~top_logger coda_ref ;
  let report_file = temp_config ^ ".tar.gz" in
  (*Coda status*)
  let status_file = temp_config ^/ "coda_status.json" in
  let%map status = coda_status !coda_ref in
  Yojson.Safe.to_file status_file status ;
  (*coda logs*)
  let coda_log = conf_dir ^/ "coda.log" in
  let () =
    match Core.Sys.file_exists coda_log with
    | `Yes ->
        let coda_short_log = temp_config ^/ "coda_short.log" in
        (*get the last 4MB of the log*)
        let log_size = 4 * 1024 * 1024 |> Int64.of_int in
        let log =
          In_channel.with_file coda_log ~f:(fun in_chan ->
              let len = In_channel.length in_chan in
              In_channel.seek in_chan
                Int64.(max 0L (Int64.( + ) len (Int64.neg log_size))) ;
              In_channel.input_all in_chan )
        in
        Out_channel.write_all coda_short_log ~data:log
    | _ ->
        ()
  in
  (*System info/crash summary*)
  let summary = summary exn_str in
  Yojson.to_file (temp_config ^/ "crash_summary.json") summary ;
  (*copy daemon_json to the temp dir *)
  let daemon_config = conf_dir ^/ "daemon.json" in
  let _ =
    if Core.Sys.file_exists daemon_config = `Yes then
      Core.Sys.command
        (sprintf "cp %s %s" daemon_config (temp_config ^/ "daemon.json"))
      |> ignore
  in
  (*Zip them all up*)
  let tmp_files =
    [ "coda_short.log"
    ; "registered_mask.dot"
    ; "frontier.dot"
    ; "coda_status.json"
    ; "crash_summary.json"
    ; "daemon.json" ]
    |> List.filter ~f:(fun f -> Core.Sys.file_exists (temp_config ^/ f) = `Yes)
  in
  let files = tmp_files |> String.concat ~sep:" " in
  let tar_command =
    sprintf "tar  -C %s -czf %s %s" temp_config report_file files
  in
  let exit = Core.Sys.command tar_command in
  if exit = 2 then (
    Logger.fatal top_logger ~module_:__MODULE__ ~location:__LOC__
      "Error making the crash report. Exit code: %d" exit ;
    None )
  else Some (report_file, temp_config)

(* TODO: handle participation_status more appropriately than doing participate_exn *)
let setup_local_server ?(client_trustlist = []) ?rest_server_port
    ?(insecure_rest_server = false) coda =
  let client_trustlist =
    ref
      (Unix.Inet_addr.Set.of_list (Unix.Inet_addr.localhost :: client_trustlist))
  in
  (* Setup RPC server for client interactions *)
  let implement rpc f =
    Rpc.Rpc.implement rpc (fun () input ->
        trace_recurring (Rpc.Rpc.name rpc) (fun () -> f () input) )
  in
  let implement_notrace = Rpc.Rpc.implement in
  let logger =
    Logger.extend
      (Coda_lib.top_level_logger coda)
      [("coda_run", `String "Setting up server logs")]
  in
  let client_impls =
    [ implement Daemon_rpcs.Send_user_command.rpc (fun () tx ->
          return
            ( Coda_commands.send_user_command coda tx
            |> Participating_state.active_error |> Or_error.join ) )
    ; implement Daemon_rpcs.Send_user_commands.rpc (fun () ts ->
<<<<<<< HEAD
          Coda_commands.schedule_user_commands coda ts
          |> Participating_state.to_deferred_or_error )
    ; implement Daemon_rpcs.Get_balance.rpc (fun () aid ->
=======
          return
            ( Coda_commands.schedule_user_commands coda ts
            |> Participating_state.active_error ) )
    ; implement Daemon_rpcs.Get_balance.rpc (fun () pk ->
>>>>>>> bdffb0a1
          return
            ( Coda_commands.get_balance coda aid
            |> Participating_state.active_error ) )
    ; implement Daemon_rpcs.Get_trust_status.rpc (fun () ip_address ->
          return (Coda_commands.get_trust_status coda ip_address) )
    ; implement Daemon_rpcs.Get_trust_status_all.rpc (fun () () ->
          return (Coda_commands.get_trust_status_all coda) )
    ; implement Daemon_rpcs.Reset_trust_status.rpc (fun () ip_address ->
          return (Coda_commands.reset_trust_status coda ip_address) )
    ; implement Daemon_rpcs.Verify_proof.rpc (fun () (aid, tx, proof) ->
          return
            ( Coda_commands.verify_payment coda aid tx proof
            |> Participating_state.active_error |> Or_error.join ) )
    ; implement Daemon_rpcs.Prove_receipt.rpc (fun () (proving_receipt, aid) ->
          let open Deferred.Or_error.Let_syntax in
          let%bind acc_opt =
            Coda_commands.get_account coda aid
            |> Participating_state.active_error |> Deferred.return
          in
          let%bind account =
            Result.of_option acc_opt
              ~error:
                (Error.of_string
                   (sprintf
                      !"Could not find account of public key %{sexp: \
                        Account_id.t}"
                      aid))
            |> Deferred.return
          in
          Coda_commands.prove_receipt coda ~proving_receipt
            ~resulting_receipt:account.Account.Poly.receipt_chain_hash )
    ; implement Daemon_rpcs.Get_public_keys_with_details.rpc (fun () () ->
          return
            ( Coda_commands.get_keys_with_details coda
            |> Participating_state.active_error ) )
    ; implement Daemon_rpcs.Get_public_keys.rpc (fun () () ->
          return
            ( Coda_commands.get_public_keys coda
            |> Participating_state.active_error ) )
    ; implement Daemon_rpcs.Get_nonce.rpc (fun () aid ->
          return
            ( Coda_commands.get_nonce coda aid
            |> Participating_state.active_error ) )
    ; implement Daemon_rpcs.Get_inferred_nonce.rpc (fun () aid ->
          return
            ( Coda_commands.get_inferred_nonce_from_transaction_pool_and_ledger
                coda aid
            |> Participating_state.active_error ) )
    ; implement_notrace Daemon_rpcs.Get_status.rpc (fun () flag ->
          Coda_commands.get_status ~flag coda )
    ; implement Daemon_rpcs.Clear_hist_status.rpc (fun () flag ->
          Coda_commands.clear_hist_status ~flag coda )
    ; implement Daemon_rpcs.Get_ledger.rpc (fun () lh ->
          Coda_lib.get_ledger coda lh )
    ; implement Daemon_rpcs.Stop_daemon.rpc (fun () () ->
          Scheduler.yield () >>= (fun () -> exit 0) |> don't_wait_for ;
          Deferred.unit )
    ; implement Daemon_rpcs.Snark_job_list.rpc (fun () () ->
          return (snark_job_list_json coda |> Participating_state.active_error)
      )
    ; implement Daemon_rpcs.Snark_pool_list.rpc (fun () () ->
          return (snark_pool_list coda) )
    ; implement Daemon_rpcs.Start_tracing.rpc (fun () () ->
          let open Coda_lib.Config in
          Coda_tracing.start (Coda_lib.config coda).conf_dir )
    ; implement Daemon_rpcs.Stop_tracing.rpc (fun () () ->
          Coda_tracing.stop () ; Deferred.unit )
    ; implement Daemon_rpcs.Visualization.Frontier.rpc (fun () filename ->
          return (Coda_lib.visualize_frontier ~filename coda) )
    ; implement Daemon_rpcs.Visualization.Registered_masks.rpc
        (fun () filename -> return (Coda_base.Ledger.Debug.visualize ~filename)
      )
    ; implement Daemon_rpcs.Set_staking.rpc (fun () keypairs ->
          let keypair_and_compressed_key =
            List.map keypairs
              ~f:(fun ({Keypair.Stable.Latest.public_key; _} as keypair) ->
                (keypair, Public_key.compress public_key) )
          in
          Coda_lib.replace_block_production_keypairs coda
            (Keypair.And_compressed_pk.Set.of_list keypair_and_compressed_key) ;
          Deferred.unit )
    ; implement Daemon_rpcs.Add_trustlist.rpc (fun () ip ->
          return
            (let ip_str = Unix.Inet_addr.to_string ip in
             if Unix.Inet_addr.Set.mem !client_trustlist ip then
               Or_error.errorf "%s already present in trustlist" ip_str
             else (
               client_trustlist := Unix.Inet_addr.Set.add !client_trustlist ip ;
               Ok () )) )
    ; implement Daemon_rpcs.Remove_trustlist.rpc (fun () ip ->
          return
            (let ip_str = Unix.Inet_addr.to_string ip in
             if not @@ Unix.Inet_addr.Set.mem !client_trustlist ip then
               Or_error.errorf "%s not present in trustlist" ip_str
             else (
               client_trustlist :=
                 Unix.Inet_addr.Set.remove !client_trustlist ip ;
               Ok () )) )
    ; implement Daemon_rpcs.Get_trustlist.rpc (fun () () ->
          return (Set.to_list !client_trustlist) ) ]
  in
  let snark_worker_impls =
    [ implement Snark_worker.Rpcs.Get_work.Latest.rpc (fun () () ->
          Deferred.return
            (let open Option.Let_syntax in
            let%bind snark_worker_key = Coda_lib.snark_worker_key coda in
            let%map r = Coda_lib.request_work coda in
            Logger.trace logger ~module_:__MODULE__ ~location:__LOC__
              ~metadata:
                [ ( "work_spec"
                  , `String (sprintf !"%{sexp:Snark_worker.Work.Spec.t}" r) )
                ]
              "responding to a Get_work request with some new work" ;
            Coda_metrics.(Counter.inc_one Snark_work.snark_work_assigned_rpc) ;
            (r, snark_worker_key)) )
    ; implement Snark_worker.Rpcs.Submit_work.Latest.rpc
        (fun () (work : Snark_worker.Work.Result.t) ->
          Coda_metrics.(
            Counter.inc_one Snark_work.completed_snark_work_received_rpc) ;
          Logger.trace logger ~module_:__MODULE__ ~location:__LOC__
            "received completed work from a snark worker"
            ~metadata:
              [ ( "work_spec"
                , `String
                    (sprintf !"%{sexp:Snark_worker.Work.Spec.t}" work.spec) )
              ] ;
          One_or_two.iter work.metrics ~f:(fun (total, tag) ->
              match tag with
              | `Merge ->
                  Perf_histograms.add_span ~name:"snark_worker_merge_time"
                    total
              | `Transition ->
                  Perf_histograms.add_span ~name:"snark_worker_transition_time"
                    total ) ;
          Deferred.return @@ Coda_lib.add_work coda work ) ]
  in
  Option.iter rest_server_port ~f:(fun rest_server_port ->
      trace_task "REST server" (fun () ->
          let graphql_callback =
            Graphql_cohttp_async.make_callback
              (fun _req -> coda)
              Coda_graphql.schema
          in
          Cohttp_async.(
            Server.create_expert
              ~on_handler_error:
                (`Call
                  (fun _net exn ->
                    Logger.error logger ~module_:__MODULE__ ~location:__LOC__
                      "Exception while handling REST server request: $error"
                      ~metadata:
                        [ ("error", `String (Exn.to_string_mach exn))
                        ; ("context", `String "rest_server") ] ))
              (Tcp.Where_to_listen.bind_to
                 (if insecure_rest_server then All_addresses else Localhost)
                 (On_port rest_server_port))
              (fun ~body _sock req ->
                let uri = Cohttp.Request.uri req in
                let status flag =
                  let%bind status = Coda_commands.get_status ~flag coda in
                  Server.respond_string
                    ( status |> Daemon_rpcs.Types.Status.to_yojson
                    |> Yojson.Safe.pretty_to_string )
                in
                let lift x = `Response x in
                match Uri.path uri with
                | "/graphql" ->
                    Logger.debug logger ~module_:__MODULE__ ~location:__LOC__
                      "Received graphql request. Uri: $uri"
                      ~metadata:
                        [ ("uri", `String (Uri.to_string uri))
                        ; ("context", `String "rest_server") ] ;
                    graphql_callback () req body
                | "/status" ->
                    status `None >>| lift
                | "/status/performance" ->
                    status `Performance >>| lift
                | _ ->
                    Server.respond_string ~status:`Not_found "Route not found"
                    >>| lift ))
          |> Deferred.map ~f:(fun _ ->
                 Logger.info logger
                   !"Created GraphQL server at: http://localhost:%i/graphql"
                   rest_server_port ~module_:__MODULE__ ~location:__LOC__ ) )
  ) ;
  let where_to_listen =
    Tcp.Where_to_listen.bind_to All_addresses
      (On_port (Coda_lib.client_port coda))
  in
  don't_wait_for
    (Deferred.ignore
       (trace "client RPC handling" (fun () ->
            Tcp.Server.create
              ~on_handler_error:
                (`Call
                  (fun _net exn ->
                    Logger.error logger ~module_:__MODULE__ ~location:__LOC__
                      "Exception while handling TCP server request: $error"
                      ~metadata:
                        [ ("error", `String (Exn.to_string_mach exn))
                        ; ("context", `String "rpc_tcp_server") ] ))
              where_to_listen
              (fun address reader writer ->
                let address = Socket.Address.Inet.addr address in
                if not (Set.mem !client_trustlist address) then (
                  Logger.error logger ~module_:__MODULE__ ~location:__LOC__
                    !"Rejecting client connection from $address, it is not \
                      present in the trustlist."
                    ~metadata:
                      [("$address", `String (Unix.Inet_addr.to_string address))] ;
                  Deferred.unit )
                else
                  Rpc.Connection.server_with_close reader writer
                    ~implementations:
                      (Rpc.Implementations.create_exn
                         ~implementations:(client_impls @ snark_worker_impls)
                         ~on_unknown_rpc:`Raise)
                    ~connection_state:(fun _ -> ())
                    ~on_handshake_error:
                      (`Call
                        (fun exn ->
                          Logger.error logger ~module_:__MODULE__
                            ~location:__LOC__
                            "Exception while handling RPC server request from \
                             $address: $error"
                            ~metadata:
                              [ ("error", `String (Exn.to_string_mach exn))
                              ; ("context", `String "rpc_server")
                              ; ( "address"
                                , `String (Unix.Inet_addr.to_string address) )
                              ] ;
                          Deferred.unit )) ) )))

let coda_crash_message ~log_issue ~action ~error =
  let followup =
    if log_issue then
      sprintf
        !{err| The Coda Protocol developers would like to know why!

    Please:
      Open an issue:
        <https://github.com/CodaProtocol/coda/issues/new>

      Briefly describe what you were doing and %s

    %!|err}
        action
    else action
  in
  sprintf !{err|

  ☠  Coda Daemon %s.
  %s
%!|err} error followup

let no_report exn_str status =
  sprintf
    "include the last 20 lines from .coda-config/coda.log and then paste the \
     following:\n\
     Summary:\n\
     %s\n\
     Status:\n\
     %s\n"
    (Yojson.Safe.to_string status)
    (Yojson.Safe.to_string (summary exn_str))

let handle_crash e ~conf_dir ~top_logger coda_ref =
  let exn_str = Exn.to_string e in
  Logger.fatal top_logger ~module_:__MODULE__ ~location:__LOC__
    "Unhandled top-level exception: $exn\nGenerating crash report"
    ~metadata:[("exn", `String exn_str)] ;
  let%bind status = coda_status !coda_ref in
  let%map action_string =
    match%map
      try make_report exn_str ~conf_dir coda_ref ~top_logger >>| fun k -> Ok k
      with exn -> return (Error (Error.of_exn exn))
    with
    | Ok (Some (report_file, temp_config)) ->
        ( try Core.Sys.command (sprintf "rm -rf %s" temp_config) |> ignore
          with _ -> () ) ;
        sprintf "attach the crash report %s" report_file
    | Ok None ->
        (*TODO: tar failed, should we ask people to zip the temp directory themselves?*)
        no_report exn_str status
    | Error e ->
        Logger.fatal top_logger ~module_:__MODULE__ ~location:__LOC__
          "Exception when generating crash report: $exn"
          ~metadata:[("exn", `String (Error.to_string_hum e))] ;
        no_report exn_str status
  in
  let message =
    coda_crash_message ~error:"crashed" ~action:action_string ~log_issue:true
  in
  Core.print_string message

let handle_shutdown ~monitor ~conf_dir ~top_logger coda_ref =
  Monitor.detach_and_iter_errors monitor ~f:(fun exn ->
      don't_wait_for
        (let%bind () =
           match Monitor.extract_exn exn with
           | Coda_networking.No_initial_peers ->
               let message =
                 coda_crash_message
                   ~error:"failed to connect to any initial peers"
                   ~action:
                     "You might be trying to connect to a different network \
                      version, or need to troubleshoot your configuration. \
                      See https://codaprotocol.com/docs/troubleshooting/ for \
                      details."
                   ~log_issue:false
               in
               Core.print_string message ; Deferred.unit
           | Genesis_ledger_helper.Genesis_state_initialization_error ->
               let message =
                 coda_crash_message
                   ~error:"failed to initialize the genesis state"
                   ~action:
                     "include the last 50 lines from .coda-config/coda.log"
                   ~log_issue:true
               in
               Core.print_string message ; Deferred.unit
           | _ ->
               handle_crash exn ~conf_dir ~top_logger coda_ref
         in
         Stdlib.exit 1) ) ;
  Async_unix.Signal.(
    handle terminating ~f:(fun signal ->
        log_shutdown ~conf_dir ~top_logger coda_ref ;
        let logger =
          Logger.extend top_logger
            [("coda_run", `String "Program was killed by signal")]
        in
        Logger.info logger ~module_:__MODULE__ ~location:__LOC__
          !"Coda process was interrupted by $signal"
          ~metadata:[("signal", `String (to_string signal))] ;
        (* causes async shutdown and at_exit handlers to run *)
        Async.shutdown 130 ))<|MERGE_RESOLUTION|>--- conflicted
+++ resolved
@@ -204,16 +204,10 @@
             ( Coda_commands.send_user_command coda tx
             |> Participating_state.active_error |> Or_error.join ) )
     ; implement Daemon_rpcs.Send_user_commands.rpc (fun () ts ->
-<<<<<<< HEAD
-          Coda_commands.schedule_user_commands coda ts
-          |> Participating_state.to_deferred_or_error )
-    ; implement Daemon_rpcs.Get_balance.rpc (fun () aid ->
-=======
           return
             ( Coda_commands.schedule_user_commands coda ts
             |> Participating_state.active_error ) )
-    ; implement Daemon_rpcs.Get_balance.rpc (fun () pk ->
->>>>>>> bdffb0a1
+    ; implement Daemon_rpcs.Get_balance.rpc (fun () aid ->
           return
             ( Coda_commands.get_balance coda aid
             |> Participating_state.active_error ) )
