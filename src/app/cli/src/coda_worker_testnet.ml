open Core
open Async
open Signature_lib
open Coda_base
open Pipe_lib

module Api = struct
  type user_cmd_status = {expected_deadline: int; passed_root: unit Ivar.t}

  type user_cmds_under_inspection = (User_command.t, user_cmd_status) Hashtbl.t

  type restart_type = [`Catchup | `Bootstrap]

  (* TODO: remove status #2336 *)
  type t =
    { workers: Coda_process.t Array.t
    ; configs: Coda_worker.Input.t list
    ; start_writer:
        (int * Coda_worker.Input.t * (unit -> unit) * (unit -> unit))
        Linear_pipe.Writer.t
    ; status:
        [`On of [`Synced of user_cmds_under_inspection | `Catchup] | `Off]
        Array.t
    ; locks: (int ref * unit Condition.t) Array.t
          (** The int counts the number of ongoing RPCs. when it is 0, it is safe to take the worker offline.
        [stop] below will set the status to `Off, and we only try doing an RPC if the status is `On,
        so eventually the counter _must_ become 0, ensuring progress. *)
    ; root_lengths: int Array.t
    ; restart_signals: (restart_type * unit Ivar.t) Option.t Array.t }

  let create configs workers start_writer =
    let status =
      Array.init (Array.length workers) ~f:(fun _ ->
          let user_cmds_under_inspection =
            Hashtbl.create (module User_command)
          in
          `On (`Synced user_cmds_under_inspection) )
    in
    let locks =
      Array.init (Array.length workers) ~f:(fun _ ->
          (ref 0, Condition.create ()) )
    in
    let root_lengths = Array.init (Array.length workers) ~f:(fun _ -> 0) in
    let restart_signals =
      Array.init (Array.length workers) ~f:(fun _ -> None)
    in
    { workers
    ; configs
    ; start_writer
    ; status
    ; locks
    ; root_lengths
    ; restart_signals }

  let online t i = match t.status.(i) with `On _ -> true | `Off -> false

  let synced t i =
    match t.status.(i) with
    | `On (`Synced _) ->
        true
    | `On `Catchup ->
        false
    | `Off ->
        false

  let run_online_worker ~f t i =
    let worker = t.workers.(i) in
    if online t i then (
      let ongoing_rpcs, cond = t.locks.(i) in
      incr ongoing_rpcs ;
      let%map res = f worker in
      decr ongoing_rpcs ;
      if !ongoing_rpcs = 0 then Condition.broadcast cond () ;
      Some res )
    else return None

  let get_balance t i pk =
    run_online_worker
      ~f:(fun worker -> Coda_process.get_balance_exn worker pk)
      t i

  let get_nonce t i pk =
    run_online_worker
      ~f:(fun worker -> Coda_process.get_nonce_exn worker pk)
      t i

  let best_path t i =
    run_online_worker ~f:(fun worker -> Coda_process.best_path worker) t i

  let sync_status =
    run_online_worker ~f:(fun worker -> Coda_process.sync_status_exn worker)

  let new_user_command t i public_key =
    run_online_worker
      ~f:(fun worker -> Coda_process.new_user_command_exn worker public_key)
      t i

  let get_all_user_commands t i public_key =
    run_online_worker
      ~f:(fun worker ->
        Coda_process.get_all_user_commands_exn worker public_key )
      t i

  let start t i =
    Linear_pipe.write t.start_writer
      ( i
      , List.nth_exn t.configs i
      , (fun () -> t.status.(i) <- `On `Catchup)
      , fun () ->
          let user_cmds_under_inspection =
            Hashtbl.create (module User_command)
          in
          t.status.(i) <- `On (`Synced user_cmds_under_inspection) )

  let stop t i =
    ( match t.status.(i) with
    | `On (`Synced user_cmds_under_inspection) ->
        Hashtbl.iter user_cmds_under_inspection ~f:(fun {passed_root; _} ->
            Ivar.fill passed_root () )
    | _ ->
        () ) ;
    t.status.(i) <- `Off ;
    let ongoing_rpcs, lock = t.locks.(i) in
    let rec wait_for_no_rpcs () =
      if !ongoing_rpcs = 0 then Deferred.unit
      else Deferred.bind (Condition.wait lock) ~f:wait_for_no_rpcs
    in
    let%bind () = wait_for_no_rpcs () in
    Coda_process.disconnect t.workers.(i)

  let run_user_command t i (sk : Private_key.t) fee ~body =
    let open Deferred.Option.Let_syntax in
    let worker = t.workers.(i) in
    let pk_of_sk = Public_key.of_private_key_exn sk |> Public_key.compress in
    let%bind nonce = Coda_process.get_nonce_exn worker pk_of_sk in
    let payload =
      User_command.Payload.create ~fee ~nonce ~memo:User_command_memo.dummy
        ~body
    in
    let user_cmd =
      ( User_command.sign (Keypair.of_private_key_exn sk) payload
        :> User_command.t )
    in
    let%map _receipt =
      Coda_process.process_user_command_exn worker user_cmd
      |> Deferred.map ~f:Or_error.ok
    in
    user_cmd

  let delegate_stake t i delegator_sk delegate_pk fee =
    run_user_command t i delegator_sk fee
      ~body:(Stake_delegation (Set_delegate {new_delegate= delegate_pk}))

  let send_payment t i sender_sk receiver_pk amount fee =
    run_user_command t i sender_sk fee
      ~body:(Payment {receiver= receiver_pk; amount})

  (* TODO: resulting_receipt should be replaced with the sender's pk so that we prove the
     merkle_list of receipts up to the current state of a sender's receipt_chain hash for some blockchain.
     However, whenever we get a new transition, the blockchain does not update and `prove_receipt` would not query
     the merkle list that we are looking for *)

  let prove_receipt t i proving_receipt resulting_receipt =
    run_online_worker
      ~f:(fun worker ->
        Coda_process.prove_receipt_exn worker proving_receipt resulting_receipt
        )
      t i

  let new_block t i key =
    run_online_worker
      ~f:(fun worker -> Coda_process.new_block_exn worker key)
      t i

  let new_user_command_and_subscribe t i key =
    ignore @@ new_block t i key ;
    new_user_command t i key

  let teardown t =
    Deferred.Array.iteri ~how:`Parallel t.workers ~f:(fun i _ -> stop t i)

  let setup_bootstrap_signal t i =
    let signal = Ivar.create () in
    t.restart_signals.(i) <- Some (`Bootstrap, signal) ;
    signal

  let setup_catchup_signal t i =
    let signal = Ivar.create () in
    t.restart_signals.(i) <- Some (`Catchup, signal) ;
    signal
end

(** the prefix check keeps track of the "best path" for each worker. the
    best path being the list of state hashes from the root to the best tip.
    the check is satisfied as long as the paths are not disjoint, ie, overlap
    on some node (in the worst case, this will be the root).

    the check will time out and fail if c-1 slots pass without a new block. *)
let start_prefix_check logger workers events testnet ~acceptable_delay =
  let all_transitions_r, all_transitions_w = Linear_pipe.create () in
  let%map chains =
    Deferred.Array.init (Array.length workers) ~f:(fun i ->
        Coda_process.best_path workers.(i) )
  in
  let check_chains (chains : State_hash.Stable.Latest.t list array) =
    let online_chains =
      Array.filteri chains ~f:(fun i el ->
          Api.synced testnet i && not (List.is_empty el) )
    in
    let chain_sets =
      Array.map online_chains
        ~f:(Hash_set.of_list (module State_hash.Stable.Latest))
    in
    let chains_json () =
      `List
        ( Array.to_list chains
        |> List.map ~f:(fun chain ->
               `List (List.map ~f:State_hash.Stable.Latest.to_yojson chain) )
        )
    in
    match
      Array.fold ~init:None
        ~f:(fun acc chain ->
          match acc with
          | None ->
              Some chain
          | Some acc ->
              Some (Hash_set.inter acc chain) )
        chain_sets
    with
    | Some hashes_in_common ->
        if Hash_set.is_empty hashes_in_common then
          (let%bind tfs =
             Deferred.Array.map workers ~f:Coda_process.dump_tf
             >>| Array.to_list
           in
           Logger.fatal logger ~module_:__MODULE__ ~location:__LOC__
             "Best paths have diverged completely, network is forked"
             ~metadata:
               [ ("chains", chains_json ())
               ; ("tf_vizs", `List (List.map ~f:(fun s -> `String s) tfs)) ] ;
           exit 7)
          |> don't_wait_for
        else
          Logger.info logger ~module_:__MODULE__ ~location:__LOC__
            "Chains are OK, they have hashes $hashes in common"
            ~metadata:
              [ ( "hashes"
                , `List
                    ( Hash_set.to_list hashes_in_common
                    |> List.map ~f:State_hash.Stable.Latest.to_yojson ) )
              ; ("chains", chains_json ()) ]
    | None ->
        Logger.warn logger ~module_:__MODULE__ ~location:__LOC__
          "Empty list of online chains, OK if we're still starting the network"
          ~metadata:[("chains", chains_json ())]
  in
  let last_time = ref (Time.now ()) in
  don't_wait_for
    (let epsilon = 1.0 in
     let rec go () =
       let diff = Time.diff (Time.now ()) !last_time in
       let diff = Time.Span.to_sec diff in
       if
         not
           ( diff
           < Time.Span.to_sec acceptable_delay
             +. epsilon
             +. Int.to_float
                  ( (Consensus.Constants.c - 1)
                  * Consensus.Constants.block_window_duration_ms )
                /. 1000. )
       then (
         Logger.fatal logger ~module_:__MODULE__ ~location:__LOC__
           "No recent blocks" ;
         ignore (exit 8) ) ;
       let%bind () = after (Time.Span.of_sec 1.0) in
       go ()
     in
     go ()) ;
  don't_wait_for
    (Deferred.ignore
       (Linear_pipe.fold ~init:chains all_transitions_r
          ~f:(fun chains (_, _, i) ->
            let%map path = Api.best_path testnet i in
            Option.value_map path ~default:chains ~f:(fun path ->
                chains.(i) <- path ;
                last_time := Time.now () ;
                check_chains chains ;
                chains ) ))) ;
  don't_wait_for
    (Linear_pipe.iter events ~f:(function `Transition (i, (prev, curr)) ->
         Linear_pipe.write all_transitions_w (prev, curr, i) ))

type user_cmd_status =
  {snapshots: int option array; passed_root: bool array; result: unit Ivar.t}

let start_payment_check logger root_pipe (testnet : Api.t) =
  Linear_pipe.iter root_pipe ~f:(function
      | `Root
          ( worker_id
          , Transition_frontier.Diff.Root_diff.{user_commands; root_length} )
      ->
      Option.fold root_length ~init:Deferred.unit ~f:(fun _ length ->
          match testnet.status.(worker_id) with
          | `On (`Synced user_cmds_under_inspection) ->
              testnet.root_lengths.(worker_id) <- length ;
              Array.iteri testnet.restart_signals ~f:(fun i -> function
                | None ->
                    ()
                | Some (`Bootstrap, signal) ->
                    if
                      testnet.root_lengths.(i)
                      + (2 * Consensus.Constants.k)
                      + Consensus.Constants.delta
                      < length - 2
                    then (
                      Ivar.fill signal () ;
                      testnet.restart_signals.(i) <- None )
                    else ()
                | Some (`Catchup, signal) ->
                    if
                      testnet.root_lengths.(i) + (Consensus.Constants.k / 2)
                      < length - 1
                    then (
                      Ivar.fill signal () ;
                      testnet.restart_signals.(i) <- None )
                    else () ) ;
              let earliest_user_cmd =
                List.min_elt (Hashtbl.to_alist user_cmds_under_inspection)
                  ~compare:(fun (_user_cmd1, status1) (_user_cmd2, status2) ->
                    Int.compare status1.expected_deadline
                      status2.expected_deadline )
              in
              Option.iter earliest_user_cmd
                ~f:(fun (user_cmd, {expected_deadline; _}) ->
                  if expected_deadline < length then (
                    Logger.fatal logger ~module_:__MODULE__ ~location:__LOC__
                      ~metadata:
                        [ ("worker_id", `Int worker_id)
                        ; ("user_cmd", User_command.to_yojson user_cmd) ]
<<<<<<< HEAD
                      "transaction $user_cmd took too long to get into the \
                       root of node $worker_id. Length expected: %d got: %d"
                      expected_deadline length ;
=======
                      "Transaction $user_cmd took too long to get into the \
                       root of node $worker_id" ;
>>>>>>> d7bab248
                    exit 9 |> ignore ) ) ;
              List.iter user_commands ~f:(fun user_cmd ->
                  Hashtbl.change user_cmds_under_inspection user_cmd
                    ~f:(function
                    | Some {passed_root; _} ->
                        Ivar.fill passed_root () ;
                        Logger.info logger ~module_:__MODULE__
                          ~location:__LOC__
                          ~metadata:
                            [ ("user_cmd", User_command.to_yojson user_cmd)
                            ; ("worker_id", `Int worker_id)
                            ; ("length", `Int length) ]
                          "Transaction $user_cmd finally gets into the root \
                           of node $worker_id, when root length is $length" ;
                        None
                    | None ->
                        None ) ) ;
              Deferred.unit
          | _ ->
              Deferred.unit ) )
  |> don't_wait_for

let events workers start_reader =
  let event_r, event_w = Linear_pipe.create () in
  let root_r, root_w = Linear_pipe.create () in
  let connect_worker i worker =
    let%bind transitions = Coda_process.verified_transitions_exn worker in
    let%bind roots = Coda_process.root_diff_exn worker in
    Linear_pipe.transfer transitions event_w ~f:(fun t -> `Transition (i, t))
    |> don't_wait_for ;
    Linear_pipe.transfer roots root_w ~f:(fun r -> `Root (i, r))
  in
  don't_wait_for
    (Linear_pipe.iter start_reader ~f:(fun (i, config, started, synced) ->
         don't_wait_for
           (let%bind worker = Coda_process.spawn_exn config in
            workers.(i) <- worker ;
            started () ;
            don't_wait_for
              (let ms_to_catchup =
                 (Consensus.Constants.c + Consensus.Constants.delta)
                 * Consensus.Constants.block_window_duration_ms
                 + 16_000
                 |> Float.of_int
               in
               let%map () = after (Time.Span.of_ms ms_to_catchup) in
               synced ()) ;
            connect_worker i worker) ;
         Deferred.unit )) ;
  Array.iteri workers ~f:(fun i w -> don't_wait_for (connect_worker i w)) ;
  (event_r, root_r)

let start_checks logger (workers : Coda_process.t array) start_reader testnet
    ~acceptable_delay =
  let event_reader, root_reader = events workers start_reader in
  start_prefix_check logger workers event_reader testnet ~acceptable_delay
  |> don't_wait_for ;
  start_payment_check logger root_reader testnet

(* note: this is very declarative, maybe this should be more imperative? *)
(* next steps:
   *   add more powerful api hooks to enable sending payments on certain conditions
   *   implement stop/start
   *   change live whether nodes are producing, snark producing
   *   change network connectivity *)
let test logger n proposers snark_work_public_keys work_selection_method
    ~max_concurrent_connections =
  let logger = Logger.extend logger [("worker_testnet", `Bool true)] in
  let proposal_interval = Consensus.Constants.block_window_duration_ms in
  let acceptable_delay =
    Time.Span.of_ms
      (proposal_interval * Consensus.Constants.delta |> Float.of_int)
  in
  let%bind program_dir = Unix.getcwd () in
  Coda_processes.init () ;
  let configs =
    Coda_processes.local_configs n ~proposal_interval ~program_dir ~proposers
      ~acceptable_delay
      ~snark_worker_public_keys:(Some (List.init n ~f:snark_work_public_keys))
      ~work_selection_method
      ~trace_dir:(Unix.getenv "CODA_TRACING")
      ~max_concurrent_connections
  in
  let%map workers = Coda_processes.spawn_local_processes_exn configs in
  let workers = List.to_array workers in
  let start_reader, start_writer = Linear_pipe.create () in
  let testnet = Api.create configs workers start_writer in
  start_checks logger workers start_reader testnet ~acceptable_delay ;
  testnet

module Delegation : sig
  val delegate_stake :
       ?acceptable_delay:int
    -> Api.t
    -> node:int
    -> delegator:Private_key.t
    -> delegatee:Account.key
    -> unit Deferred.t
end = struct
  let delegate_stake ?acceptable_delay:(delay = 7) (testnet : Api.t) ~node
      ~delegator ~delegatee =
    let fee = Currency.Fee.of_int 1 in
    let worker = testnet.workers.(node) in
    let%bind _ =
      let open Deferred.Option.Let_syntax in
      let%bind user_cmd =
        Api.delegate_stake testnet node delegator delegatee fee
      in
      let%map (all_passed_root : unit Ivar.t list) =
        let open Deferred.Let_syntax in
        Deferred.List.filter_map (testnet.status |> Array.to_list) ~f:(function
          | `On (`Synced user_cmds_under_inspection) ->
              let%map root_length = Coda_process.root_length_exn worker in
              let passed_root = Ivar.create () in
              Hashtbl.add_exn user_cmds_under_inspection ~key:user_cmd
                ~data:
                  { expected_deadline=
                      root_length + Consensus.Constants.k + delay
                  ; passed_root } ;
              Option.return passed_root
          | _ ->
              return None )
        >>| Option.return
      in
      Deferred.List.iter all_passed_root ~f:Ivar.read
    in
    Deferred.unit
end

module Payments : sig
  val send_several_payments :
       ?acceptable_delay:int
    -> Api.t
    -> node:int
    -> keypairs:Keypair.t list
    -> n:int
    -> unit Deferred.t

  val send_batch_consecutive_payments :
       Api.t
    -> node:int
    -> sender:Private_key.t
    -> keypairs:Keypair.t list
    -> n:int
    -> User_command.t list Deferred.t

  val assert_retrievable_payments :
    Api.t -> User_command.t sexp_list -> unit Deferred.t
end = struct
  let send_several_payments ?acceptable_delay:(delay = 7) (testnet : Api.t)
      ~node ~keypairs ~n =
    let amount = Currency.Amount.of_int 10 in
    let fee = Currency.Fee.of_int 1 in
    let%bind (_ : unit option list) =
      Deferred.List.init n ~f:(fun _ ->
          let open Deferred.Option.Let_syntax in
          let%bind all_passed_root's =
            List.map
              (keypairs : Keypair.t list)
              ~f:(fun sender_keypair ->
                let receiver_keypair = List.random_element_exn keypairs in
                let sender_sk = sender_keypair.private_key in
                let receiver_pk =
                  receiver_keypair.public_key |> Public_key.compress
                in
                let worker = testnet.workers.(node) in
                let%bind user_cmd =
                  Api.send_payment testnet node sender_sk receiver_pk amount
                    fee
                in
                let%map (all_passed_root : unit Ivar.t list) =
                  let open Deferred.Let_syntax in
                  Deferred.List.filter_map (testnet.status |> Array.to_list)
                    ~f:(function
                    | `On (`Synced user_cmds_under_inspection) ->
                        let%map root_length =
                          Coda_process.root_length_exn worker
                        in
                        let passed_root = Ivar.create () in
                        Hashtbl.add_exn user_cmds_under_inspection
                          ~key:user_cmd
                          ~data:
                            { expected_deadline=
                                root_length + Consensus.Constants.k + delay
                            ; passed_root } ;
                        Option.return passed_root
                    | _ ->
                        return None )
                  >>| Option.return
                in
                all_passed_root )
            |> Deferred.Option.all
          in
          Deferred.map
            (Deferred.List.iter (List.concat all_passed_root's) ~f:Ivar.read)
            ~f:(Fn.const (Some ())) )
    in
    Deferred.unit

  (* TODO: code should be flexible enough even when bootstrapping.
     This is most appropriate todo when #2336 is completed *)
  let send_batch_consecutive_payments (testnet : Api.t) ~node ~sender
      ~(keypairs : Keypair.t list) ~n =
    let amount = Currency.Amount.of_int 10 in
    let fee = Currency.Fee.of_int 1 in
    let%bind new_payment_readers =
      Deferred.List.init (Array.length testnet.workers) ~f:(fun i ->
          let pk = Public_key.(compress @@ of_private_key_exn sender) in
          let%map pipe = Api.new_user_command_and_subscribe testnet i pk in
          Option.value_exn pipe )
    in
    Deferred.List.init ~how:`Sequential n ~f:(fun _i ->
        let receiver_keypair = List.random_element_exn keypairs in
        let receiver_pk = receiver_keypair.public_key |> Public_key.compress in
        (* Everybody will be watching for a payment *)
        let%bind user_command =
          let%map payment =
            Api.send_payment testnet node sender receiver_pk amount fee
          in
          Option.value_exn payment
        in
        let rec read_until_match reader =
          match%bind Pipe.read reader with
          | `Eof ->
              Deferred.return false
          | `Ok matching_user_command
            when User_command.equal matching_user_command user_command ->
              Deferred.return true
          | `Ok _bad_user_command ->
              read_until_match reader
        in
        let%map result =
          Deferred.List.for_all new_payment_readers ~f:read_until_match
        in
        assert result ;
        user_command )

  let query_relevant_payments (testnet : Api.t) worker_index public_keys =
    Deferred.List.concat_map public_keys ~f:(fun public_key ->
        let%map payments =
          Api.get_all_user_commands testnet worker_index public_key
        in
        Option.value_exn payments )
    >>| User_command.Set.of_list

  let check_all_nodes_received_payments (testnet : Api.t) public_keys
      (expected_payments : User_command.t list) =
    Deferred.List.init ~how:`Parallel (Array.length testnet.workers)
      ~f:(fun worker_index ->
        let%map node_payments =
          query_relevant_payments testnet worker_index public_keys
        in
        List.for_all expected_payments ~f:(User_command.Set.mem node_payments)
    )
    >>| List.for_all ~f:Fn.id

  let assert_retrievable_payments (testnet : Api.t)
      (expected_payments : User_command.t list) =
    let senders, receivers =
      List.map expected_payments ~f:(fun user_command ->
          match user_command.payload.body with
          | Payment payment_payload ->
              ( Public_key.compress user_command.sender
              , payment_payload.receiver )
          | Stake_delegation _ ->
              failwith "Expected a list of payments" )
      |> List.unzip
    in
    let%bind has_all_sender_payments =
      check_all_nodes_received_payments testnet senders expected_payments
    in
    assert has_all_sender_payments ;
    let%map has_all_receiver_payments =
      check_all_nodes_received_payments testnet receivers expected_payments
    in
    assert has_all_receiver_payments
end

module Restarts : sig
  val restart_node :
       Api.t
    -> logger:Logger.t
    -> node:int
    -> duration:Time.Span.t
    -> unit Deferred.t

  val trigger_catchup : Api.t -> logger:Logger.t -> node:int -> unit Deferred.t

  val trigger_bootstrap :
    Api.t -> logger:Logger.t -> node:int -> unit Deferred.t
end = struct
  let restart_node testnet ~logger ~node ~duration =
    let%bind () = after (Time.Span.of_sec 5.) in
    Logger.info logger ~module_:__MODULE__ ~location:__LOC__ "Stopping node %d"
      node ;
    (* Send one payment *)
    let%bind () = Api.stop testnet node in
    let%bind () = after duration in
    Api.start testnet node

  let trigger_catchup testnet ~logger ~node =
    let%bind () = after (Time.Span.of_sec 5.) in
    Logger.info logger ~module_:__MODULE__ ~location:__LOC__ "Stopping node %d"
      node ;
    let%bind () = Api.stop testnet node in
    let signal = Api.setup_catchup_signal testnet node in
    let%bind () = Ivar.read signal in
    Logger.info logger ~module_:__MODULE__ ~location:__LOC__
      "Triggering catchup on %d" node ;
    Api.start testnet node

  let trigger_bootstrap testnet ~logger ~node =
    let%bind () = after (Time.Span.of_sec 5.) in
    Logger.info logger ~module_:__MODULE__ ~location:__LOC__ "Stopping node %d"
      node ;
    let%bind () = Api.stop testnet node in
    let signal = Api.setup_bootstrap_signal testnet node in
    let%bind () = Ivar.read signal in
    Logger.info logger ~module_:__MODULE__ ~location:__LOC__
      "Triggering bootstrap on node %d" node ;
    Api.start testnet node
end<|MERGE_RESOLUTION|>--- conflicted
+++ resolved
@@ -339,14 +339,9 @@
                       ~metadata:
                         [ ("worker_id", `Int worker_id)
                         ; ("user_cmd", User_command.to_yojson user_cmd) ]
-<<<<<<< HEAD
-                      "transaction $user_cmd took too long to get into the \
+                      "Transaction $user_cmd took too long to get into the \
                        root of node $worker_id. Length expected: %d got: %d"
                       expected_deadline length ;
-=======
-                      "Transaction $user_cmd took too long to get into the \
-                       root of node $worker_id" ;
->>>>>>> d7bab248
                     exit 9 |> ignore ) ) ;
               List.iter user_commands ~f:(fun user_cmd ->
                   Hashtbl.change user_cmds_under_inspection user_cmd
