open Core
open Async
open Coda_base
open Coda_transition
open Signature_lib
open Pipe_lib
open Init

module Input = struct
  type t =
    { addrs_and_ports: Node_addrs_and_ports.Display.Stable.Latest.t
    ; libp2p_keypair: Coda_net2.Keypair.Stable.Latest.t
    ; net_configs:
        ( Node_addrs_and_ports.Display.Stable.Latest.t
        * Coda_net2.Keypair.Stable.Latest.t )
        list
        * Node_addrs_and_ports.Display.Stable.Latest.t list list
    ; snark_worker_key: Public_key.Compressed.Stable.Latest.t option
    ; env: (string * string) list
    ; block_production_key: int option
    ; work_selection_method:
        Cli_lib.Arg_type.Work_selection_method.Stable.Latest.t
    ; conf_dir: string
    ; trace_dir: string option
    ; program_dir: string
    ; acceptable_delay: Time.Span.t
    ; chain_id: string
    ; peers: string list
    ; max_concurrent_connections: int option
    ; is_archive_rocksdb: bool
    ; is_seed: bool
    ; archive_process_location: Core.Host_and_port.t option }
  [@@deriving bin_io_unversioned]
end

open Input

module Send_payment_input = struct
  [%%versioned
  module Stable = struct
    module V1 = struct
      type t =
        Private_key.Stable.V1.t
        * Public_key.Compressed.Stable.V1.t
        * Currency.Amount.Stable.V1.t
        * Currency.Fee.Stable.V1.t
        * User_command_memo.Stable.V1.t

      let to_latest = Fn.id
    end
  end]

  type t = Stable.Latest.t
end

module T = struct
  type state_hashes = bool list * bool list

  type 'worker functions =
    { peers: ('worker, unit, Network_peer.Peer.t list) Rpc_parallel.Function.t
    ; start: ('worker, unit, unit) Rpc_parallel.Function.t
    ; get_balance:
        ( 'worker
        , Account_id.t
        , Currency.Balance.t option )
        Rpc_parallel.Function.t
    ; get_nonce:
        ( 'worker
        , Account_id.t
        , Coda_numbers.Account_nonce.t option )
        Rpc_parallel.Function.t
    ; root_length: ('worker, unit, int) Rpc_parallel.Function.t
    ; send_user_command:
        ( 'worker
        , Send_payment_input.t
        , (User_command.t * Receipt.Chain_hash.t) Or_error.t )
        Rpc_parallel.Function.t
    ; process_user_command:
        ( 'worker
        , User_command_input.t
        , (User_command.t * Receipt.Chain_hash.t) Or_error.t )
        Rpc_parallel.Function.t
    ; verified_transitions:
        ('worker, unit, state_hashes Pipe.Reader.t) Rpc_parallel.Function.t
    ; sync_status:
        ('worker, unit, Sync_status.t Pipe.Reader.t) Rpc_parallel.Function.t
    ; get_all_user_commands:
        ( 'worker
        , Public_key.Compressed.t
        , User_command.t list )
        Rpc_parallel.Function.t
    ; get_all_transitions:
        ( 'worker
        , Account_id.t
        , ( Auxiliary_database.Filtered_external_transition.t
          , State_hash.t )
          With_hash.t
          list )
        Rpc_parallel.Function.t
    ; new_user_command:
        ( 'worker
        , Public_key.Compressed.t
        , User_command.t Pipe.Reader.t )
        Rpc_parallel.Function.t
    ; root_diff:
        ( 'worker
        , unit
        , Coda_lib.Root_diff.t Pipe.Reader.t )
        Rpc_parallel.Function.t
    ; initialization_finish_signal:
        ('worker, unit, unit Pipe.Reader.t) Rpc_parallel.Function.t
    ; prove_receipt:
        ( 'worker
        , Receipt.Chain_hash.t * Receipt.Chain_hash.t
        , Receipt.Chain_hash.t * User_command.t list )
        Rpc_parallel.Function.t
    ; new_block:
        ( 'worker
        , Account.key
        , ( Auxiliary_database.Filtered_external_transition.t
          , State_hash.t )
          With_hash.t
          Pipe.Reader.t )
        Rpc_parallel.Function.t
    ; dump_tf: ('worker, unit, string) Rpc_parallel.Function.t
    ; best_path:
        ( 'worker
        , unit
        , State_hash.Stable.Latest.t list )
        Rpc_parallel.Function.t
    ; replace_snark_worker_key:
        ('worker, Public_key.Compressed.t option, unit) Rpc_parallel.Function.t
    ; stop_snark_worker: ('worker, unit, unit) Rpc_parallel.Function.t
    ; validated_transitions_keyswaptest:
        ( 'worker
        , unit
        , External_transition.Validated.t Pipe.Reader.t )
        Rpc_parallel.Function.t }

  type coda_functions =
    { coda_peers: unit -> Network_peer.Peer.t list Deferred.t
    ; coda_start: unit -> unit Deferred.t
    ; coda_get_balance: Account_id.t -> Currency.Balance.t option Deferred.t
    ; coda_get_nonce:
        Account_id.t -> Coda_numbers.Account_nonce.t option Deferred.t
    ; coda_root_length: unit -> int Deferred.t
    ; coda_send_payment:
           Send_payment_input.t
        -> (User_command.t * Receipt.Chain_hash.t) Or_error.t Deferred.t
    ; coda_process_user_command:
           User_command_input.t
        -> (User_command.t * Receipt.Chain_hash.t) Or_error.t Deferred.t
    ; coda_verified_transitions: unit -> state_hashes Pipe.Reader.t Deferred.t
    ; coda_sync_status: unit -> Sync_status.t Pipe.Reader.t Deferred.t
    ; coda_new_user_command:
        Public_key.Compressed.t -> User_command.t Pipe.Reader.t Deferred.t
    ; coda_get_all_user_commands:
        Public_key.Compressed.t -> User_command.t list Deferred.t
    ; coda_replace_snark_worker_key:
        Public_key.Compressed.t option -> unit Deferred.t
    ; coda_stop_snark_worker: unit -> unit Deferred.t
    ; coda_validated_transitions_keyswaptest:
        unit -> External_transition.Validated.t Pipe.Reader.t Deferred.t
    ; coda_root_diff: unit -> Coda_lib.Root_diff.t Pipe.Reader.t Deferred.t
    ; coda_initialization_finish_signal: unit -> unit Pipe.Reader.t Deferred.t
    ; coda_prove_receipt:
           Receipt.Chain_hash.t * Receipt.Chain_hash.t
        -> (Receipt.Chain_hash.t * User_command.t list) Deferred.t
    ; coda_get_all_transitions:
           Account_id.t
        -> ( Auxiliary_database.Filtered_external_transition.t
           , State_hash.t )
           With_hash.t
           list
           Deferred.t
    ; coda_new_block:
           Account.key
        -> ( Auxiliary_database.Filtered_external_transition.t
           , State_hash.t )
           With_hash.t
           Pipe.Reader.t
           Deferred.t
    ; coda_dump_tf: unit -> string Deferred.t
    ; coda_best_path: unit -> State_hash.t list Deferred.t }

  module Worker_state = struct
    type init_arg = Input.t [@@deriving bin_io_unversioned]

    type t = coda_functions
  end

  module Connection_state = struct
    type init_arg = unit [@@deriving bin_io_unversioned]

    type t = unit
  end

  module Functions
      (C : Rpc_parallel.Creator
           with type worker_state := Worker_state.t
            and type connection_state := Connection_state.t) =
  struct
    let peers_impl ~worker_state ~conn_state:() () = worker_state.coda_peers ()

    let verified_transitions_impl ~worker_state ~conn_state:() () =
      worker_state.coda_verified_transitions ()

    let sync_status_impl ~worker_state ~conn_state:() () =
      worker_state.coda_sync_status ()

    let new_user_command_impl ~worker_state ~conn_state:() pk =
      worker_state.coda_new_user_command pk

    let get_all_user_commands_impl ~worker_state ~conn_state:() pk =
      worker_state.coda_get_all_user_commands pk

    let root_diff_impl ~worker_state ~conn_state:() () =
      worker_state.coda_root_diff ()

    let initialization_finish_signal_impl ~worker_state ~conn_state:() () =
      worker_state.coda_initialization_finish_signal ()

    let get_balance_impl ~worker_state ~conn_state:() pk =
      worker_state.coda_get_balance pk

    let root_length_impl ~worker_state ~conn_state:() () =
      worker_state.coda_root_length ()

    let get_nonce_impl ~worker_state ~conn_state:() pk =
      worker_state.coda_get_nonce pk

    let send_payment_impl ~worker_state ~conn_state:() input =
      worker_state.coda_send_payment input

    let process_user_command_impl ~worker_state ~conn_state:() cmd =
      worker_state.coda_process_user_command cmd

    let prove_receipt_impl ~worker_state ~conn_state:() input =
      worker_state.coda_prove_receipt input

    let new_block_impl ~worker_state ~conn_state:() key =
      worker_state.coda_new_block key

    let start_impl ~worker_state ~conn_state:() () = worker_state.coda_start ()

    let dump_tf_impl ~worker_state ~conn_state:() () =
      worker_state.coda_dump_tf ()

    let best_path_impl ~worker_state ~conn_state:() () =
      worker_state.coda_best_path ()

    let stop_snark_worker_impl ~worker_state ~conn_state:() () =
      worker_state.coda_stop_snark_worker ()

    let replace_snark_worker_key_impl ~worker_state ~conn_state:() key =
      worker_state.coda_replace_snark_worker_key key

    let validated_transitions_keyswaptest_impl ~worker_state ~conn_state:() =
      worker_state.coda_validated_transitions_keyswaptest

    let get_all_transitions_impl ~worker_state ~conn_state:() pk =
      worker_state.coda_get_all_transitions pk

    let get_all_transitions =
      C.create_rpc ~f:get_all_transitions_impl ~name:"get_all_transitions"
        ~bin_input:Account_id.Stable.Latest.bin_t
        ~bin_output:
          [%bin_type_class:
            ( Auxiliary_database.Filtered_external_transition.Stable.Latest.t
            , State_hash.Stable.Latest.t )
            With_hash.Stable.Latest.t
            list] ()

    let peers =
      C.create_rpc ~f:peers_impl ~name:"peers" ~bin_input:Unit.bin_t
        ~bin_output:[%bin_type_class: Network_peer.Peer.Stable.Latest.t list]
        ()

    let start =
      C.create_rpc ~name:"start" ~f:start_impl ~bin_input:Unit.bin_t
        ~bin_output:Unit.bin_t ()

    let get_balance =
      C.create_rpc ~f:get_balance_impl ~name:"get_balance"
        ~bin_input:Account_id.Stable.Latest.bin_t
        ~bin_output:[%bin_type_class: Currency.Balance.Stable.Latest.t option]
        ()

    let get_nonce =
      C.create_rpc ~f:get_nonce_impl ~name:"get_nonce"
        ~bin_input:Account_id.Stable.Latest.bin_t
        ~bin_output:
          [%bin_type_class: Coda_numbers.Account_nonce.Stable.Latest.t option]
        ()

    let root_length =
      C.create_rpc ~name:"root_length" ~f:root_length_impl
        ~bin_input:Unit.bin_t ~bin_output:Int.bin_t ()

    let prove_receipt =
      C.create_rpc ~f:prove_receipt_impl ~name:"prove_receipt"
        ~bin_input:
          [%bin_type_class:
            Receipt.Chain_hash.Stable.Latest.t
            * Receipt.Chain_hash.Stable.Latest.t]
        ~bin_output:
          [%bin_type_class:
            Receipt.Chain_hash.Stable.Latest.t
            * User_command.Stable.Latest.t list] ()

    let new_block =
      C.create_pipe ~f:new_block_impl ~name:"new_block"
        ~bin_input:[%bin_type_class: Account.Key.Stable.Latest.t]
        ~bin_output:
          [%bin_type_class:
            ( Auxiliary_database.Filtered_external_transition.Stable.Latest.t
            , State_hash.Stable.Latest.t )
            With_hash.Stable.Latest.t] ()

    let send_user_command =
      C.create_rpc ~name:"send_user_command" ~f:send_payment_impl
        ~bin_input:Send_payment_input.Stable.Latest.bin_t
        ~bin_output:
          [%bin_type_class:
            (User_command.Stable.Latest.t * Receipt.Chain_hash.Stable.Latest.t)
            Or_error.t] ()

    let process_user_command =
      C.create_rpc ~name:"process_user_command" ~f:process_user_command_impl
        ~bin_input:User_command_input.Stable.Latest.bin_t
        ~bin_output:
          [%bin_type_class:
            (User_command.Stable.Latest.t * Receipt.Chain_hash.Stable.Latest.t)
            Or_error.t] ()

    let verified_transitions =
      C.create_pipe ~name:"verified_transitions" ~f:verified_transitions_impl
        ~bin_input:Unit.bin_t
        ~bin_output:[%bin_type_class: bool list * bool list] ()

    let root_diff =
      C.create_pipe ~name:"root_diff" ~f:root_diff_impl ~bin_input:Unit.bin_t
        ~bin_output:[%bin_type_class: Coda_lib.Root_diff.Stable.Latest.t] ()

    let initialization_finish_signal =
      C.create_pipe ~name:"initialization_finish_signal"
        ~f:initialization_finish_signal_impl ~bin_input:Unit.bin_t
        ~bin_output:Unit.bin_t ()

    let sync_status =
      C.create_pipe ~name:"sync_status" ~f:sync_status_impl
        ~bin_input:Unit.bin_t ~bin_output:Sync_status.Stable.Latest.bin_t ()

    let new_user_command =
      C.create_pipe ~name:"new_user_command" ~f:new_user_command_impl
        ~bin_input:Public_key.Compressed.Stable.Latest.bin_t
        ~bin_output:User_command.Stable.Latest.bin_t ()

    let get_all_user_commands =
      C.create_rpc ~name:"get_all_user_commands" ~f:get_all_user_commands_impl
        ~bin_input:Public_key.Compressed.Stable.Latest.bin_t
        ~bin_output:[%bin_type_class: User_command.Stable.Latest.t list] ()

    let dump_tf =
      C.create_rpc ~name:"dump_tf" ~f:dump_tf_impl ~bin_input:Unit.bin_t
        ~bin_output:String.bin_t ()

    let best_path =
      C.create_rpc ~name:"best_path" ~f:best_path_impl ~bin_input:Unit.bin_t
        ~bin_output:[%bin_type_class: State_hash.Stable.Latest.t list] ()

    let validated_transitions_keyswaptest =
      C.create_pipe ~name:"validated_transitions_keyswaptest"
        ~f:validated_transitions_keyswaptest_impl ~bin_input:Unit.bin_t
        ~bin_output:
          [%bin_type_class: External_transition.Validated.Stable.Latest.t] ()

    let replace_snark_worker_key =
      C.create_rpc ~name:"replace_snark_worker_key"
        ~f:replace_snark_worker_key_impl
        ~bin_input:
          [%bin_type_class: Public_key.Compressed.Stable.Latest.t option]
        ~bin_output:Unit.bin_t ()

    let stop_snark_worker =
      C.create_rpc ~name:"stop_snark_worker" ~f:stop_snark_worker_impl
        ~bin_input:Unit.bin_t ~bin_output:Unit.bin_t ()

    let functions =
      { peers
      ; start
      ; verified_transitions
      ; root_diff
      ; initialization_finish_signal
      ; get_balance
      ; get_nonce
      ; root_length
      ; send_user_command
      ; process_user_command
      ; prove_receipt
      ; new_block
      ; dump_tf
      ; best_path
      ; sync_status
      ; new_user_command
      ; get_all_user_commands
      ; replace_snark_worker_key
      ; stop_snark_worker
      ; validated_transitions_keyswaptest
      ; get_all_transitions }

    let init_worker_state
        { addrs_and_ports
        ; libp2p_keypair
        ; block_production_key
        ; snark_worker_key
        ; work_selection_method
        ; conf_dir
        ; trace_dir
        ; chain_id
        ; peers
        ; max_concurrent_connections= _ (* FIXME #4095: use this *)
        ; is_archive_rocksdb
        ; is_seed
        ; archive_process_location
        ; _ } =
      let logger =
        Logger.create
          ~metadata:
            [ ("host", `String addrs_and_ports.external_ip)
            ; ("port", `Int addrs_and_ports.libp2p_port) ]
          ()
      in
      let precomputed_values = Lazy.force Precomputed_values.compiled in
      let (module Genesis_ledger) = precomputed_values.genesis_ledger in
      let pids = Child_processes.Termination.create_pid_table () in
      let%bind () =
        Option.value_map trace_dir
          ~f:(fun d ->
            let%bind () = Async.Unix.mkdir ~p:() d in
            Coda_tracing.start d )
          ~default:Deferred.unit
      in
      let%bind () = File_system.create_dir conf_dir in
      O1trace.trace "worker_main" (fun () ->
          let%bind receipt_chain_dir_name =
            Unix.mkdtemp @@ conf_dir ^/ "receipt_chain"
          in
          let%bind trust_dir = Unix.mkdtemp (conf_dir ^/ "trust") in
          let%bind transaction_database_dir =
            Unix.mkdtemp @@ conf_dir ^/ "transaction"
          in
          let%bind external_transition_database_dir =
            Unix.mkdtemp @@ conf_dir ^/ "external_transition"
          in
          let trace_database_initialization typ location =
            Logger.trace logger "Creating %s at %s" ~module_:__MODULE__
              ~location typ
          in
          let receipt_chain_database =
            Receipt_chain_database.create receipt_chain_dir_name
          in
          trace_database_initialization "receipt_chain_database" __LOC__
            receipt_chain_dir_name ;
          let trust_system = Trust_system.create trust_dir in
          trace_database_initialization "trust_system" __LOC__ trust_dir ;
          let transaction_database =
            Auxiliary_database.Transaction_database.create ~logger
              transaction_database_dir
          in
          trace_database_initialization "transaction_database" __LOC__
            transaction_database_dir ;
          let external_transition_database =
            Auxiliary_database.External_transition_database.create ~logger
              external_transition_database_dir
          in
          trace_database_initialization "external_transition_database" __LOC__
            external_transition_database_dir ;
          let time_controller =
            Block_time.Controller.create (Block_time.Controller.basic ~logger)
          in
          let block_production_keypair =
            Option.map block_production_key ~f:(fun i ->
                List.nth_exn (Lazy.force Genesis_ledger.accounts) i
                |> Genesis_ledger.keypair_of_account_record_exn )
          in
          let initial_block_production_keypairs =
            Keypair.Set.of_list (block_production_keypair |> Option.to_list)
          in
          let initial_block_production_keys =
            Public_key.Compressed.Set.of_list
              ( Option.map block_production_keypair ~f:(fun keypair ->
                    let open Keypair in
                    Public_key.compress keypair.public_key )
              |> Option.to_list )
          in
          let epoch_ledger_location = conf_dir ^/ "epoch_ledger" in
          let consensus_local_state =
            Consensus.Data.Local_state.create initial_block_production_keys
<<<<<<< HEAD
              ~genesis_ledger:Test_genesis_ledger.t ~epoch_ledger_location
=======
              ~genesis_ledger:Genesis_ledger.t
>>>>>>> 191c444b
          in
          let gossip_net_params =
            Gossip_net.Libp2p.Config.
              { timeout= Time.Span.of_sec 3.
              ; initial_peers= List.map ~f:Coda_net2.Multiaddr.of_string peers
              ; addrs_and_ports=
                  Node_addrs_and_ports.of_display addrs_and_ports
              ; conf_dir
              ; chain_id
              ; logger
              ; unsafe_no_trust_ip= true
              ; flood= false
              ; trust_system
              ; keypair= Some libp2p_keypair }
          in
          let net_config =
            { Coda_networking.Config.logger
            ; trust_system
            ; time_controller
            ; consensus_local_state
            ; is_seed= List.is_empty peers
            ; genesis_ledger_hash=
                Ledger.merkle_root (Lazy.force Genesis_ledger.t)
            ; log_gossip_heard=
                { snark_pool_diff= true
                ; transaction_pool_diff= true
                ; new_state= true }
            ; creatable_gossip_net=
                Coda_networking.Gossip_net.(
                  Any.Creatable
                    ((module Libp2p), Libp2p.create gossip_net_params)) }
          in
          let monitor = Async.Monitor.create ~name:"coda" () in
          let with_monitor f input =
            Async.Scheduler.within' ~monitor (fun () -> f input)
          in
          let coda_deferred () =
            Coda_lib.create
              (Coda_lib.Config.make ~logger ~pids ~trust_system ~conf_dir
                 ~is_seed ~disable_telemetry:true ~coinbase_receiver:`Producer
                 ~net_config ~gossip_net_params
                 ~initial_protocol_version:Protocol_version.zero
                 ~proposed_protocol_version_opt:None
                 ~work_selection_method:
                   (Cli_lib.Arg_type.work_selection_method_to_module
                      work_selection_method)
                 ~snark_worker_config:
                   Coda_lib.Config.Snark_worker_config.
                     { initial_snark_worker_key= snark_worker_key
                     ; shutdown_on_disconnect= true
                     ; num_threads= None }
                 ~snark_pool_disk_location:(conf_dir ^/ "snark_pool")
                 ~persistent_root_location:(conf_dir ^/ "root")
                 ~persistent_frontier_location:(conf_dir ^/ "frontier")
                 ~epoch_ledger_location
                 ~wallets_disk_location:(conf_dir ^/ "wallets")
                 ~time_controller ~receipt_chain_database
                 ~snark_work_fee:(Currency.Fee.of_int 0)
                 ~initial_block_production_keypairs ~monitor
                 ~consensus_local_state ~transaction_database
                 ~external_transition_database ~is_archive_rocksdb
                 ~work_reassignment_wait:420000 ~precomputed_values
                 ~archive_process_location:
                   (Option.map archive_process_location
                      ~f:(fun host_and_port ->
                        Cli_lib.Flag.Types.
                          {name= "dummy"; value= host_and_port} ))
                 ~constraint_constants:
                   Genesis_constants.Constraint_constants.compiled
                 ~proof_level:Genesis_constants.Proof_level.compiled ())
          in
          let coda_ref : Coda_lib.t option ref = ref None in
          Coda_run.handle_shutdown ~monitor ~time_controller ~conf_dir
            ~top_logger:logger coda_ref ;
          let%map coda =
            with_monitor
              (fun () ->
                let%map coda = coda_deferred () in
                coda_ref := Some coda ;
                Logger.info logger "Setting up snark worker "
                  ~module_:__MODULE__ ~location:__LOC__ ;
                Coda_run.setup_local_server coda ;
                coda )
              ()
          in
          Logger.info logger "Worker finish setting up coda"
            ~module_:__MODULE__ ~location:__LOC__ ;
          let coda_peers () = Coda_lib.peers coda in
          let coda_start () = Coda_lib.start coda in
          let coda_get_all_transitions pk =
            let external_transition_database =
              Coda_lib.external_transition_database coda
            in
            Auxiliary_database.External_transition_database.get_all_values
              external_transition_database (Some pk)
            |> Deferred.return
          in
          let coda_get_balance account_id =
            return
              ( Coda_commands.get_balance coda account_id
              |> Participating_state.active_exn )
          in
          let coda_get_nonce account_id =
            return
              ( Coda_commands.get_nonce coda account_id
              |> Participating_state.active_exn )
          in
          let coda_root_length () =
            return (Coda_lib.root_length coda |> Participating_state.active_exn)
          in
          let coda_send_payment (sk, pk, amount, fee, memo) =
            let pk_of_sk sk =
              Public_key.of_private_key_exn sk |> Public_key.compress
            in
            let build_user_command_input amount sender_sk receiver_pk fee =
              let sender_pk = pk_of_sk sender_sk in
              User_command_input.create ~fee ~fee_token:Token_id.default
                ~fee_payer_pk:sender_pk ~signer:sender_pk ~memo
                ~valid_until:Coda_numbers.Global_slot.max_value
                ~body:
                  (Payment
                     { source_pk= sender_pk
                     ; receiver_pk
                     ; token_id= Token_id.default
                     ; amount })
                ~sign_choice:
                  (User_command_input.Sign_choice.Keypair
                     (Keypair.of_private_key_exn sender_sk))
                ()
            in
            let payment_input = build_user_command_input amount sk pk fee in
            Deferred.map
              ( Coda_commands.setup_and_submit_user_command coda payment_input
              |> Participating_state.to_deferred_or_error )
              ~f:Or_error.join
          in
          let coda_process_user_command cmd_input =
            Deferred.map
              ( Coda_commands.setup_and_submit_user_command coda cmd_input
              |> Participating_state.to_deferred_or_error )
              ~f:Or_error.join
          in
          let coda_prove_receipt (proving_receipt, resulting_receipt) =
            match%map
              Coda_commands.prove_receipt coda ~proving_receipt
                ~resulting_receipt
            with
            | Ok proof ->
                Logger.info logger ~module_:__MODULE__ ~location:__LOC__
                  !"Constructed proof for receipt: $receipt_chain_hash"
                  ~metadata:
                    [ ( "receipt_chain_hash"
                      , Receipt.Chain_hash.to_yojson proving_receipt ) ] ;
                proof
            | Error e ->
                failwithf
                  !"Failed to construct payment proof: %{sexp:Error.t}"
                  e ()
          in
          let coda_replace_snark_worker_key =
            Coda_lib.replace_snark_worker_key coda
          in
          let coda_stop_snark_worker () =
            Coda_lib.stop_snark_worker ~should_wait_kill:true coda
          in
          let coda_new_block key =
            Deferred.return
            @@ Coda_commands.Subscriptions.new_block coda (Some key)
          in
          (* TODO: #2836 Remove validated_transitions_keyswaptest once the refactoring of broadcast pipe enters the code base *)
          let ( validated_transitions_keyswaptest_reader
              , validated_transitions_keyswaptest_writer ) =
            Pipe.create ()
          in
          let coda_verified_transitions () =
            let r, w = Linear_pipe.create () in
            don't_wait_for
              (Strict_pipe.Reader.iter (Coda_lib.validated_transitions coda)
                 ~f:(fun t ->
                   Pipe.write_without_pushback_if_open
                     validated_transitions_keyswaptest_writer t ;
                   let prev_state_hash =
                     External_transition.Validated.parent_hash t
                   in
                   let state_hash =
                     External_transition.Validated.state_hash t
                   in
                   let prev_state_hash = State_hash.to_bits prev_state_hash in
                   let state_hash = State_hash.to_bits state_hash in
                   if Pipe.is_closed w then
                     Logger.error logger ~module_:__MODULE__ ~location:__LOC__
                       "why is this w pipe closed? did someone close the \
                        reader end? dropping this write..." ;
                   Linear_pipe.write_without_pushback_if_open w
                     (prev_state_hash, state_hash) ;
                   Deferred.unit )) ;
            return r.pipe
          in
          let coda_validated_transitions_keyswaptest () =
            Deferred.return validated_transitions_keyswaptest_reader
          in
          let coda_root_diff () =
            let r, w = Linear_pipe.create () in
            don't_wait_for
              (Strict_pipe.Reader.iter (Coda_lib.root_diff coda)
                 ~f:(fun diff ->
                   if Pipe.is_closed w then
                     Logger.error logger ~module_:__MODULE__ ~location:__LOC__
                       "[coda_root_diff] why is this w pipe closed? did \
                        someone close the reader end? dropping this write..." ;
                   Linear_pipe.write_if_open w diff )) ;
            return r.pipe
          in
          let coda_initialization_finish_signal () =
            let r, w = Linear_pipe.create () in
            upon
              (Ivar.read @@ Coda_lib.initialization_finish_signal coda)
              (fun () -> don't_wait_for @@ Linear_pipe.write_if_open w ()) ;
            return r.pipe
          in
          let coda_dump_tf () =
            Deferred.return
              ( Coda_lib.dump_tf coda |> Or_error.ok
              |> Option.value ~default:"<failed to visualize>" )
          in
          let coda_best_path () =
            let path = Coda_lib.best_path coda in
            Deferred.return (Option.value ~default:[] path)
          in
          let parse_sync_status_exn = function
            | `Assoc [("data", `Assoc [("newSyncUpdate", `String status)])] ->
                Sync_status.of_string status |> Or_error.ok_exn
            | unexpected_json ->
                failwithf
                  !"could not parse sync status from json. Got: %s"
                  (Yojson.Basic.to_string unexpected_json)
                  ()
          in
          let coda_sync_status () =
            let schema = Coda_graphql.schema in
            match Graphql_parser.parse "subscription { newSyncUpdate }" with
            | Ok query -> (
                match%map Graphql_async.Schema.execute schema coda query with
                | Ok (`Stream pipe) ->
                    Async.Pipe.map pipe ~f:(function
                      | Ok json ->
                          parse_sync_status_exn json
                      | Error json ->
                          failwith
                            (sprintf "Receiving sync status error: %s"
                               (Yojson.Basic.to_string json)) )
                | _ ->
                    failwith "Expected to get a stream of sync updates" )
            | Error e ->
                failwithf
                  !"unable to retrieve sync update subscription: %s"
                  e ()
          in
          let coda_new_user_command =
            Fn.compose Deferred.return
            @@ Coda_commands.For_tests.Subscriptions.new_user_commands coda
          in
          let coda_get_all_user_commands =
            Fn.compose Deferred.return
            @@ Coda_commands.For_tests.get_all_user_commands coda
          in
          { coda_peers= with_monitor coda_peers
          ; coda_verified_transitions= with_monitor coda_verified_transitions
          ; coda_root_diff= with_monitor coda_root_diff
          ; coda_initialization_finish_signal=
              with_monitor coda_initialization_finish_signal
          ; coda_get_balance= with_monitor coda_get_balance
          ; coda_get_nonce= with_monitor coda_get_nonce
          ; coda_root_length= with_monitor coda_root_length
          ; coda_send_payment= with_monitor coda_send_payment
          ; coda_process_user_command= with_monitor coda_process_user_command
          ; coda_prove_receipt= with_monitor coda_prove_receipt
          ; coda_new_block= with_monitor coda_new_block
          ; coda_start= with_monitor coda_start
          ; coda_dump_tf= with_monitor coda_dump_tf
          ; coda_best_path= with_monitor coda_best_path
          ; coda_sync_status= with_monitor coda_sync_status
          ; coda_new_user_command= with_monitor coda_new_user_command
          ; coda_get_all_user_commands= with_monitor coda_get_all_user_commands
          ; coda_validated_transitions_keyswaptest=
              with_monitor coda_validated_transitions_keyswaptest
          ; coda_replace_snark_worker_key=
              with_monitor coda_replace_snark_worker_key
          ; coda_get_all_transitions= with_monitor coda_get_all_transitions
          ; coda_stop_snark_worker= with_monitor coda_stop_snark_worker } )

    let init_connection_state ~connection:_ ~worker_state:_ = return
  end
end

include Rpc_parallel.Make (T)<|MERGE_RESOLUTION|>--- conflicted
+++ resolved
@@ -497,11 +497,7 @@
           let epoch_ledger_location = conf_dir ^/ "epoch_ledger" in
           let consensus_local_state =
             Consensus.Data.Local_state.create initial_block_production_keys
-<<<<<<< HEAD
-              ~genesis_ledger:Test_genesis_ledger.t ~epoch_ledger_location
-=======
-              ~genesis_ledger:Genesis_ledger.t
->>>>>>> 191c444b
+              ~genesis_ledger:Genesis_ledger.t ~epoch_ledger_location
           in
           let gossip_net_params =
             Gossip_net.Libp2p.Config.
