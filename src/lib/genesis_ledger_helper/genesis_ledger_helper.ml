open Core
open Async
open Signature_lib
open Coda_base

type exn += Genesis_state_initialization_error

let s3_bucket_prefix =
  "https://s3-us-west-2.amazonaws.com/snark-keys.o1test.net"

module Tar = struct
  let create ~root ~directory ~file () =
    match%map
      Process.run ~prog:"tar"
        ~args:
          [ (* Change directory to [root]. *)
            "-C"
          ; root
          ; (* Create gzipped tar file [file]. *)
            "-czf"
          ; file
          ; (* Add [directory] to tar file. *)
            directory ]
        ()
    with
    | Ok _ ->
        Ok ()
    | Error err ->
        Or_error.errorf
          !"Error generating tar file %s. %s"
          file (Error.to_string_hum err)

  let extract ~root ~file () =
    match%map
      Process.run ~prog:"tar"
        ~args:
          [ (* Change directory to [root]. *)
            "-C"
          ; root
          ; (* Extract gzipped tar file [file]. *)
            "-xzf"
          ; file ]
        ()
    with
    | Ok _ ->
        Ok ()
    | Error err ->
        Or_error.errorf
          !"Error extracting tar file %s. %s"
          file (Error.to_string_hum err)
end

let file_exists ?follow_symlinks filename =
  match%map Sys.file_exists ?follow_symlinks filename with
  | `Yes ->
      true
  | _ ->
      false

module Accounts = struct
  let to_full :
      Runtime_config.Accounts.t -> (Private_key.t option * Account.t) list =
    List.mapi ~f:(fun i {Runtime_config.Accounts.pk; sk; balance; delegate} ->
        let pk =
          match pk with
          | Some pk ->
              Public_key.Compressed.of_base58_check_exn pk
          | None ->
              Quickcheck.random_value
                ~seed:
                  (`Deterministic
                    ("fake pk for genesis ledger " ^ string_of_int i))
                Public_key.Compressed.gen
        in
        let sk =
          match sk with
          | Some sk -> (
            match Private_key.of_yojson (`String sk) with
            | Ok sk ->
                Some sk
            | Error err ->
                Error.(raise (of_string err)) )
          | None ->
              None
        in
        let delegate =
          Option.map ~f:Public_key.Compressed.of_base58_check_exn delegate
        in
        let account =
          Account.create (Account_id.create pk Token_id.default) balance
        in
        ( sk
        , { account with
            delegate= Option.value ~default:account.delegate delegate } ) )

  let gen : (Private_key.t option * Account.t) Quickcheck.Generator.t =
    let open Quickcheck.Generator.Let_syntax in
    let%bind balance = Int.gen_incl 10 500 >>| Currency.Balance.of_int in
    let%map pk = Signature_lib.Public_key.Compressed.gen in
    (None, Account.create (Account_id.create pk Token_id.default) balance)

  let generate n : (Private_key.t option * Account.t) list =
    let open Quickcheck in
    random_value ~seed:(`Deterministic "fake accounts for genesis ledger")
      (Generator.list_with_length n gen)

  let rec pad_to n accounts =
    if n <= 0 then accounts
    else
      match accounts with
      | [] ->
          generate n
      | account :: accounts ->
          account :: pad_to (n - 1) accounts
end

module Ledger = struct
  let hash_filename hash =
    let str =
      (* Consider the serialization of accounts as well as the hash. In
         particular, adding fields that are
         * hashed as a bit string
         * default to an all-zero bit representation
         may result in the same hash, but the accounts in the ledger will not
         match the account record format.
      *)
      hash
      ^ Bin_prot.Writer.to_string Coda_base.Account.Stable.Latest.bin_writer_t
          Coda_base.Account.empty
    in
    "genesis_ledger_" ^ Blake2.to_hex (Blake2.digest_string str) ^ ".tar.gz"

  let named_filename
      ~(constraint_constants : Genesis_constants.Constraint_constants.t)
      ~num_accounts name =
    let str =
      String.concat
        [ Int.to_string constraint_constants.ledger_depth
        ; Int.to_string (Option.value ~default:0 num_accounts)
        ; (* Distinguish ledgers when the hash function is different. *)
          Snark_params.Tick.Field.to_string Coda_base.Account.empty_digest
        ; (* Distinguish ledgers when the account record layout has changed. *)
          Bin_prot.Writer.to_string
            Coda_base.Account.Stable.Latest.bin_writer_t
            Coda_base.Account.empty ]
    in
    "genesis_ledger_" ^ name ^ "_"
    ^ Blake2.(to_hex (digest_string str))
    ^ ".tar.gz"

  let accounts_name accounts =
    let hash =
      Runtime_config.Accounts.to_yojson accounts
      |> Yojson.Safe.to_string |> Blake2.digest_string
    in
    "accounts_" ^ Blake2.to_hex hash

  let find_tar ~logger ~constraint_constants (config : Runtime_config.Ledger.t)
      =
    let search_paths = Cache_dir.possible_paths "" in
    let file_exists filename path =
      let filename = path ^/ filename in
      if%map file_exists ~follow_symlinks:true filename then (
        Logger.info ~module_:__MODULE__ ~location:__LOC__ logger
          "Found ledger file at $path"
          ~metadata:[("path", `String filename)] ;
        Some filename )
      else (
        Logger.info ~module_:__MODULE__ ~location:__LOC__ logger
          "Ledger file $path does not exist"
          ~metadata:[("path", `String filename)] ;
        None )
    in
    let load_from_s3 filename =
      let s3_path = s3_bucket_prefix ^/ filename in
      let local_path = Cache_dir.s3_install_path ^/ filename in
      match%bind Cache_dir.load_from_s3 [s3_path] [local_path] ~logger with
      | Ok () ->
          file_exists filename Cache_dir.s3_install_path
      | Error e ->
          Logger.info ~module_:__MODULE__ ~location:__LOC__ logger
            "Could not download genesis ledger from $uri: $error"
            ~metadata:
              [ ("uri", `String s3_path)
              ; ("error", `String (Error.to_string_hum e)) ] ;
          return None
    in
    let%bind hash_filename =
      match config.hash with
      | Some hash -> (
          let hash_filename = hash_filename hash in
          let%bind tar_path =
            Deferred.List.find_map ~f:(file_exists hash_filename) search_paths
          in
          match tar_path with
          | Some _ ->
              return tar_path
          | None ->
              load_from_s3 hash_filename )
      | None ->
          return None
    in
    match hash_filename with
    | Some filename ->
        return (Some filename)
    | None -> (
      match config.base with
      | Hash hash ->
          assert (Some hash = config.hash) ;
          return None
      | Accounts accounts -> (
          let named_filename =
            named_filename ~constraint_constants
              ~num_accounts:config.num_accounts (accounts_name accounts)
          in
          match%bind
            Deferred.List.find_map ~f:(file_exists named_filename) search_paths
          with
          | Some path ->
              return (Some path)
          | None ->
              load_from_s3 named_filename )
      | Named name ->
          let named_filename =
            named_filename ~constraint_constants
              ~num_accounts:config.num_accounts name
          in
          Deferred.List.find_map ~f:(file_exists named_filename) search_paths )

  let load_from_tar ?(genesis_dir = Cache_dir.autogen_path) ~logger
      ~(constraint_constants : Genesis_constants.Constraint_constants.t)
      ?accounts filename =
    Logger.info ~module_:__MODULE__ ~location:__LOC__ logger
      "Loading genesis ledger from $path"
      ~metadata:[("path", `String filename)] ;
    let dirname = Uuid.to_string (Uuid_unix.create ()) in
    (* Unpack the ledger in the autogen directory, since we know that we have
       write permissions there.
    *)
    let dirname = genesis_dir ^/ dirname in
    let%bind () = Unix.mkdir ~p:() dirname in
    let open Deferred.Or_error.Let_syntax in
    let%map () = Tar.extract ~root:dirname ~file:filename () in
    let (packed : Genesis_ledger.Packed.t) =
      match accounts with
      | Some accounts ->
          ( module Genesis_ledger.Make (struct
            let accounts = accounts

            let directory = `Path dirname

            let depth = constraint_constants.ledger_depth
          end) )
      | None ->
          ( module Genesis_ledger.Of_ledger (struct
            let t =
              lazy
                (Ledger.create ~directory_name:dirname
                   ~depth:constraint_constants.ledger_depth ())

            let depth = constraint_constants.ledger_depth
          end) )
    in
    packed

  let generate_tar ~genesis_dir ~logger ledger =
    Ledger.commit ledger ;
    let dirname = Option.value_exn (Ledger.get_directory ledger) in
    let root_hash = State_hash.to_string @@ Ledger.merkle_root ledger in
    let%bind () = Unix.mkdir ~p:() genesis_dir in
    let tar_path = genesis_dir ^/ hash_filename root_hash in
    Logger.info ~module_:__MODULE__ ~location:__LOC__ logger
      "Creating genesis ledger tar file for $root_hash at $path from database \
       at $dir"
      ~metadata:
        [ ("root_hash", `String root_hash)
        ; ("path", `String tar_path)
        ; ("dir", `String dirname) ] ;
    let open Deferred.Or_error.Let_syntax in
    let%map () = Tar.create ~root:dirname ~file:tar_path ~directory:"." () in
    tar_path

  let load ~genesis_dir ~logger ~constraint_constants
      (config : Runtime_config.Ledger.t) =
    Monitor.try_with_join_or_error (fun () ->
        let open Deferred.Or_error.Let_syntax in
        let add_genesis_winner_account accounts =
          let pk, _ = Coda_state.Consensus_state_hooks.genesis_winner in
          match accounts with
          | (_, account) :: _
            when Public_key.Compressed.equal (Account.public_key account) pk ->
              accounts
          | _ ->
              ( None
              , Account.create
                  (Account_id.create pk Token_id.default)
                  (Currency.Balance.of_int 1000) )
              :: accounts
        in
        let%bind accounts =
          match config.base with
          | Hash _ ->
              return None
          | Accounts accounts ->
              return
                (Some
                   ( lazy
                     (add_genesis_winner_account (Accounts.to_full accounts))
                     ))
          | Named name -> (
            match Genesis_ledger.fetch_ledger name with
            | Some (module M) ->
                Logger.info ~module_:__MODULE__ ~location:__LOC__ logger
                  "Found genesis ledger with name $ledger_name"
                  ~metadata:[("ledger_name", `String name)] ;
                return
                  (Some (Lazy.map ~f:add_genesis_winner_account M.accounts))
            | None ->
                Logger.error ~module_:__MODULE__ ~location:__LOC__ logger
                  "Could not find a genesis ledger named $ledger_name"
                  ~metadata:[("ledger_name", `String name)] ;
                Deferred.Or_error.errorf "Genesis ledger '%s' not found" name )
        in
        let accounts =
          Option.map
            ~f:
              (Lazy.map
                 ~f:
                   (Accounts.pad_to
                      (Option.value ~default:0 config.num_accounts)))
            accounts
        in
        let open Deferred.Let_syntax in
        let%bind tar_path = find_tar ~logger ~constraint_constants config in
        match tar_path with
        | Some tar_path -> (
            match%map
              load_from_tar ~genesis_dir ~logger ~constraint_constants
                ?accounts tar_path
            with
            | Ok ledger ->
                Ok (ledger, config, tar_path)
            | Error err ->
                Logger.error ~module_:__MODULE__ ~location:__LOC__ logger
                  "Could not load ledger from $path: $error"
                  ~metadata:
                    [ ("path", `String tar_path)
                    ; ("error", `String (Error.to_string_hum err)) ] ;
                Error err )
        | None -> (
          match accounts with
          | None -> (
            match config.base with
            | Hash hash ->
                Logger.error ~module_:__MODULE__ ~location:__LOC__ logger
                  "Could not find or generate a ledger for $root_hash"
                  ~metadata:[("root_hash", `String hash)] ;
                Deferred.Or_error.errorf
                  "Could not find a ledger tar file for hash '%s'" hash
            | _ ->
                Logger.error ~module_:__MODULE__ ~location:__LOC__ logger
                  "Bad config $config"
                  ~metadata:[("config", Runtime_config.Ledger.to_yojson config)] ;
                assert false )
          | Some accounts -> (
              let (packed : Genesis_ledger.Packed.t) =
                ( module Genesis_ledger.Make (struct
                  let accounts = accounts

                  let directory = `New

                  let depth = constraint_constants.ledger_depth
                end) )
              in
              let ledger = Lazy.force (Genesis_ledger.Packed.t packed) in
              let%bind tar_path = generate_tar ~genesis_dir ~logger ledger in
              let config =
                { config with
                  hash= Some (State_hash.to_string @@ Ledger.merkle_root ledger)
                }
              in
              let name =
                match config.base with
                | Named name ->
                    Some name
                | Accounts accounts ->
                    Some (accounts_name accounts)
                | Hash _ ->
                    None
              in
              match (tar_path, name) with
              | Ok tar_path, Some name ->
                  let link_name =
                    genesis_dir
                    ^/ named_filename ~constraint_constants
                         ~num_accounts:config.num_accounts name
                  in
                  (* Add a symlink from the named path to the hash path. *)
                  let%map () = Unix.symlink ~target:tar_path ~link_name in
                  Logger.info ~module_:__MODULE__ ~location:__LOC__ logger
                    "Linking ledger file $tar_path to $named_tar_path"
                    ~metadata:
                      [ ("tar_path", `String tar_path)
                      ; ("named_tar_path", `String link_name) ] ;
                  Ok (packed, config, link_name)
              | Ok tar_path, None ->
                  return (Ok (packed, config, tar_path))
              | Error err, _ ->
                  let root_hash =
                    State_hash.to_string @@ Ledger.merkle_root ledger
                  in
                  let tar_path = genesis_dir ^/ hash_filename root_hash in
                  Logger.error ~module_:__MODULE__ ~location:__LOC__ logger
                    "Could not generate a ledger file at $path: $error"
                    ~metadata:
                      [ ("path", `String tar_path)
                      ; ("error", `String (Error.to_string_hum err)) ] ;
                  return (Error err) ) ) )
end

module Genesis_proof = struct
  let filename ~id =
    let hash =
      Pickles.Verification_key.Id.sexp_of_t id
      |> Sexp.to_string |> Blake2.digest_string |> Blake2.to_hex
    in
    "genesis_proof_" ^ hash

  let find_file ~logger ~id =
    let search_paths = Cache_dir.possible_paths "" in
    let file_exists filename path =
      let filename = path ^/ filename in
      if%map file_exists ~follow_symlinks:true filename then (
        Logger.info ~module_:__MODULE__ ~location:__LOC__ logger
          "Found genesis proof file at $path"
          ~metadata:[("path", `String filename)] ;
        Some filename )
      else (
        Logger.info ~module_:__MODULE__ ~location:__LOC__ logger
          "Genesis proof file $path does not exist"
          ~metadata:[("path", `String filename)] ;
        None )
    in
    let filename = filename ~id in
    match%bind
      Deferred.List.find_map ~f:(file_exists filename) search_paths
    with
    | Some filename ->
        return (Some filename)
    | None -> (
        let s3_path = s3_bucket_prefix ^/ filename in
        let local_path = Cache_dir.s3_install_path ^/ filename in
        match%bind Cache_dir.load_from_s3 [s3_path] [local_path] ~logger with
        | Ok () ->
            file_exists filename Cache_dir.s3_install_path
        | Error e ->
            Logger.info ~module_:__MODULE__ ~location:__LOC__ logger
              "Could not download genesis proof file from $uri: $error"
              ~metadata:
                [ ("uri", `String s3_path)
                ; ("error", `String (Error.to_string_hum e)) ] ;
            return None )

  let generate_inputs ~proof_level ~ledger ~constraint_constants
      ~(genesis_constants : Genesis_constants.t) =
    let consensus_constants =
      Consensus.Constants.create ~constraint_constants
        ~protocol_constants:genesis_constants.protocol
    in
    let protocol_state_with_hash =
      Coda_state.Genesis_protocol_state.t
        ~genesis_ledger:(Genesis_ledger.Packed.t ledger)
        ~constraint_constants ~consensus_constants
    in
    { Genesis_proof.Inputs.constraint_constants
    ; proof_level
    ; blockchain_proof_system_id= Snark_keys.blockchain_verification_key_id ()
    ; genesis_ledger= ledger
    ; consensus_constants
    ; protocol_state_with_hash
    ; genesis_constants }

  let generate (inputs : Genesis_proof.Inputs.t) =
    match inputs.proof_level with
    | Genesis_constants.Proof_level.Full ->
        let module B =
          Blockchain_snark.Blockchain_snark_state.Make
            (Transaction_snark.Make ()) in
        let computed_values =
          Genesis_proof.create_values
            (module B)
            { genesis_ledger= inputs.genesis_ledger
            ; proof_level= inputs.proof_level
            ; blockchain_proof_system_id= Lazy.force B.Proof.id
            ; protocol_state_with_hash= inputs.protocol_state_with_hash
            ; genesis_constants= inputs.genesis_constants
            ; consensus_constants= inputs.consensus_constants
            ; constraint_constants= inputs.constraint_constants }
        in
        computed_values
    | _ ->
        { Genesis_proof.constraint_constants= inputs.constraint_constants
        ; proof_level= inputs.proof_level
        ; genesis_constants= inputs.genesis_constants
        ; genesis_ledger= inputs.genesis_ledger
        ; consensus_constants= inputs.consensus_constants
        ; protocol_state_with_hash= inputs.protocol_state_with_hash
        ; genesis_proof= Coda_base.Proof.dummy }

  let store ~filename proof =
    (* TODO: Use [Writer.write_bin_prot]. *)
    Monitor.try_with_or_error ~extract_exn:true (fun () ->
        let%bind wr = Writer.open_file filename in
        Writer.write wr (Proof.Stable.V1.sexp_of_t proof |> Sexp.to_string) ;
        Writer.close wr )

  let load filename =
    (* TODO: Use [Reader.load_bin_prot]. *)
    Monitor.try_with_or_error ~extract_exn:true (fun () ->
        Reader.file_contents filename
        >>| Sexp.of_string >>| Proof.Stable.V1.t_of_sexp )

  let id_to_json x =
    `String (Sexp.to_string (Pickles.Verification_key.Id.sexp_of_t x))

  let load_or_generate ~genesis_dir ~logger ~may_generate
      (inputs : Genesis_proof.Inputs.t) =
    let compiled = Precomputed_values.compiled in
    match%bind find_file ~logger ~id:inputs.blockchain_proof_system_id with
    | Some file -> (
        match%map load file with
        | Ok genesis_proof ->
            Ok
              ( { Genesis_proof.constraint_constants=
                    inputs.constraint_constants
                ; proof_level= inputs.proof_level
                ; genesis_constants= inputs.genesis_constants
                ; genesis_ledger= inputs.genesis_ledger
                ; consensus_constants= inputs.consensus_constants
                ; protocol_state_with_hash= inputs.protocol_state_with_hash
                ; genesis_proof }
              , file )
        | Error err ->
            Logger.error ~module_:__MODULE__ ~location:__LOC__ logger
              "Could not load genesis proof from $path: $error"
              ~metadata:
                [ ("path", `String file)
                ; ("error", `String (Error.to_string_hum err)) ] ;
            Error err )
    | None
      when Pickles.Verification_key.Id.equal inputs.blockchain_proof_system_id
             (Precomputed_values.blockchain_proof_system_id ()) ->
        let compiled = Lazy.force compiled in
        Logger.info ~module_:__MODULE__ ~location:__LOC__ logger
          "Base hash $computed_hash matches compile-time $compiled_hash, \
           using precomputed genesis proof"
          ~metadata:
            [ ("computed_hash", id_to_json inputs.blockchain_proof_system_id)
            ; ( "compiled_hash"
              , id_to_json (Precomputed_values.blockchain_proof_system_id ())
              ) ] ;
        let filename =
          genesis_dir ^/ filename ~id:inputs.blockchain_proof_system_id
        in
        let values =
          { Genesis_proof.constraint_constants= inputs.constraint_constants
          ; proof_level= inputs.proof_level
          ; genesis_constants= inputs.genesis_constants
          ; genesis_ledger= inputs.genesis_ledger
          ; consensus_constants= inputs.consensus_constants
          ; protocol_state_with_hash= inputs.protocol_state_with_hash
          ; genesis_proof= compiled.genesis_proof }
        in
        let%map () =
          match%map store ~filename values.genesis_proof with
          | Ok () ->
              Logger.info ~module_:__MODULE__ ~location:__LOC__ logger
                "Compile-time genesis proof written to $path"
                ~metadata:[("path", `String filename)]
          | Error err ->
              Logger.warn ~module_:__MODULE__ ~location:__LOC__ logger
                "Compile-time genesis proof could not be written to $path: \
                 $error"
                ~metadata:
                  [ ("path", `String filename)
                  ; ("error", `String (Error.to_string_hum err)) ]
        in
        Ok (values, filename)
    | None when may_generate ->
        Logger.info ~module_:__MODULE__ ~location:__LOC__ logger
          "No genesis proof file was found for $id, generating a new genesis \
           proof"
          ~metadata:[("id", id_to_json inputs.blockchain_proof_system_id)] ;
        let values = generate inputs in
        let filename =
          genesis_dir ^/ filename ~id:inputs.blockchain_proof_system_id
        in
        let%map () =
          match%map store ~filename values.genesis_proof with
          | Ok () ->
              Logger.info ~module_:__MODULE__ ~location:__LOC__ logger
                "New genesis proof written to $path"
                ~metadata:[("path", `String filename)]
          | Error err ->
              Logger.warn ~module_:__MODULE__ ~location:__LOC__ logger
                "Genesis proof could not be written to $path: $error"
                ~metadata:
                  [ ("path", `String filename)
                  ; ("error", `String (Error.to_string_hum err)) ]
        in
        Ok (values, filename)
    | None ->
        Logger.error ~module_:__MODULE__ ~location:__LOC__ logger
          "No genesis proof file was found for $base_hash and not allowed to \
           generate a new genesis proof"
          ~metadata:
            [("base_hash", id_to_json inputs.blockchain_proof_system_id)] ;
        Deferred.Or_error.errorf
          "No genesis proof file was found and not allowed to generate a new \
           genesis proof"
end

let make_constraint_constants
    ~(default : Genesis_constants.Constraint_constants.t)
    (config : Runtime_config.Proof_keys.t) :
    Genesis_constants.Constraint_constants.t =
  let work_delay =
    Option.value ~default:default.work_delay config.work_delay
  in
  let block_window_duration_ms =
    Option.value ~default:default.block_window_duration_ms
      config.block_window_duration_ms
  in
  let transaction_capacity_log_2 =
    match config.transaction_capacity with
    | Some (Log_2 i) ->
        i
    | Some (Txns_per_second_x10 tps_goal_x10) ->
        let max_coinbases = 2 in
        let max_user_commands_per_block =
          (* block_window_duration is in milliseconds, so divide by 1000 divide
             by 10 again because we have tps * 10
          *)
          tps_goal_x10 * block_window_duration_ms / (1000 * 10)
        in
        (* Log of the capacity of transactions per transition.
            - 1 will only work if we don't have prover fees.
            - 2 will work with prover fees, but not if we want a transaction
              included in every block.
            - At least 3 ensures a transaction per block and the staged-ledger
              unit tests pass.
        *)
        1
        + Core_kernel.Int.ceil_log2
            (max_user_commands_per_block + max_coinbases)
    | None ->
        default.transaction_capacity_log_2
  in
  let pending_coinbase_depth =
    Core_kernel.Int.ceil_log2
      (((transaction_capacity_log_2 + 1) * (work_delay + 1)) + 1)
  in
  { c= Option.value ~default:default.c config.c
  ; ledger_depth=
      Option.value ~default:default.ledger_depth config.ledger_depth
  ; work_delay
  ; block_window_duration_ms
  ; transaction_capacity_log_2
  ; pending_coinbase_depth
  ; coinbase_amount=
      Option.value ~default:default.coinbase_amount config.coinbase_amount
  ; account_creation_fee=
      Option.value ~default:default.account_creation_fee
        config.account_creation_fee }

let make_genesis_constants ~logger ~(default : Genesis_constants.t)
    (config : Runtime_config.t) =
  let open Or_error.Let_syntax in
  let%map genesis_state_timestamp =
    let open Option.Let_syntax in
    match
      let%bind daemon = config.genesis in
      let%map genesis_state_timestamp = daemon.genesis_state_timestamp in
      Genesis_constants.validate_time (Some genesis_state_timestamp)
    with
    | Some (Ok time) ->
        Ok (Some time)
    | Some (Error msg) ->
        Logger.error ~module_:__MODULE__ ~location:__LOC__ logger
          "Could not build genesis constants from the configuration file: \
           $error"
          ~metadata:[("error", `String msg)] ;
        Or_error.errorf
          "Could not build genesis constants from the configuration file: %s"
          msg
    | None ->
        Ok None
  in
  let open Option.Let_syntax in
  { Genesis_constants.protocol=
      { k=
          Option.value ~default:default.protocol.k
            (config.genesis >>= fun cfg -> cfg.k)
      ; delta=
          Option.value ~default:default.protocol.delta
            (config.genesis >>= fun cfg -> cfg.delta)
      ; genesis_state_timestamp=
          Option.value ~default:default.protocol.genesis_state_timestamp
            genesis_state_timestamp }
  ; txpool_max_size=
      Option.value ~default:default.txpool_max_size
        (config.daemon >>= fun cfg -> cfg.txpool_max_size)
  ; num_accounts=
      Option.value_map ~default:default.num_accounts
        (config.ledger >>= fun cfg -> cfg.num_accounts)
        ~f:(fun num_accounts -> Some num_accounts) }

let load_config_json filename =
  Monitor.try_with_or_error (fun () ->
      let%map json = Reader.file_contents filename in
      Yojson.Safe.from_string json )

let load_config_file filename =
  let open Deferred.Or_error.Let_syntax in
  Monitor.try_with_join_or_error (fun () ->
      let%map json = load_config_json filename in
      match Runtime_config.of_yojson json with
      | Ok config ->
          Ok config
      | Error err ->
          Or_error.error_string err )

let init_from_config_file ?(genesis_dir = Cache_dir.autogen_path) ~logger
    ~may_generate ~proof_level ~genesis_constants (config : Runtime_config.t) =
  let open Deferred.Or_error.Let_syntax in
  let proof_level =
    List.find_map_exn ~f:Fn.id
      [ proof_level
      ; Option.Let_syntax.(
          let%bind proof = config.proof in
          match%map proof.level with
          | Full ->
              Genesis_constants.Proof_level.Full
          | Check ->
              Check
          | None ->
              None)
      ; Some Genesis_constants.Proof_level.compiled ]
  in
  let constraint_constants, generated_constraint_constants =
    match config.proof with
    | None ->
        Logger.info logger ~module_:__MODULE__ ~location:__LOC__
          "Using the compiled constraint constants" ;
        (Genesis_constants.Constraint_constants.compiled, false)
    | Some config ->
        Logger.info logger ~module_:__MODULE__ ~location:__LOC__
          "Using the constraint constants from the configuration file" ;
        ( make_constraint_constants
            ~default:Genesis_constants.Constraint_constants.compiled config
        , true )
  in
  let%bind () =
    match (proof_level, Genesis_constants.Proof_level.compiled) with
    | Full, Full ->
        if generated_constraint_constants then
          if
            Genesis_constants.Constraint_constants.(equal compiled)
              constraint_constants
          then (
            Logger.warn logger ~module_:__MODULE__ ~location:__LOC__
              "This binary only supports the compiled proof constants for \
               proof_level= Full. The 'proof' field in the configuration file \
               should be removed." ;
            return () )
          else (
            Logger.fatal logger ~module_:__MODULE__ ~location:__LOC__
              "This binary only supports the compiled proof constants for \
               proof_level= Full. The 'proof' field in the configuration file \
               does not match." ;
            Deferred.Or_error.errorf
              "The compiled proof constants do not match the constants in the \
               configuration file" )
        else return ()
    | (Check | None), _ ->
        return ()
    | Full, ((Check | None) as compiled) ->
        let str = Genesis_constants.Proof_level.to_string in
        Logger.fatal logger ~module_:__MODULE__ ~location:__LOC__
          "Proof level $proof_level is not compatible with compile-time proof \
           level $compiled_proof_level"
          ~metadata:
            [ ("proof_level", `String (str proof_level))
            ; ("compiled_proof_level", `String (str compiled)) ] ;
        Deferred.Or_error.errorf
          "Proof level %s is not compatible with compile-time proof level %s"
          (str proof_level) (str compiled)
  in
<<<<<<< HEAD
  let proof_inputs =
=======
  let%bind genesis_ledger, ledger_config, ledger_file =
    Ledger.load ~genesis_dir ~logger ~constraint_constants
      (Option.value config.ledger
         ~default:
           { base= Named Coda_compile_config.genesis_ledger
           ; num_accounts= None
           ; hash= None })
  in
  let config =
    {config with ledger= Option.map config.ledger ~f:(fun _ -> ledger_config)}
  in
  let%bind genesis_constants =
    Deferred.return
    @@ make_genesis_constants ~logger ~default:genesis_constants config
  in
  let open Deferred.Let_syntax in
  let%bind proof_inputs =
>>>>>>> 0dda872a
    Genesis_proof.generate_inputs ~proof_level ~ledger:genesis_ledger
      ~constraint_constants ~genesis_constants
  in
  let open Deferred.Or_error.Let_syntax in
  let%map values, proof_file =
    Genesis_proof.load_or_generate ~genesis_dir ~logger ~may_generate
      proof_inputs
  in
  Logger.info ~module_:__MODULE__ ~location:__LOC__ logger
    "Loaded ledger from $ledger_file and genesis proof from $proof_file"
    ~metadata:
      [("ledger_file", `String ledger_file); ("proof_file", `String proof_file)] ;
  (values, config)

let upgrade_old_config ~logger filename json =
  match json with
  | `Assoc fields ->
      (* Fields previously part of daemon.json *)
      let old_fields =
        [ "client_port"
        ; "libp2p-port"
        ; "rest-port"
        ; "block-producer-key"
        ; "block-producer-pubkey"
        ; "block-producer-password"
        ; "coinbase-receiver"
        ; "run-snark-worker"
        ; "snark-worker-fee"
        ; "peers"
        ; "work-selection"
        ; "work-reassignment-wait"
        ; "log-received-blocks"
        ; "log-txn-pool-gossip"
        ; "log-snark-work-gossip"
        ; "log-block-creation" ]
      in
      let found_daemon = ref false in
      let old_fields, remaining_fields =
        List.partition_tf fields ~f:(fun (key, _) ->
            if String.equal key "daemon" then (
              found_daemon := true ;
              false )
            else List.mem ~equal:String.equal old_fields key )
      in
      if List.is_empty old_fields then return json
      else if !found_daemon then (
        (* This file has already been upgraded, or was written for the new
           format. Do not accept old-style fields.
        *)
        Logger.warn ~module_:__MODULE__ ~location:__LOC__ logger
          "Ignoring old-format values $values from the config file $filename. \
           These flags are now fields in the 'daemon' object of the config \
           file."
          ~metadata:
            [("values", `Assoc old_fields); ("filename", `String filename)] ;
        return (`Assoc remaining_fields) )
      else (
        (* This file was written for the old format. Upgrade it. *)
        Logger.warn ~module_:__MODULE__ ~location:__LOC__ logger
          "Automatically upgrading the config file $filename. The values \
           $values have been moved to the 'daemon' object."
          ~metadata:
            [("filename", `String filename); ("values", `Assoc old_fields)] ;
        let upgraded_json =
          `Assoc (("daemon", `Assoc old_fields) :: remaining_fields)
        in
        let%map () =
          Writer.with_file filename ~f:(fun w ->
              Deferred.return
              @@ Writer.write w (Yojson.Safe.pretty_to_string upgraded_json) )
        in
        upgraded_json )
  | _ ->
      (* This error will get handled properly elsewhere, do nothing here. *)
      return json<|MERGE_RESOLUTION|>--- conflicted
+++ resolved
@@ -796,9 +796,6 @@
           "Proof level %s is not compatible with compile-time proof level %s"
           (str proof_level) (str compiled)
   in
-<<<<<<< HEAD
-  let proof_inputs =
-=======
   let%bind genesis_ledger, ledger_config, ledger_file =
     Ledger.load ~genesis_dir ~logger ~constraint_constants
       (Option.value config.ledger
@@ -814,9 +811,7 @@
     Deferred.return
     @@ make_genesis_constants ~logger ~default:genesis_constants config
   in
-  let open Deferred.Let_syntax in
-  let%bind proof_inputs =
->>>>>>> 0dda872a
+  let proof_inputs =
     Genesis_proof.generate_inputs ~proof_level ~ledger:genesis_ledger
       ~constraint_constants ~genesis_constants
   in
