(library
  (inline_tests)
  (name zexe_backend)
  (public_name zexe_backend)
  (flags -warn-error -27)
  (preprocess (pps ppx_version ppx_jane ppx_deriving_yojson ppx_deriving.std))
  (libraries
<<<<<<< HEAD
    zexe_backend.common
    zexe_backend.bn382
=======
    coda_digestif
>>>>>>> 63ffa7ba
    hex
    pickles_types
    snarky_bn382
    key_cache
    sgn_type
    snarky
    sponge
    snarkette
    core ))<|MERGE_RESOLUTION|>--- conflicted
+++ resolved
@@ -5,12 +5,9 @@
   (flags -warn-error -27)
   (preprocess (pps ppx_version ppx_jane ppx_deriving_yojson ppx_deriving.std))
   (libraries
-<<<<<<< HEAD
     zexe_backend.common
     zexe_backend.bn382
-=======
     coda_digestif
->>>>>>> 63ffa7ba
     hex
     pickles_types
     snarky_bn382
