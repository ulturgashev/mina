--- conflicted
+++ resolved
@@ -574,15 +574,10 @@
               let res =
                 Common.time "make step data" (fun () ->
                     Step_branch_data.create ~index:(Index.of_int_exn !i)
-<<<<<<< HEAD
                       ~proof_systems:[(module Step.Proof_system)]
-                      ~max_num_parents:Max_num_parents.n
-                      ~max_num_parentss:[Nat.Adds.add_zr Max_num_parents.n]
-=======
                       ~max_num_input_proofs:Max_num_input_proofs.n
                       ~max_num_input_proofss:
                         [Nat.Adds.add_zr Max_num_input_proofs.n]
->>>>>>> 1d323445
                       ~num_rules:Num_rules.n ~self ~typ A.to_field_elements
                       A_value.to_field_elements rule ~wrap_domains
                       ~rules_num_input_proofs )
@@ -618,24 +613,16 @@
           (E04 (Lazy_keys))
           (struct
             let etyp =
-<<<<<<< HEAD
               Step_branch_data.input_of_hlist
-                ~max_num_parentss:[Nat.Adds.add_zr Max_num_parents.n]
+                ~max_num_input_proofss:[Nat.Adds.add_zr Max_num_input_proofs.n]
                 ~proof_systems:[(module Step.Proof_system)]
-=======
-              Impls.Step.input_of_hlist
-                ~num_input_proofss:[Max_num_input_proofs.n]
-                ~per_proof_specs:
-                  [ Step_main.Proof_system.Step.per_proof_spec
-                      ~wrap_rounds:Tock.Rounds.n ]
->>>>>>> 1d323445
 
             let f (T b : _ Branch_data_.t) =
               let (T (typ, conv)) = etyp in
-              let _, [_], _ = b.num_parents in
+              let _, [_], _ = b.num_input_proofs in
               let [_] = b.ltes in
-              let [add_max_num_parents] = b.sum in
-              let T = Nat.Adds.add_zr_refl add_max_num_parents in
+              let [add_max_num_input_proofs] = b.sum in
+              let T = Nat.Adds.add_zr_refl add_max_num_input_proofs in
               let main x () : unit =
                 b.main
                   (Impls.Step.with_label "conv" (fun () -> conv x))
