open Core_kernel
open Pickles_types
open Hlist
module Tick_field_sponge = Tick_field_sponge
module Util = Util
module Step_main_inputs = Step_main_inputs
module Backend = Backend
module Sponge_inputs = Sponge_inputs
module Impls = Impls
module Inductive_rule = Inductive_rule
module Tag = Tag
module Pairing_main = Pairing_main

module type Statement_intf = sig
  type field

  type t

  val to_field_elements : t -> field array
end

module type Statement_var_intf =
  Statement_intf with type field := Impls.Step.Field.t

module type Statement_value_intf =
  Statement_intf with type field := Impls.Step.field

module Verification_key : sig
  [%%versioned:
  module Stable : sig
    module V1 : sig
      type t
    end
  end]

  val dummy : t Lazy.t

  module Id : sig
    type t [@@deriving sexp, equal]

    val dummy : unit -> t

    val to_string : t -> string
  end

  val load :
       cache:Key_cache.Spec.t list
    -> Id.t
    -> (t * [`Cache_hit | `Locally_generated]) Async.Deferred.Or_error.t
end

module type Proof_intf = sig
  type statement

  type t

  val verification_key : Verification_key.t Lazy.t

  val id : Verification_key.Id.t Lazy.t

  val verify : (statement * t) list -> bool
end

module Proof : sig
  type ('max_num_input_proofs, 'mlmb) t

  val dummy : 'w Nat.t -> 'm Nat.t -> _ Nat.t -> ('w, 'm) t

  module Make (W : Nat.Intf) (MLMB : Nat.Intf) : sig
    type nonrec t = (W.n, MLMB.n) t [@@deriving sexp, compare, yojson]
  end

  module Branching_2 : sig
    [%%versioned:
    module Stable : sig
      module V1 : sig
        type t = Make(Nat.N2)(Nat.N2).t [@@deriving sexp, compare, yojson]
      end
    end]
  end
end

module Statement_with_proof : sig
  type ('s, 'max_num_input_proofs, _) t =
    's * ('max_num_input_proofs, 'max_num_input_proofs) Proof.t
end

val verify :
     (module Nat.Intf with type n = 'n)
  -> (module Statement_value_intf with type t = 'a)
  -> Verification_key.t
  -> ('a * ('n, 'n) Proof.t) list
  -> bool

module Prover : sig
  type ( 'prev_values
       , 'prev_num_input_proofss
       , 'prev_num_ruless
       , 'a_value
       , 'proof )
       t =
       ?handler:(   Snarky_backendless.Request.request
                 -> Snarky_backendless.Request.response)
    -> ( 'prev_values
       , 'prev_num_input_proofss
       , 'prev_num_ruless )
       H3.T(Statement_with_proof).t
    -> 'a_value
    -> 'proof
end

module Provers : module type of H3_2.T (Prover)

module Dirty : sig
  type t = [`Cache_hit | `Generated_something | `Locally_generated]

  val ( + ) : t -> t -> t
end

module Cache_handle : sig
  type t

  val generate_or_load : t -> Dirty.t
end

module Side_loaded : sig
  module Verification_key : sig
    [%%versioned:
    module Stable : sig
      module V1 : sig
        type t [@@deriving sexp, equal, compare, hash, yojson]
      end
    end]

    val dummy : t

    open Impls.Step

    val to_input : t -> (Field.Constant.t, bool) Random_oracle_input.t

    module Checked : sig
      type t

      val to_input : t -> (Field.t, Boolean.var) Random_oracle_input.t
    end

    val typ : (Checked.t, t) Impls.Step.Typ.t

    module Max_num_rules : Nat.Add.Intf

    module Max_num_input_proofs : Nat.Add.Intf
  end

  module Proof : sig
    [%%versioned:
    module Stable : sig
      module V1 : sig
        (* TODO: This should really be able to be any number up to the max
           number of input_proofs... *)
        type t =
          ( Verification_key.Max_num_input_proofs.n
          , Verification_key.Max_num_input_proofs.n )
          Proof.t
        [@@deriving sexp, equal, yojson, hash, compare]
      end
    end]
  end

  val create :
       name:string
    -> max_num_input_proofs:(module Nat.Add.Intf with type n = 'n1)
    -> value_to_field_elements:('value -> Impls.Step.Field.Constant.t array)
    -> var_to_field_elements:('var -> Impls.Step.Field.t array)
    -> typ:('var, 'value) Impls.Step.Typ.t
    -> ('var, 'value, 'n1, Verification_key.Max_num_rules.n) Tag.t

  val verify :
       value_to_field_elements:('value -> Impls.Step.Field.Constant.t array)
    -> (Verification_key.t * 'value * Proof.t) list
    -> bool

  (* Must be called in the inductive rule snarky function defining a
   rule for which this tag is used as a predecessor. *)
  val in_circuit :
    ('var, 'value, 'n1, 'n2) Tag.t -> Verification_key.Checked.t -> unit

  (* Must be called immediately before calling the prover for the inductive rule
    for which this tag is used as a predecessor. *)
  val in_prover : ('var, 'value, 'n1, 'n2) Tag.t -> Verification_key.t -> unit
end

(** This compiles a series of inductive rules defining a set into a proof
    system for proving membership in that set, with a prover corresponding
    to each inductive rule. *)
val compile :
     ?self:('a_var, 'a_value, 'max_num_input_proofs, 'num_rules) Tag.t
  -> ?cache:Key_cache.Spec.t list
  -> ?disk_keys:(Cache.Step.Key.Verification.t, 'num_rules) Vector.t
                * Cache.Wrap.Key.Verification.t
  -> (module Statement_var_intf with type t = 'a_var)
  -> (module Statement_value_intf with type t = 'a_value)
  -> typ:('a_var, 'a_value) Impls.Step.Typ.t
  -> num_rules:(module Nat.Intf with type n = 'num_rules)
  -> max_num_input_proofs:(module Nat.Add.Intf
                             with type n = 'max_num_input_proofs)
  -> name:string
  -> constraint_constants:Snark_keys_header.Constraint_constants.t
  -> rules:(   self:('a_var, 'a_value, 'max_num_input_proofs, 'num_rules) Tag.t
            -> ( 'prev_varss
               , 'prev_valuess
               , 'prev_num_input_proofss
               , 'prev_num_ruless
               , 'a_var
               , 'a_value )
<<<<<<< HEAD
               H4_2.T(Inductive_rule.Singleton).t)
  -> ('a_var, 'a_value, 'max_num_parents, 'num_rules) Tag.t
=======
               H4_2.T(Inductive_rule).t)
  -> ('a_var, 'a_value, 'max_num_input_proofs, 'num_rules) Tag.t
>>>>>>> 3379fc2d
     * Cache_handle.t
     * (module Proof_intf
          with type t = ('max_num_input_proofs, 'max_num_input_proofs) Proof.t
           and type statement = 'a_value)
     * ( 'prev_valuess
       , 'prev_num_input_proofss
       , 'prev_num_ruless
       , 'a_value
       , ('max_num_input_proofs, 'max_num_input_proofs) Proof.t
         Async.Deferred.t )
       H3_2.T(Prover).t<|MERGE_RESOLUTION|>--- conflicted
+++ resolved
@@ -212,13 +212,8 @@
                , 'prev_num_ruless
                , 'a_var
                , 'a_value )
-<<<<<<< HEAD
                H4_2.T(Inductive_rule.Singleton).t)
-  -> ('a_var, 'a_value, 'max_num_parents, 'num_rules) Tag.t
-=======
-               H4_2.T(Inductive_rule).t)
   -> ('a_var, 'a_value, 'max_num_input_proofs, 'num_rules) Tag.t
->>>>>>> 3379fc2d
      * Cache_handle.t
      * (module Proof_intf
           with type t = ('max_num_input_proofs, 'max_num_input_proofs) Proof.t
