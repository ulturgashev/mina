open Core_kernel
open Common
open Snarky_bn382_backend
module Impl = Impls.Pairing_based

let sponge_params_constant =
  Sponge.Params.(map bn382_p ~f:Impl.Field.Constant.of_string)

let fp_random_oracle ?length s = Fp.of_bits (bits_random_oracle ?length s)

let group_map = unstage (group_map (module Fp) ~a:Fp.zero ~b:(Fp.of_int 7))

let unrelated_g (x, y) =
  let str = Fn.compose bits_to_bytes Fp.to_bits in
  group_map (fp_random_oracle (str x ^ str y))

let dlog_crs_max_degree = 1 lsl 17

open Impl

module Fq = struct
  type t = Impls.Dlog_based.Field.Constant.t [@@deriving sexp]

  open Snarky_bn382_backend.Fq

  let of_bits = of_bits

  let to_bits = to_bits

  let is_square = is_square

  let inv = inv

  let print = print

  let of_int = of_int
end

let sponge_params =
  Sponge.Params.(map sponge_params_constant ~f:Impl.Field.constant)

module Sponge = struct
  module S = Sponge.Make_sponge (Sponge.Poseidon (Sponge_inputs.Make (Impl)))

  include Sponge.Make_bit_sponge (struct
              type t = Impl.Boolean.var
            end)
            (struct
              include Impl.Field

              let to_bits t =
                Bitstring_lib.Bitstring.Lsb_first.to_list
                  (Impl.Field.unpack_full t)
            end)
            (S)

  let absorb t input =
    match input with
    | `Field x ->
        absorb t x
    | `Bits bs ->
        absorb t (Field.pack bs)
end

module Input_domain = struct
  let self = Domain.Pow_2_roots_of_unity 6

  let domain = Domain.Pow_2_roots_of_unity 5

  let lagrange_commitments =
<<<<<<< HEAD
    let domain_size = Domain.size domain in
    let u = Unsigned.Size_t.of_int in
    assert (domain_size < dlog_crs_max_degree) ;
    time "lagrange" (fun () ->
        Array.init domain_size ~f:(fun i ->
            let c =
                Snarky_bn382.Fq_urs.lagrange_commitment
                (Snarky_bn382_backend.Dlog_based.Keypair.load_urs ())
                 (u domain_size) (u i)
            in
            let v = Snarky_bn382.Fq_poly_comm.unshifted c in
            assert (G.Affine.Vector.length v = 1);
            let g = G.Affine.Vector.get v 0 in
            Snarky_bn382_backend.G.Affine.of_backend
              g
          ) )
=======
    lazy
      (let domain_size = Domain.size domain in
       let u = Unsigned.Size_t.of_int in
       time "lagrange" (fun () ->
           Array.init domain_size ~f:(fun i ->
               Snarky_bn382_backend.G.Affine.of_backend
                 (Snarky_bn382.Fq_urs.lagrange_commitment
                    (Snarky_bn382_backend.Dlog_based.Keypair.load_urs ())
                    (u domain_size) (u i)) ) ))
>>>>>>> 1423b48e
end

module G = struct
  module Inputs = struct
    module Impl = Impl

    module Params = struct
      open Impl.Field.Constant

      let a = zero

      let b = of_int 7

      let one = G.to_affine_exn G.one

      let group_size_in_bits = 382
    end

    module F = struct
      include struct
        open Impl.Field

        type nonrec t = t

        let ( * ), ( + ), ( - ), inv_exn, square, scale, if_, typ, constant =
          (( * ), ( + ), ( - ), inv, square, scale, if_, typ, constant)

        let negate x = scale x Constant.(negate one)
      end

      module Constant = struct
        open Impl.Field.Constant

        type nonrec t = t

        let ( * ), ( + ), ( - ), inv_exn, square, negate =
          (( * ), ( + ), ( - ), inv, square, negate)
      end

      let assert_square x y = Impl.assert_square x y

      let assert_r1cs x y z = Impl.assert_r1cs x y z
    end

    module Constant = struct
      include G.Affine
      module Scalar = Impls.Dlog_based.Field.Constant

      let scale (t : t) x : t = G.(to_affine_exn (scale (of_affine t) x))

      let random () = G.(to_affine_exn (random ()))

      let ( + ) x y = G.(to_affine_exn (of_affine x + of_affine y))

      let negate x = G.(to_affine_exn (negate (of_affine x)))

      let to_affine_exn = Fn.id

      let of_affine = Fn.id
    end
  end

  module Params = Inputs.Params
  module Constant = Inputs.Constant
  module T = Snarky_curve.For_native_base_field (Inputs)

  include (
    T :
      module type of T
      with module Scaling_precomputation := T.Scaling_precomputation )

  module Scaling_precomputation = struct
    include T.Scaling_precomputation

(*     let create t = create ~unrelated_base:(unrelated_g t) t *)
  end

  let ( + ) = T.add_exn

  (* TODO: Make real *)
  let scale t bs =
    let res =
      exists T.typ
        ~compute:
          As_prover.(
            fun () ->
              G.scale
                (G.of_affine (read typ t))
                (Snarky_bn382_backend.Fq.of_bits
                   (List.map bs ~f:(read Boolean.typ)))
              |> G.to_affine_exn)
    in
    let x, y = t in
    let constraints_per_bit =
      if Option.is_some (Field.to_constant x) then 2 else 6
    in
    let x = exists Field.typ ~compute:(fun () -> As_prover.read_var x)
    and x2 =
      exists Field.typ ~compute:(fun () ->
          Field.Constant.square (As_prover.read_var x) )
    in
    ksprintf Impl.with_label "scale %s" __LOC__ (fun () ->
        (* Dummy constraints *)
        let num_bits = List.length bs in
        for _ = 1 to constraints_per_bit * num_bits do
          assert_r1cs x x x2
        done ;
        res )

  let to_field_elements (x, y) = [x; y]

  let assert_equal (x1, y1) (x2, y2) =
    Field.Assert.equal x1 x2 ; Field.Assert.equal y1 y2

  let scale_inv t bs =
    let res =
      exists typ
        ~compute:
          As_prover.(
            fun () ->
              G.scale
                (G.of_affine (read typ t))
                (Fq.inv (Fq.of_bits (List.map ~f:(read Boolean.typ) bs)))
              |> G.to_affine_exn)
    in
    ignore (scale res bs) ;
    res

  (* g -> 7 * g *)
  let scale_by_quadratic_nonresidue t =
    let t2 = T.double t in
    let t4 = T.double t2 in
    t + t2 + t4

  let one_seventh = Fq.(inv (of_int 7))

  let scale_by_quadratic_nonresidue_inv t =
    let res =
      exists typ
        ~compute:
          As_prover.(
            fun () ->
              G.to_affine_exn (G.scale (G.of_affine (read typ t)) one_seventh))
    in
    ignore (scale_by_quadratic_nonresidue res) ;
    res

  let negate = T.negate

  let one = T.one

  let if_ = T.if_
end

module Generators = struct
  let h =
    lazy
      ( Snarky_bn382.Fq_urs.h
          (Snarky_bn382_backend.Dlog_based.Keypair.load_urs ())
      |> Snarky_bn382_backend.G.Affine.of_backend )
end<|MERGE_RESOLUTION|>--- conflicted
+++ resolved
@@ -68,34 +68,22 @@
   let domain = Domain.Pow_2_roots_of_unity 5
 
   let lagrange_commitments =
-<<<<<<< HEAD
-    let domain_size = Domain.size domain in
-    let u = Unsigned.Size_t.of_int in
-    assert (domain_size < dlog_crs_max_degree) ;
-    time "lagrange" (fun () ->
-        Array.init domain_size ~f:(fun i ->
-            let c =
-                Snarky_bn382.Fq_urs.lagrange_commitment
-                (Snarky_bn382_backend.Dlog_based.Keypair.load_urs ())
-                 (u domain_size) (u i)
-            in
-            let v = Snarky_bn382.Fq_poly_comm.unshifted c in
-            assert (G.Affine.Vector.length v = 1);
-            let g = G.Affine.Vector.get v 0 in
-            Snarky_bn382_backend.G.Affine.of_backend
-              g
-          ) )
-=======
     lazy
       (let domain_size = Domain.size domain in
        let u = Unsigned.Size_t.of_int in
+    assert (domain_size < dlog_crs_max_degree) ;
        time "lagrange" (fun () ->
            Array.init domain_size ~f:(fun i ->
-               Snarky_bn382_backend.G.Affine.of_backend
+               let v =
                  (Snarky_bn382.Fq_urs.lagrange_commitment
                     (Snarky_bn382_backend.Dlog_based.Keypair.load_urs ())
-                    (u domain_size) (u i)) ) ))
->>>>>>> 1423b48e
+                    (u domain_size) (u i)) 
+                |> Snarky_bn382.Fq_poly_comm.unshifted 
+               in
+               assert (G.Affine.Vector.length v = 1);
+               G.Affine.Vector.get v 0
+               |> Snarky_bn382_backend.G.Affine.of_backend
+             )))
 end
 
 module G = struct
