open Core
open Async

let autogen_path = Filename.temp_dir_name ^/ "coda_cache_dir"

let s3_install_path = "/tmp/s3_cache_dir"

let s3_keys_bucket_prefix =
  "https://s3-us-west-2.amazonaws.com/snark-keys.o1test.net"

let manual_install_path = "/var/lib/coda"

let brew_install_path =
  match
    let p = Core.Unix.open_process_in "brew --prefix 2>/dev/null" in
    let r = In_channel.input_lines p in
    (r, Core.Unix.close_process_in p)
  with
  | brew :: _, Ok () ->
      brew ^ "/var/coda"
  | _ ->
      "/usr/local/var/coda"

let cache =
  let dir d w = Key_cache.Spec.On_disk { directory = d; should_write = w } in
  [ dir manual_install_path false
  ; dir brew_install_path false
  ; dir s3_install_path false
  ; dir autogen_path true
  ; Key_cache.Spec.S3
      { bucket_prefix = s3_keys_bucket_prefix; install_path = s3_install_path }
  ]

let env_path =
<<<<<<< HEAD
  match Sys.getenv "MINA_KEYS_PATH" with
  | Some path ->
=======
  (* TODO: remove deprecated variable, eventually *)
  let mina_keys_path = "MINA_KEYS_PATH" in
  let coda_keys_path = "CODA_KEYS_PATH" in
  match (Sys.getenv mina_keys_path, Sys.getenv coda_keys_path) with
  | Some path, _ ->
>>>>>>> ae4ebcda
      path
  | None, Some path ->
      path
  | None, None ->
      manual_install_path

let possible_paths base =
  List.map
    [ env_path
    ; brew_install_path
    ; s3_install_path
    ; autogen_path
    ; manual_install_path
    ] ~f:(fun d -> d ^/ base)

let load_from_s3 s3_bucket_prefix s3_install_path ~logger =
  Deferred.map ~f:Result.join
  @@ Monitor.try_with ~here:[%here] (fun () ->
         let each_uri (uri_string, file_path) =
           let open Deferred.Let_syntax in
           [%log trace] "Downloading file from S3"
             ~metadata:
               [ ("url", `String uri_string)
               ; ("local_file_path", `String file_path)
               ] ;
           let%map _result =
             Process.run_exn ~prog:"curl"
               ~args:
                 [ "--fail"
                 ; "--silent"
                 ; "--show-error"
                 ; "-o"
                 ; file_path
                 ; uri_string
                 ]
               ()
           in
           [%log trace] "Download finished"
             ~metadata:
               [ ("url", `String uri_string)
               ; ("local_file_path", `String file_path)
               ] ;
           Result.return ()
         in
         Deferred.List.map ~f:each_uri
           (List.zip_exn s3_bucket_prefix s3_install_path)
         |> Deferred.map ~f:Result.all_unit)
  |> Deferred.Result.map_error ~f:Error.of_exn<|MERGE_RESOLUTION|>--- conflicted
+++ resolved
@@ -32,16 +32,8 @@
   ]
 
 let env_path =
-<<<<<<< HEAD
   match Sys.getenv "MINA_KEYS_PATH" with
   | Some path ->
-=======
-  (* TODO: remove deprecated variable, eventually *)
-  let mina_keys_path = "MINA_KEYS_PATH" in
-  let coda_keys_path = "CODA_KEYS_PATH" in
-  match (Sys.getenv mina_keys_path, Sys.getenv coda_keys_path) with
-  | Some path, _ ->
->>>>>>> ae4ebcda
       path
   | None, Some path ->
       path
