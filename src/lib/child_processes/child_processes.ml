--- conflicted
+++ resolved
@@ -279,16 +279,8 @@
   in
   let%bind process =
     keep_trying
-<<<<<<< HEAD
-      (* TODO: remove coda-, eventually *)
       (List.filter_opt
          [ Unix.getenv @@ "MINA_" ^ String.uppercase name ^ "_PATH"
-=======
-      (* TODO: remove CODA...PATH and coda-, eventually *)
-      (List.filter_opt
-         [ Unix.getenv @@ "MINA_" ^ String.uppercase name ^ "_PATH"
-         ; Unix.getenv @@ "CODA_" ^ String.uppercase name ^ "_PATH"
->>>>>>> ae4ebcda
          ; relative_to_root
          ; Some (Filename.dirname mina_binary_path ^/ name)
          ; Some ("mina-" ^ name)
