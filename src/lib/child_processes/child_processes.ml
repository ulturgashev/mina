(* child_processes.ml -- management of starting, tracking, and killing child processes. *)

open Core
open Async
open Pipe_lib
module Termination = Termination

exception Child_died

type t =
  { process: Process.t
  ; stdout_pipe: string Strict_pipe.Reader.t
  ; stderr_pipe: string Strict_pipe.Reader.t
  ; stdin: Writer.t
  ; terminated_ivar: Unix.Exit_or_signal.t Or_error.t Ivar.t
  ; mutable killing: bool
  ; mutable termination_response:
      [ `Always_raise
      | `Raise_on_failure
      | `Handler of
        killed:bool -> Unix.Exit_or_signal.t Or_error.t -> unit Deferred.t
      | `Ignore ] }

let stdout_lines : t -> string Strict_pipe.Reader.t = fun t -> t.stdout_pipe

let stderr_lines : t -> string Strict_pipe.Reader.t = fun t -> t.stderr_pipe

let stdin : t -> Writer.t = fun t -> t.stdin

let termination_status : t -> Unix.Exit_or_signal.t Or_error.t option =
 fun t -> Ivar.peek t.terminated_ivar

(* Try running [f] until it returns [Ok], returning the first [Ok] or [Error]
   if all attempts fail. *)
let keep_trying :
    f:('a -> 'b Deferred.Or_error.t) -> 'a list -> 'b Deferred.Or_error.t =
 fun ~f xs ->
  let open Deferred.Let_syntax in
  let rec go e xs : 'b Deferred.Or_error.t =
    match xs with
    | [] ->
        return e
    | x :: xs -> (
        match%bind f x with
        | Ok r ->
            return (Ok r)
        | Error e ->
            go (Error e) xs )
  in
  go (Or_error.error_string "empty input") xs

(* Unfortunately, `dune runtest` runs in a pwd deep inside the build directory.
   This hack finds the project root by recursively looking for the dune-project
   file. *)
let get_project_root () =
  let open Filename in
  let rec go dir =
    if Core.Sys.file_exists_exn @@ dir ^/ "src/dune-project" then Some dir
    else if String.equal dir "/" then None
    else go @@ fst @@ split dir
  in
  go @@ realpath current_dir_name

(* This snippet was taken from our fork of RPC Parallel. Would be nice to have a
   shared utility, but this is easiest for now. *)
(* To get the currently running executable:
   On Darwin:
   Use _NSGetExecutablePath via Ctypes

   On Linux:
   Use /proc/PID/exe
   - argv[0] might have been deleted (this is quite common with jenga)
   - `cp /proc/PID/exe dst` works as expected while `cp /proc/self/exe dst` does
     not *)
let get_mina_binary () =
  let open Async in
  let open Deferred.Or_error.Let_syntax in
  let%bind os = Process.run ~prog:"uname" ~args:["-s"] () in
  if os = "Darwin\n" then
    let open Ctypes in
    let ns_get_executable_path =
      Foreign.foreign "_NSGetExecutablePath"
        (ptr char @-> ptr uint32_t @-> returning int)
    in
    let path_max = Syslimits.path_max () in
    let buf = Ctypes.allocate_n char ~count:path_max in
    let count = Ctypes.allocate uint32_t (Unsigned.UInt32.of_int path_max) in
    let%map () =
      Deferred.return
        (Result.ok_if_true
           (ns_get_executable_path buf count = 0)
           ~error:
             (Error.of_string
                "call to _NSGetExecutablePath failed unexpectedly"))
    in
    let s = string_from_ptr buf ~length:(!@count |> Unsigned.UInt32.to_int) in
    List.hd_exn @@ String.split s ~on:(Char.of_int 0 |> Option.value_exn)
  else
    (* FIXME for finding the executable relative to the install path this should
       deference the symlink if possible. *)
    Deferred.Or_error.return
      (Unix.getpid () |> Pid.to_int |> sprintf "/proc/%d/exe")

(* Check the PID file, and if it exists and corresponds to a currently running
   process, kill that process. This runs when the daemon starts, and should
   *not* be used to kill a process that was started during this run of the
   daemon.
*)
let maybe_kill_and_unlock : string -> Filename.t -> Logger.t -> unit Deferred.t
    =
 fun name lockpath logger ->
  let open Deferred.Let_syntax in
  match%bind Sys.file_exists lockpath with
  | `Yes -> (
      let%bind pid_str = Reader.file_contents lockpath in
      let pid = Pid.of_string pid_str in
      [%log debug] "Found PID file for %s %s with contents %s" name lockpath
        pid_str ;
      let%bind () =
        match Signal.send Signal.term (`Pid pid) with
        | `No_such_process ->
            [%log debug] "Couldn't kill %s with PID %s, does not exist" name
              pid_str ;
            Deferred.unit
        | `Ok -> (
            [%log debug] "Successfully sent TERM signal to %s (%s)" name
              pid_str ;
            let%bind () = after (Time.Span.of_sec 0.5) in
            match Signal.send Signal.kill (`Pid pid) with
            | `No_such_process ->
                Deferred.unit
            | `Ok ->
                [%log error]
                  "helper process %s (%s) didn't die after being sent TERM, \
                   KILLed it"
                  name pid_str ;
                Deferred.unit )
      in
      match%bind Sys.file_exists lockpath with
      | `Yes ->
          Deferred.unit
      | `Unknown | `No -> (
          match%bind try_with (fun () -> Sys.remove lockpath) with
          | Ok () ->
              Deferred.unit
          | Error exn ->
              [%log warn]
                !"Couldn't delete lock file for %s (pid $childPid) after \
                  killing it. If another Mina daemon was already running it \
                  may have cleaned it up for us. ($exn)"
                name
                ~metadata:
                  [ ("childPid", `Int (Pid.to_int pid))
                  ; ("exn", `String (Exn.to_string exn)) ] ;
              Deferred.unit ) )
  | `Unknown | `No ->
      [%log debug] "No PID file for %s" name ;
      Deferred.unit

type output_handling =
  [`Log of Logger.Level.t | `Don't_log]
  * [`Pipe | `No_pipe]
  * [`Keep_empty | `Filter_empty]

(* Given a Reader.t coming from a process output, optionally log the lines
   coming from it and return a strict pipe that will get the lines if the
   argument is `Pipe and be empty if it's `No_pipe.
*)
let reader_to_strict_pipe_with_logging :
       Reader.t
    -> string
    -> output_handling
    -> Logger.t
    -> string Strict_pipe.Reader.t =
 fun reader name (log, pipe, filter_empty) logger ->
  let master_r, master_w =
    Strict_pipe.create ~name
      (Strict_pipe.Buffered (`Capacity 100, `Overflow Crash))
  in
  let lines_js_pipe = Reader.lines reader in
  don't_wait_for
    ( Pipe.iter_without_pushback lines_js_pipe ~f:(fun line ->
          match filter_empty with
          | `Keep_empty ->
              Strict_pipe.Writer.write master_w line
          | `Filter_empty ->
              if not (String.equal line "") then
                Strict_pipe.Writer.write master_w line )
    >>= fun () ->
    Strict_pipe.Writer.close master_w ;
    Deferred.unit ) ;
  let logging_r, client_r = Strict_pipe.Reader.Fork.two master_r in
  don't_wait_for
    (Strict_pipe.Reader.iter_without_pushback logging_r ~f:(fun line ->
         match log with
         | `Log level -> (
             let simple_log_msg =
               lazy
                 { Logger.Message.timestamp= Time.now ()
                 ; level
                 ; source=
                     Some
                       (Logger.Source.create ~module_:__MODULE__
                          ~location:__LOC__)
                 ; message= "Output from process $child_name: $line"
                 ; metadata=
                     String.Map.set ~key:"child_name" ~data:(`String name)
                       (String.Map.set ~key:"line" ~data:(`String line)
                          (Logger.metadata logger))
                 ; event_id= None }
             in
             match
               Option.try_with (fun () -> Yojson.Safe.from_string line)
             with
             | Some json -> (
               match Logger.Message.of_yojson json with
               | Ok msg ->
                   Logger.raw logger msg
               | Error _err ->
                   Logger.raw logger (Lazy.force simple_log_msg) )
             | None ->
                 Logger.raw logger (Lazy.force simple_log_msg) )
         | `Don't_log ->
             () )) ;
  (* Ideally we'd close the pipe, but you can't do that with a reader, so we
     iterate over it and drop everything. Since Strict_pipe enforces a single
     reader this is safe. *)
  don't_wait_for
    ( if pipe = `No_pipe then
      Strict_pipe.Reader.iter client_r ~f:(Fn.const Deferred.unit)
    else Deferred.unit ) ;
  client_r

let start_custom :
       logger:Logger.t
    -> name:string
    -> git_root_relative_path:string
    -> conf_dir:string
    -> args:string list
    -> stdout:output_handling
    -> stderr:output_handling
    -> termination:[ `Always_raise
                   | `Raise_on_failure
                   | `Handler of
                        killed:bool
                     -> Unix.Exit_or_signal.t Or_error.t
                     -> unit Deferred.t
                   | `Ignore ]
    -> t Deferred.Or_error.t =
 fun ~logger ~name ~git_root_relative_path ~conf_dir ~args ~stdout ~stderr
     ~termination ->
  let open Deferred.Or_error.Let_syntax in
  let%bind () =
    Sys.is_directory conf_dir
    |> Deferred.bind ~f:(function
         | `Yes ->
             Deferred.Or_error.return ()
         | _ ->
             Deferred.Or_error.errorf "Config directory %s does not exist"
               conf_dir )
  in
  let lock_path = conf_dir ^/ name ^ ".lock" in
  let%bind () =
    Deferred.map ~f:Or_error.return
    @@ maybe_kill_and_unlock name lock_path logger
  in
<<<<<<< HEAD
  [%log debug] "Starting custom child process %s with args $args" name
    ~metadata:[("args", `List (List.map args ~f:(fun a -> `String a)))] ;
  let%bind mina_binary_path = get_mina_binary () in
=======
  [%log debug] "Starting custom child process $name with args $args"
    ~metadata:
      [ ("name", `String name)
      ; ("args", `List (List.map args ~f:(fun a -> `String a))) ] ;
  let%bind coda_binary_path = get_coda_binary () in
>>>>>>> ac3c95f6
  let relative_to_root =
    get_project_root ()
    |> Option.map ~f:(fun root -> root ^/ git_root_relative_path)
  in
  let%bind process =
    keep_trying
      (List.filter_opt
         [ Unix.getenv @@ "CODA_" ^ String.uppercase name ^ "_PATH"
         ; relative_to_root
         ; Some (Filename.dirname mina_binary_path ^/ name)
         ; Some ("mina-" ^ name) ])
      ~f:(fun prog -> Process.create ~stdin:"" ~prog ~args ())
  in
  [%log info] "Custom child process $name started with pid $pid"
    ~metadata:
      [ ("name", `String name)
      ; ("args", `List (List.map args ~f:(fun a -> `String a)))
      ; ("pid", `Int (Process.pid process |> Pid.to_int)) ] ;
  Termination.wait_for_process_log_errors ~logger process ~module_:__MODULE__
    ~location:__LOC__ ;
  let%bind () =
    Deferred.map ~f:Or_error.return
    @@ Async.Writer.save lock_path
         ~contents:(Pid.to_string @@ Process.pid process)
  in
  let terminated_ivar = Ivar.create () in
  let stdout_pipe =
    reader_to_strict_pipe_with_logging (Process.stdout process)
      (name ^ "-stdout") stdout
      (Logger.extend logger
         [("process", `String name); ("handle", `String "stdout")])
  in
  let stderr_pipe =
    reader_to_strict_pipe_with_logging (Process.stderr process)
      (name ^ "-stderr") stderr
      (Logger.extend logger
         [("process", `String name); ("handle", `String "stderr")])
  in
  let t =
    { process
    ; stdout_pipe
    ; stderr_pipe
    ; stdin= Process.stdin process
    ; terminated_ivar
    ; killing= false
    ; termination_response= termination }
  in
  don't_wait_for
    (let open Deferred.Let_syntax in
    let%bind termination_status =
      Deferred.Or_error.try_with (fun () -> Process.wait process)
    in
    [%log trace] "child process %s died" name ;
    don't_wait_for
      (let%bind () = after (Time.Span.of_sec 1.) in
       let%bind () = Writer.close @@ Process.stdin process in
       let%bind () = Reader.close @@ Process.stdout process in
       Reader.close @@ Process.stderr process) ;
    let%bind () = Sys.remove lock_path in
    Ivar.fill terminated_ivar termination_status ;
    let log_bad_termination () =
      let exit_or_signal =
        match termination_status with
        | Ok termination_status ->
            `String (Unix.Exit_or_signal.to_string_hum termination_status)
        | Error err ->
            Error_json.error_to_yojson err
      in
      [%log fatal] "Process died unexpectedly: $exit_or_signal"
        ~metadata:[("exit_or_signal", exit_or_signal)] ;
      raise Child_died
    in
    match (t.termination_response, termination_status) with
    | `Ignore, _ ->
        Deferred.unit
    | `Always_raise, _ ->
        log_bad_termination ()
    | `Raise_on_failure, (Error _ | Ok (Error _)) ->
        log_bad_termination ()
    | `Raise_on_failure, Ok (Ok ()) ->
        Deferred.unit
    | `Handler f, _ ->
        f ~killed:t.killing termination_status) ;
  Deferred.Or_error.return t

let kill : t -> Unix.Exit_or_signal.t Deferred.Or_error.t =
 fun t ->
  match Ivar.peek t.terminated_ivar with
  | None | Some (Error _) ->
      (* The [Error] termination status indicates that we were not able to
         monitor this process, and it may still be running. In these cases, it
         is reasonable to call [kill], and we should attempt to end the process
         if it is running.
      *)
      if t.killing then Ivar.read t.terminated_ivar
      else (
        t.killing <- true ;
        ( match t.termination_response with
        | `Handler _ ->
            ()
        | _ ->
            t.termination_response <- `Ignore ) ;
        match Signal.send Signal.term (`Pid (Process.pid t.process)) with
        | `Ok ->
            Ivar.read t.terminated_ivar
        | `No_such_process ->
            Deferred.Or_error.error_string
              "No such process running. This should be impossible." )
  | Some _ ->
      Deferred.Or_error.error_string "already terminated"

let register_process ?termination_expected (termination : Termination.t)
    (process : t) kind =
  Termination.register_process ?termination_expected termination
    process.process kind

let%test_module _ =
  ( module struct
    let logger = Logger.create ()

    let async_with_temp_dir f =
      Async.Thread_safe.block_on_async_exn (fun () ->
          File_system.with_temp_dir
            (Filename.temp_dir_name ^/ "child-processes")
            ~f )

    let name = "tester.sh"

    let git_root_relative_path = "src/lib/child_processes/tester.sh"

    let process_wait_timeout = Time.Span.of_sec 2.1

    let%test_unit "can launch and get stdout" =
      async_with_temp_dir (fun conf_dir ->
          let open Deferred.Let_syntax in
          let%bind process =
            start_custom ~logger ~name ~git_root_relative_path ~conf_dir
              ~args:["exit"]
              ~stdout:(`Log Logger.Level.Debug, `Pipe, `Keep_empty)
              ~stderr:(`Log Logger.Level.Error, `No_pipe, `Keep_empty)
              ~termination:`Raise_on_failure
            |> Deferred.map ~f:Or_error.ok_exn
          in
          let%bind () =
            Strict_pipe.Reader.iter (stdout_lines process) ~f:(fun line ->
                [%test_eq: string] "hello" line ;
                Deferred.unit )
          in
          (* Pipe will be closed before the ivar is filled, so we need to wait a
             bit. *)
          let%bind () = after process_wait_timeout in
          [%test_eq: Unix.Exit_or_signal.t Or_error.t option]
            (Some (Ok (Ok ())))
            (termination_status process) ;
          Deferred.unit )

    let%test_unit "killing works" =
      async_with_temp_dir (fun conf_dir ->
          let open Deferred.Let_syntax in
          let%bind process =
            start_custom ~logger ~name ~git_root_relative_path ~conf_dir
              ~args:["loop"]
              ~stdout:(`Don't_log, `Pipe, `Keep_empty)
              ~stderr:(`Don't_log, `No_pipe, `Keep_empty)
              ~termination:`Always_raise
            |> Deferred.map ~f:Or_error.ok_exn
          in
          let lock_exists () =
            Deferred.map
              (Sys.file_exists (conf_dir ^/ name ^ ".lock"))
              ~f:(function `Yes -> true | _ -> false)
          in
          let assert_lock_exists () =
            Deferred.map (lock_exists ()) ~f:(fun exists -> assert exists)
          in
          let assert_lock_does_not_exist () =
            Deferred.map (lock_exists ()) ~f:(fun exists -> assert (not exists))
          in
          let%bind () = assert_lock_exists () in
          let output = ref [] in
          let rec go () =
            match%bind Strict_pipe.Reader.read (stdout_lines process) with
            | `Eof ->
                failwith "pipe closed when process should've run forever"
            | `Ok line ->
                output := line :: !output ;
                if List.length !output = 10 then Deferred.unit else go ()
          in
          let%bind () = go () in
          [%test_eq: string list] !output (List.init 10 ~f:(fun _ -> "hello")) ;
          let%bind () = after process_wait_timeout in
          assert (Option.is_none @@ termination_status process) ;
          let%bind kill_res = kill process in
          let%bind () = assert_lock_does_not_exist () in
          let exit_or_signal = Or_error.ok_exn kill_res in
          [%test_eq: Unix.Exit_or_signal.t] exit_or_signal
            (Error (`Signal Signal.term)) ;
          assert (Option.is_some @@ termination_status process) ;
          Deferred.unit )

    let%test_unit "if you spawn two processes it kills the earlier one" =
      async_with_temp_dir (fun conf_dir ->
          let open Deferred.Let_syntax in
          let mk_process () =
            start_custom ~logger ~name ~git_root_relative_path ~conf_dir
              ~args:["loop"]
              ~stdout:(`Don't_log, `No_pipe, `Keep_empty)
              ~stderr:(`Don't_log, `No_pipe, `Keep_empty)
              ~termination:`Ignore
          in
          let%bind process1 =
            mk_process () |> Deferred.map ~f:Or_error.ok_exn
          in
          let%bind process2 =
            mk_process () |> Deferred.map ~f:Or_error.ok_exn
          in
          let%bind () = after process_wait_timeout in
          [%test_eq: Unix.Exit_or_signal.t Or_error.t option]
            (termination_status process1)
            (Some (Ok (Error (`Signal Core.Signal.term)))) ;
          [%test_eq: Unix.Exit_or_signal.t Or_error.t option]
            (termination_status process2)
            None ;
          let%bind _ = kill process2 in
          Deferred.unit )
  end )<|MERGE_RESOLUTION|>--- conflicted
+++ resolved
@@ -264,17 +264,11 @@
     Deferred.map ~f:Or_error.return
     @@ maybe_kill_and_unlock name lock_path logger
   in
-<<<<<<< HEAD
-  [%log debug] "Starting custom child process %s with args $args" name
-    ~metadata:[("args", `List (List.map args ~f:(fun a -> `String a)))] ;
-  let%bind mina_binary_path = get_mina_binary () in
-=======
   [%log debug] "Starting custom child process $name with args $args"
     ~metadata:
       [ ("name", `String name)
       ; ("args", `List (List.map args ~f:(fun a -> `String a))) ] ;
-  let%bind coda_binary_path = get_coda_binary () in
->>>>>>> ac3c95f6
+  let%bind mina_binary_path = get_mina_binary () in
   let relative_to_root =
     get_project_root ()
     |> Option.map ~f:(fun root -> root ^/ git_root_relative_path)
