[%%import
"../../config.mlh"]

open Core_kernel
open Async_kernel
open Snark_params
open Module_version

[%%versioned_asserted
module Stable = struct
  module V1 = struct
    type t = Tick.Inner_curve.Scalar.t [@@deriving sexp]

    let to_latest = Fn.id

<<<<<<< HEAD
      let to_yojson t = `String (Tick.Inner_curve.Scalar.to_string t)

      let of_yojson = function
        | `String s ->
            Ok (Tick.Inner_curve.Scalar.of_string s)
        | _ ->
            Error "Private_key.of_yojson expected `String"
    end
=======
    let to_yojson t = `String (Tick.Inner_curve.Scalar.to_string t)
>>>>>>> c43a6688

    let gen =
      let open Bignum_bigint in
      Quickcheck.Generator.map
        (gen_uniform_incl one (Snark_params.Tick.Inner_curve.Scalar.size - one))
        ~f:Snark_params.Tock.Bigint.(Fn.compose to_field of_bignum_bigint)
  end

  (* see lib/module_version/README-version-asserted.md *)
  module Tests = struct
    [%%if
    curve_size = 298]

    let%test "private key serialization v1" =
      let pk =
        Quickcheck.random_value ~seed:(`Deterministic "private key seed v1")
          V1.gen
      in
      let known_good_hash =
        "\xB5\xFE\x88\xB3\x7E\xDD\x30\x25\xA2\xB5\x00\x69\xCA\x0E\xE3\xC4\xAC\x17\x57\x40\xAD\x85\x40\xBB\x55\xDE\x3C\xB6\x30\xAD\x52\x5B"
      in
      Serialization.check_serialization (module V1) pk known_good_hash

    [%%elif
    curve_size = 753]

    let%test "private key serialization v1" =
      let pk =
        Quickcheck.random_value ~seed:(`Deterministic "private key seed v1")
          V1.gen
      in
      let known_good_hash =
        "\x61\xB5\xC7\xDD\x3F\x67\x72\xD4\x8F\x58\x59\xD9\xE2\x2B\x2C\x94\xDD\x09\x83\x50\x1E\x8E\x2E\x9E\xBD\x48\x94\x9D\xC9\x8B\x51\x0A"
      in
      Serialization.check_serialization (module V1) pk known_good_hash

    [%%else]

    let%test "private key serialization v1" =
      failwith "No test for this curve size"

    [%%endif]
  end
end]

type t = Stable.Latest.t [@@deriving yojson, sexp]

[%%define_locally
Stable.Latest.(gen)]

let create () =
  (* This calls into libsnark which uses /dev/urandom *)
  Tick.Inner_curve.Scalar.random ()

let of_bigstring_exn = Binable.of_bigstring (module Stable.Latest)

let to_bigstring = Binable.to_bigstring (module Stable.Latest)

module Base58_check = Base58_check.Make (struct
  let description = "Private key"

  let version_byte = Base58_check.Version_bytes.private_key
end)

let to_base58_check t =
  Base58_check.encode (to_bigstring t |> Bigstring.to_string)

let of_base58_check_exn s =
  let decoded = Base58_check.decode_exn s in
  decoded |> Bigstring.of_string |> of_bigstring_exn<|MERGE_RESOLUTION|>--- conflicted
+++ resolved
@@ -13,18 +13,13 @@
 
     let to_latest = Fn.id
 
-<<<<<<< HEAD
-      let to_yojson t = `String (Tick.Inner_curve.Scalar.to_string t)
+    let to_yojson t = `String (Tick.Inner_curve.Scalar.to_string t)
 
-      let of_yojson = function
-        | `String s ->
-            Ok (Tick.Inner_curve.Scalar.of_string s)
-        | _ ->
-            Error "Private_key.of_yojson expected `String"
-    end
-=======
-    let to_yojson t = `String (Tick.Inner_curve.Scalar.to_string t)
->>>>>>> c43a6688
+    let of_yojson = function
+      | `String s ->
+          Ok (Tick.Inner_curve.Scalar.of_string s)
+      | _ ->
+          Error "Private_key.of_yojson expected `String"
 
     let gen =
       let open Bignum_bigint in
