module Bigint = struct
  module R = struct
    include Bigint.R

    let to_field x =
      let r = Snarky_bn382.Fp.of_bigint x in
      Gc.finalise Snarky_bn382.Fp.delete r ;
      r

    let of_field x =
      let r = Snarky_bn382.Fp.to_bigint x in
      Gc.finalise Snarky_bn382.Bigint.delete r ;
      r
  end
end

open Core_kernel

let field_size : Bigint.R.t = Snarky_bn382.Fp.size ()

module Field = Fp

module Proving_key = struct
  open Core
  open Snarky_bn382

  type t = Fp_index.t

  include Binable.Of_binable
            (Unit)
            (struct
              type t = Fp_index.t

              let to_binable _ = ()

              let of_binable () = failwith "TODO"
            end)

  let is_initialized _ = `Yes

  let set_constraint_system _ _ = ()

  let to_string _ = failwith "TODO"

  let of_string _ = failwith "TODO"
end

module Verification_key = struct
  open Snarky_bn382

  type t = Fp_verifier_index.t

  let to_string _ = failwith "TODO"

  let of_string _ = failwith "TODO"
end

module R1CS_constraint_system =
  R1cs_constraint_system.Make (Fp) (Snarky_bn382.Fp.Constraint_matrix)
module Var = Var

module Oracles = struct
  open Snarky_bn382

  let field f t =
    let x = f t in
    Caml.Gc.finalise Field.delete x ;
    x

  let scalar_challenge f t = Pickles_types.Scalar_challenge.create (field f t)

  open Fp_oracles

  let alpha = field alpha

  let eta_a = field eta_a

  let eta_b = field eta_b

  let eta_c = field eta_c

  let beta1 = scalar_challenge beta1

  let beta2 = scalar_challenge beta2

  let beta3 = scalar_challenge beta3

  let batch = scalar_challenge batch

  let r_k = scalar_challenge r_k

  let r = scalar_challenge r

  let x_hat_beta1 = field x_hat_beta1

  let digest_before_evaluations = field digest_before_evaluations
end

module Keypair = struct
  module Fp_index = Snarky_bn382.Fp_index
  module Fp_verifier_index = Snarky_bn382.Fp_verifier_index

  type t = Fp_index.t

  let set_urs_info, load_urs =
    let urs_info = Set_once.create () in
    let urs = ref None in
<<<<<<< HEAD
    let set_urs_info ?(degree = 3_11) path =
      Set_once.set_exn urs_info Lexing.dummy_pos (degree, path)
=======
    let set_urs_info ?(degree = 2 * 786_433) specs =
      Set_once.set_exn urs_info Lexing.dummy_pos (degree, specs)
>>>>>>> 1423b48e
    in
    let load () =
      match !urs with
      | Some urs ->
          urs
      | None ->
          let degree, specs =
            match Set_once.get urs_info with
            | None ->
                failwith "Pairing_based.urs: Info not set"
            | Some t ->
                t
          in
          let store =
            Key_cache.Disk_storable.simple
              (fun () -> "fp-urs")
              (fun () ~path -> Snarky_bn382.Fp_urs.read path)
              Snarky_bn382.Fp_urs.write
          in
          let u =
            Async.Thread_safe.block_on_async_exn (fun () ->
                let open Async in
                match%bind Key_cache.read specs store () with
                | Ok (u, _) ->
                    return u
                | Error _e ->
                    let urs =
                      Snarky_bn382.Fp_urs.create
                        (Unsigned.Size_t.of_int degree)
                    in
                    let%map _ =
                      Key_cache.write
                        (List.filter specs ~f:(function
                          | On_disk _ ->
                              true
                          | S3 _ ->
                              false ))
                        store () urs
                    in
                    urs )
          in
          urs := Some u ;
          u
    in
    (set_urs_info, load)

<<<<<<< HEAD
  let () = set_urs_info "/tmp/pairing-urs"
=======
  let () =
    set_urs_info
      [On_disk {directory= "/home/izzy/pickles-new/"; should_write= true}]
>>>>>>> 1423b48e

  let create
      { R1cs_constraint_system.public_input_size
      ; auxiliary_input_size
      ; m= {a; b; c}
      ; weight } =
    let vars = 1 + public_input_size + auxiliary_input_size in
    Core.printf "pairing weight %d\n%!"
      (R1cs_constraint_system.Weight.norm weight) ;
    Fp_index.create a b c
      (Unsigned.Size_t.of_int vars)
      (Unsigned.Size_t.of_int (public_input_size + 1))
      (load_urs ())

  let vk t = Fp_verifier_index.create t

  let pk = Fn.id

  open Pickles_types

  let vk_commitments t : G1.Affine.t Abc.t Matrix_evals.t =
    let open Fp_verifier_index in
    { row= {Abc.a= a_row_comm t; b= b_row_comm t; c= c_row_comm t}
    ; col= {a= a_col_comm t; b= b_col_comm t; c= c_col_comm t}
    ; value= {a= a_val_comm t; b= b_val_comm t; c= c_val_comm t}
    ; rc= {a= a_rc_comm t; b= b_rc_comm t; c= c_rc_comm t} }
    |> Matrix_evals.map ~f:(Abc.map ~f:G1.Affine.of_backend)
end

module Proof = Proof<|MERGE_RESOLUTION|>--- conflicted
+++ resolved
@@ -105,13 +105,8 @@
   let set_urs_info, load_urs =
     let urs_info = Set_once.create () in
     let urs = ref None in
-<<<<<<< HEAD
-    let set_urs_info ?(degree = 3_11) path =
-      Set_once.set_exn urs_info Lexing.dummy_pos (degree, path)
-=======
     let set_urs_info ?(degree = 2 * 786_433) specs =
       Set_once.set_exn urs_info Lexing.dummy_pos (degree, specs)
->>>>>>> 1423b48e
     in
     let load () =
       match !urs with
@@ -158,13 +153,9 @@
     in
     (set_urs_info, load)
 
-<<<<<<< HEAD
-  let () = set_urs_info "/tmp/pairing-urs"
-=======
   let () =
     set_urs_info
       [On_disk {directory= "/home/izzy/pickles-new/"; should_write= true}]
->>>>>>> 1423b48e
 
   let create
       { R1cs_constraint_system.public_input_size
