open Core
open Async_kernel
open Pipe_lib
open Cache_lib
open Mina_base
open Mina_transition
open Network_peer

module type Transition_handler_validator_intf = sig
  type unprocessed_transition_cache

  type transition_frontier

  val run :
       logger:Logger.t
    -> trust_system:Trust_system.t
    -> time_controller:Block_time.Controller.t
    -> frontier:transition_frontier
<<<<<<< HEAD
    -> transition_reader:External_transition.Initial_validated.t
                         Envelope.Incoming.t
                         Strict_pipe.Reader.t
    -> valid_transition_writer:( ( External_transition.Initial_validated.t
                                   Envelope.Incoming.t
                                 , State_hash.t )
                                 Cached.t
                               , Strict_pipe.drop_head Strict_pipe.buffered
                               , unit )
                               Strict_pipe.Writer.t
=======
    -> transition_reader:
         External_transition.Initial_validated.t Envelope.Incoming.t
         Strict_pipe.Reader.t
    -> valid_transition_writer:
         ( ( External_transition.Initial_validated.t Envelope.Incoming.t
           , State_hash.t )
           Cached.t
         , Strict_pipe.crash Strict_pipe.buffered
         , unit )
         Strict_pipe.Writer.t
>>>>>>> 34fed97c
    -> unprocessed_transition_cache:unprocessed_transition_cache
    -> unit

  val validate_transition :
       logger:Logger.t
    -> frontier:transition_frontier
    -> unprocessed_transition_cache:unprocessed_transition_cache
    -> External_transition.Initial_validated.t Envelope.Incoming.t
    -> ( ( External_transition.Initial_validated.t Envelope.Incoming.t
         , State_hash.t )
         Cached.t
       , [> `In_frontier of State_hash.t
         | `In_process of State_hash.t Cache_lib.Intf.final_state
         | `Disconnected ] )
       Result.t
end

module type Breadcrumb_builder_intf = sig
  type transition_frontier

  type transition_frontier_breadcrumb

  val build_subtrees_of_breadcrumbs :
       logger:Logger.t
    -> verifier:Verifier.t
    -> trust_system:Trust_system.t
    -> frontier:transition_frontier
    -> initial_hash:State_hash.t
    -> ( External_transition.Initial_validated.t Envelope.Incoming.t
       , State_hash.t )
       Cached.t
       Rose_tree.t
       List.t
    -> (transition_frontier_breadcrumb, State_hash.t) Cached.t Rose_tree.t
       List.t
       Deferred.Or_error.t
end

module type Transition_handler_processor_intf = sig
  type transition_frontier

  type transition_frontier_breadcrumb

  val run :
       logger:Logger.t
    -> verifier:Verifier.t
    -> trust_system:Trust_system.t
    -> time_controller:Block_time.Controller.t
    -> frontier:transition_frontier
    -> primary_transition_reader:
         ( External_transition.Initial_validated.t Envelope.Incoming.t
         , State_hash.t )
         Cached.t
         Strict_pipe.Reader.t
    -> producer_transition_reader:
         transition_frontier_breadcrumb Strict_pipe.Reader.t
    -> clean_up_catchup_scheduler:unit Ivar.t
    -> catchup_job_writer:
         ( State_hash.t
           * ( External_transition.Initial_validated.t Envelope.Incoming.t
             , State_hash.t )
             Cached.t
             Rose_tree.t
             list
         , Strict_pipe.crash Strict_pipe.buffered
         , unit )
         Strict_pipe.Writer.t
    -> catchup_breadcrumbs_reader:
         ( (transition_frontier_breadcrumb, State_hash.t) Cached.t Rose_tree.t
           list
         * [ `Ledger_catchup of unit Ivar.t | `Catchup_scheduler ] )
         Strict_pipe.Reader.t
    -> catchup_breadcrumbs_writer:
         ( (transition_frontier_breadcrumb, State_hash.t) Cached.t Rose_tree.t
           list
           * [ `Ledger_catchup of unit Ivar.t | `Catchup_scheduler ]
         , Strict_pipe.crash Strict_pipe.buffered
         , unit )
         Strict_pipe.Writer.t
    -> processed_transition_writer:
         ( [ `Transition of External_transition.Validated.t ]
           * [ `Source of [ `Gossip | `Catchup | `Internal ] ]
         , Strict_pipe.crash Strict_pipe.buffered
         , unit )
         Strict_pipe.Writer.t
    -> unit
end

module type Unprocessed_transition_cache_intf = sig
  type t

  val create : logger:Logger.t -> t

  val register_exn :
       t
    -> External_transition.Initial_validated.t Envelope.Incoming.t
    -> ( External_transition.Initial_validated.t Envelope.Incoming.t
       , State_hash.t )
       Cached.t
end

module type Transition_handler_intf = sig
  type transition_frontier

  type transition_frontier_breadcrumb

  module Unprocessed_transition_cache : Unprocessed_transition_cache_intf

  module Breadcrumb_builder :
    Breadcrumb_builder_intf
      with type transition_frontier := transition_frontier
       and type transition_frontier_breadcrumb := transition_frontier_breadcrumb

  module Validator :
    Transition_handler_validator_intf
      with type unprocessed_transition_cache := Unprocessed_transition_cache.t
       and type transition_frontier := transition_frontier

  module Processor :
    Transition_handler_processor_intf
      with type transition_frontier := transition_frontier
       and type transition_frontier_breadcrumb := transition_frontier_breadcrumb
end

(** Interface that allows a peer to prove their best_tip in the
    transition_frontier *)
module type Best_tip_prover_intf = sig
  type transition_frontier

  val prove :
       logger:Logger.t
    -> transition_frontier
    -> ( (External_transition.t, State_hash.t) With_hash.t
       , State_body_hash.t list * External_transition.t )
       Proof_carrying_data.t
       option

  val verify :
       verifier:Verifier.t
    -> genesis_constants:Genesis_constants.t
    -> precomputed_values:Precomputed_values.t
    -> ( External_transition.t
       , State_body_hash.t list * External_transition.t )
       Proof_carrying_data.t
    -> ( [ `Root of External_transition.Initial_validated.t ]
       * [ `Best_tip of External_transition.Initial_validated.t ] )
       Deferred.Or_error.t
end

(** Interface that allows a peer to prove their best_tip in the
    transition_frontier based off of a condition on the consensus_state from
    the requesting node *)
module type Consensus_best_tip_prover_intf = sig
  type transition_frontier

  val prove :
       logger:Logger.t
    -> consensus_constants:Consensus.Constants.t
    -> frontier:transition_frontier
    -> (Consensus.Data.Consensus_state.Value.t, State_hash.t) With_hash.t
    -> ( External_transition.t
       , State_body_hash.t list * External_transition.t )
       Proof_carrying_data.t
       option

  val verify :
       logger:Logger.t
    -> verifier:Verifier.t
    -> consensus_constants:Consensus.Constants.t
    -> genesis_constants:Genesis_constants.t
    -> precomputed_values:Precomputed_values.t
    -> (Consensus.Data.Consensus_state.Value.t, State_hash.t) With_hash.t
    -> ( External_transition.t
       , State_body_hash.t list * External_transition.t )
       Proof_carrying_data.t
    -> ( [ `Root of External_transition.Initial_validated.t ]
       * [ `Best_tip of External_transition.Initial_validated.t ] )
       Deferred.Or_error.t
end

module type Sync_handler_intf = sig
  type transition_frontier

  val answer_query :
       frontier:transition_frontier
    -> Ledger_hash.t
    -> Sync_ledger.Query.t Envelope.Incoming.t
    -> logger:Logger.t
    -> trust_system:Trust_system.t
    -> Sync_ledger.Answer.t option Deferred.t

  val get_staged_ledger_aux_and_pending_coinbases_at_hash :
       frontier:transition_frontier
    -> State_hash.t
    -> ( Staged_ledger.Scan_state.t
       * Ledger_hash.t
       * Pending_coinbase.t
       * Mina_state.Protocol_state.value list )
       Option.t

  val get_transition_chain :
       frontier:transition_frontier
    -> State_hash.t list
    -> External_transition.t list option

  val best_tip_path : frontier:transition_frontier -> State_hash.t list

  (** Allows a peer to prove to a node that they can bootstrap from transition
      that they have gossiped to the network *)
  module Root :
    Consensus_best_tip_prover_intf
      with type transition_frontier := transition_frontier
end

module type Transition_chain_prover_intf = sig
  type transition_frontier

  val prove :
       ?length:int
    -> frontier:transition_frontier
    -> State_hash.t
    -> (State_hash.t * State_body_hash.t list) option
end

module type Bootstrap_controller_intf = sig
  type network

  type transition_frontier

  type persistent_root

  type persistent_frontier

  val run :
       logger:Logger.t
    -> trust_system:Trust_system.t
    -> verifier:Verifier.t
    -> network:network
    -> consensus_local_state:Consensus.Data.Local_state.t
    -> transition_reader:
         External_transition.Initial_validated.t Envelope.Incoming.t
         Strict_pipe.Reader.t
    -> persistent_root:persistent_root
    -> persistent_frontier:persistent_frontier
    -> initial_root_transition:External_transition.Validated.t
    -> genesis_state_hash:State_hash.t
    -> genesis_ledger:Ledger.t Lazy.t
    -> genesis_constants:Genesis_constants.t
    -> ( transition_frontier
       * External_transition.Initial_validated.t Envelope.Incoming.t list )
       Deferred.t
end

module type Transition_frontier_controller_intf = sig
  type transition_frontier

  type breadcrumb

  type network

  val run :
       logger:Logger.t
    -> trust_system:Trust_system.t
    -> verifier:Verifier.t
    -> network:network
    -> time_controller:Block_time.Controller.t
    -> collected_transitions:
         External_transition.Initial_validated.t Envelope.Incoming.t list
    -> frontier:transition_frontier
    -> network_transition_reader:
         External_transition.Initial_validated.t Envelope.Incoming.t
         Strict_pipe.Reader.t
    -> producer_transition_reader:breadcrumb Strict_pipe.Reader.t
    -> clear_reader:[ `Clear ] Strict_pipe.Reader.t
    -> External_transition.Validated.t Strict_pipe.Reader.t
end

module type Initial_validator_intf = sig
  type external_transition

  type external_transition_with_initial_validation

  val run :
       logger:Logger.t
    -> trust_system:Trust_system.t
    -> transition_reader:
         ( [ `Transition of external_transition Envelope.Incoming.t ]
         * [ `Time_received of Block_time.t ]
         * [ `Valid_cb of Mina_net2.Validation_callback.t -> unit ] )
         Strict_pipe.Reader.t
    -> valid_transition_writer:
         ( [ `Transition of
             external_transition_with_initial_validation Envelope.Incoming.t ]
           * [ `Time_received of Block_time.t ]
         , Strict_pipe.crash Strict_pipe.buffered
         , unit )
         Strict_pipe.Writer.t
    -> genesis_state_hash:State_hash.t
    -> genesis_constants:Genesis_constants.t
    -> unit
end

module type Transition_router_intf = sig
  type transition_frontier

  type transition_frontier_persistent_root

  type transition_frontier_persistent_frontier

  type breadcrumb

  type network

  val run :
       logger:Logger.t
    -> trust_system:Trust_system.t
    -> verifier:Verifier.t
    -> network:network
    -> is_seed:bool
    -> is_demo_mode:bool
    -> time_controller:Block_time.Controller.t
    -> consensus_local_state:Consensus.Data.Local_state.t
    -> persistent_root_location:string
    -> persistent_frontier_location:string
    -> frontier_broadcast_pipe:
         transition_frontier option Pipe_lib.Broadcast_pipe.Reader.t
         * transition_frontier option Pipe_lib.Broadcast_pipe.Writer.t
    -> network_transition_reader:
         ( [ `Transition of External_transition.t Envelope.Incoming.t ]
         * [ `Time_received of Block_time.t ]
         * [ `Valid_cb of Mina_net2.Validation_callback.t ] )
         Strict_pipe.Reader.t
    -> producer_transition_reader:breadcrumb Strict_pipe.Reader.t
    -> most_recent_valid_block:
         External_transition.Initial_validated.t Broadcast_pipe.Reader.t
         * External_transition.Initial_validated.t Broadcast_pipe.Writer.t
    -> precomputed_values:Precomputed_values.t
    -> catchup_mode:[ `Normal | `Super ]
    -> ( [ `Transition of External_transition.Validated.t ]
       * [ `Source of [ `Gossip | `Catchup | `Internal ] ] )
       Strict_pipe.Reader.t
       * unit Ivar.t
end<|MERGE_RESOLUTION|>--- conflicted
+++ resolved
@@ -16,18 +16,6 @@
     -> trust_system:Trust_system.t
     -> time_controller:Block_time.Controller.t
     -> frontier:transition_frontier
-<<<<<<< HEAD
-    -> transition_reader:External_transition.Initial_validated.t
-                         Envelope.Incoming.t
-                         Strict_pipe.Reader.t
-    -> valid_transition_writer:( ( External_transition.Initial_validated.t
-                                   Envelope.Incoming.t
-                                 , State_hash.t )
-                                 Cached.t
-                               , Strict_pipe.drop_head Strict_pipe.buffered
-                               , unit )
-                               Strict_pipe.Writer.t
-=======
     -> transition_reader:
          External_transition.Initial_validated.t Envelope.Incoming.t
          Strict_pipe.Reader.t
@@ -35,10 +23,9 @@
          ( ( External_transition.Initial_validated.t Envelope.Incoming.t
            , State_hash.t )
            Cached.t
-         , Strict_pipe.crash Strict_pipe.buffered
-         , unit )
-         Strict_pipe.Writer.t
->>>>>>> 34fed97c
+         , Strict_pipe.drop_head Strict_pipe.buffered
+         , unit )
+         Strict_pipe.Writer.t
     -> unprocessed_transition_cache:unprocessed_transition_cache
     -> unit
 
