--- conflicted
+++ resolved
@@ -58,9 +58,6 @@
       val get_peer_id :
         logger:Logger.t -> t -> (string * string list) Malleable_error.t
 
-<<<<<<< HEAD
-      val best_chain : logger:Logger.t -> t -> string list Malleable_error.t
-=======
       val dump_archive_data :
         logger:Logger.t -> t -> data_file:string -> unit Malleable_error.t
 
@@ -69,7 +66,6 @@
 
       val dump_precomputed_blocks :
         logger:Logger.t -> t -> unit Malleable_error.t
->>>>>>> 6c2248bd
     end
 
     type t
