--- conflicted
+++ resolved
@@ -1202,13 +1202,7 @@
         match other_account.snapp with
         | None ->
             assert_
-<<<<<<< HEAD
-              (match other.account_vk with
-               | Ignore -> true
-               | _ -> false)
-=======
               ([%equal: _ Or_ignore.t] other.account_vk Ignore)
->>>>>>> 7ed00a76
               "other_account_vk must be ignore for user account"
         | Some snapp ->
             Hash.(check ~label:"other_account_vk" Tc.field)
