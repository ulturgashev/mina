(** An interface to limited libp2p functionality for Coda to use.

    A subprocess is spawned to run the go-libp2p code. This module communicates
    with that subprocess over an ad-hoc RPC protocol.

    TODO: separate internal helper errors from underlying libp2p errors.

    In general, functions in this module return ['a Deferred.Or_error.t]. Unless
    otherwise mentioned, the deferred is resolved immediately once the RPC action
    to the libp2p helper is finished. Unless otherwise mentioned, everything can
    throw an exception due to an internal helper error. These indicate a bug in
    this module/the helper, and not misuse.

    Some errors can arise from calling certain functions before [configure] has been
    called. In general, anything that returns an [Or_error] can fail in this manner.

    A [Mina_net2.t] has the following lifecycle:

    - Fresh: the result of [Mina_net2.create]. This spawns the helper process but
      does not connect to any network. Few operations can be done on fresh nets,
      only [Keypair.random] for now.

    - Configured: after calling [Mina_net2.configure]. Configure creates the libp2p
      objects and can start listening on network sockets. This doesn't join any DHT
      or attempt peer connections. Configured networks can do everything but any
      pubsub messages may have very limited reach without being in the DHT.

    - Active: after calling [Mina_net2.begin_advertising]. This joins the DHT,
      announcing our existence to our peers and initiating local mDNS discovery.

    - Closed: after calling [Mina_net2.shutdown]. This flushes all the pending RPC

    TODO: consider encoding the network state in the types.

    A note about connection limits:

    In the original coda_net, connection limits were enforced synchronously on
    every received connection. Right now with mina_net2, connection management is
    asynchronous and post-hoc. In the background, once per minute it checks the
    connection count. If it is above the "high water mark", it will close
    ("trim") eligible connections until it reaches the "low water mark". All
    connections start with a "grace period" where they won't be closed. Peer IDs
    can be marked as "protected" which prevents them being trimmed. Ember believes this
    is vulnerable to resource exhaustion by opening many new connections.

*)

open Core
open Async
open Network_peer

exception Libp2p_helper_died_unexpectedly

<<<<<<< HEAD
  val fire_if_not_already_fired : t -> validation_result -> unit

  val fire_exn : t -> validation_result -> unit

  val set_message_type :
    t -> [ `Unknown | `Block | `Snark_work | `Transaction ] -> unit
end

module Keypair : sig
  [%%versioned:
  module Stable : sig
    module V1 : sig
      type t
    end
  end]

  (** Securely generate a new keypair. *)
  val random : net -> t Deferred.t

  (** Formats this keypair to a comma-separated list of public key, secret key, and peer_id. *)
  val to_string : t -> string

  (** Undo [to_string t].

      Only fails if the string has the wrong format, not if the embedded
      keypair data is corrupt. *)
  val of_string : string -> t Core.Or_error.t

  val to_peer_id : t -> Peer.Id.t
end
=======
(** Handle to all network functionality. *)
type t
>>>>>>> bc2976fd

(** A "multiaddr" is libp2p's extensible encoding for network addresses.

    They generally look like paths, and are read left-to-right. Each protocol
    type defines how to decode its address format, and everything leftover is
    encapsulated inside that protocol.

    Some example multiaddrs:

    - [/p2p/QmcgpsyWgH8Y8ajJz1Cu72KnS5uo2Aa2LpzU7kinSupNKC]
    - [/ip4/127.0.0.1/tcp/1234/p2p/QmcgpsyWgH8Y8ajJz1Cu72KnS5uo2Aa2LpzU7kinSupNKC]
    - [/ip6/2601:9:4f81:9700:803e:ca65:66e8:c21]
*)
module Multiaddr : sig
  type t [@@deriving compare, bin_io]

  val to_string : t -> string

  val of_string : string -> t

  val to_peer : t -> Network_peer.Peer.t option

  (** can a multiaddr plausibly be used as a Peer.t?
      a syntactic check only; a return value of
       true does not guarantee that the multiaddress can
       be used as a peer by libp2p
  *)
  val valid_as_peer : t -> bool

  val of_file_contents : string -> t list
end

module Keypair : sig
  [%%versioned:
  module Stable : sig
    module V1 : sig
      type t
    end
  end]

  (** Formats this keypair to a comma-separated list of public key, secret key, and peer_id. *)
  val to_string : t -> string

  (** Undo [to_string t].

      Only fails if the string has the wrong format, not if the embedded
      keypair data is corrupt. *)
  val of_string : string -> t Or_error.t

  val to_peer_id : t -> Peer.Id.t

  val secret : t -> string
end

module Validation_callback = Validation_callback

(** [create ~logger ~conf_dir] starts a new [net] storing its state in [conf_dir]
  *
  * The new [net] isn't connected to any network until [configure] is called.
  *
  * This can fail for a variety of reasons related to spawning the subprocess.
*)
val create :
     all_peers_seen_metric:bool
  -> logger:Logger.t
  -> pids:Child_processes.Termination.t
  -> conf_dir:string
  -> on_peer_connected:(Peer.Id.t -> unit)
  -> on_peer_disconnected:(Peer.Id.t -> unit)
  -> t Deferred.Or_error.t

(** State for the connection gateway. It will disallow connections from IPs
    or peer IDs in [banned_peers], except for those listed in [trusted_peers]. If
    [isolate] is true, only connections to [trusted_peers] are allowed. *)
type connection_gating =
  { banned_peers : Peer.t list; trusted_peers : Peer.t list; isolate : bool }

(** Configure the network connection.
  *
  * Listens on each address in [maddrs].
  *
  * This will only connect to peers that share the same [network_id]. [on_new_peer], if present,
  * will be called for each peer we connect to. [unsafe_no_trust_ip], if true, will not attempt to
  * report trust actions for the IPs of observed connections.
  *
  * Whenever the connection list gets too small, [seed_peers] will be
  * candidates for reconnection for peer discovery.
  *
  * This fails if initializing libp2p fails for any reason.
*)
val configure :
     t
  -> me:Keypair.t
  -> external_maddr:Multiaddr.t
  -> maddrs:Multiaddr.t list
  -> network_id:string
  -> metrics_port:int option
  -> unsafe_no_trust_ip:bool
  -> flooding:bool
  -> direct_peers:Multiaddr.t list
  -> peer_exchange:bool
  -> mina_peer_exchange:bool
  -> seed_peers:Multiaddr.t list
  -> initial_gating_config:connection_gating
  -> max_connections:int
  -> validation_queue_size:int
  -> unit Deferred.Or_error.t

(** The keypair the network was configured with.
  *
  * Resolved once configuration succeeds.
*)
val me : t -> Keypair.t Deferred.t

(** List of all peers we know about. *)
val peers : t -> Peer.t list Deferred.t

(** Set node status to be served to peers requesting node status. *)
val set_node_status : t -> string -> unit Deferred.Or_error.t

(** Get node status from given peer. *)
val get_peer_node_status : t -> Multiaddr.t -> string Deferred.Or_error.t

val generate_random_keypair : t -> Keypair.t Deferred.t

module Pubsub : sig
  type 'a subscription

  (** Subscribe to a pubsub topic.
    *
    * Fails if already subscribed. If it succeeds, incoming messages for that
    * topic will be written to the [Subscription.message_pipe t]. Returned deferred
    * is resolved with [Ok sub] as soon as the subscription is enqueued.
    *
    * [should_forward_message] will be called once per new message, and will
    * not be called again until the deferred it returns is resolved. The helper
    * process waits 5 seconds for the result of [should_forward_message] to be
    * reported, otherwise it will not forward it.
  *)
  val subscribe :
       t
    -> string
    -> handle_and_validate_incoming_message:
         (   string Envelope.Incoming.t
          -> Validation_callback.t
          -> unit Deferred.t)
    -> string subscription Deferred.Or_error.t

  (** Like [subscribe], but knows how to stringify/destringify
    *
    * Fails if already subscribed. If it succeeds, incoming messages for that
    * topic will be written to the [Subscription.message_pipe t]. Returned deferred
    * is resolved with [Ok sub] as soon as the subscription is enqueued.
    *
    * [should_forward_message] will be called once per new message, and will
    * not be called again until the deferred it returns is resolved. The helper
    * process waits 5 seconds for the result of [should_forward_message] to be
    * reported, otherwise it will not forward it.
  *)
  val subscribe_encode :
       t
    -> string
    -> handle_and_validate_incoming_message:
         ('a Envelope.Incoming.t -> Validation_callback.t -> unit Deferred.t)
    -> bin_prot:'a Bin_prot.Type_class.t
    -> on_decode_failure:
         [ `Ignore | `Call of string Envelope.Incoming.t -> Error.t -> unit ]
    -> 'a subscription Deferred.Or_error.t

  (** Unsubscribe from this topic, closing the write pipe.
    *
    * Returned deferred is resolved once the unsubscription is complete.
    * This can fail if already unsubscribed. *)
  val unsubscribe : t -> _ subscription -> unit Deferred.Or_error.t

  (** Publish a message to this pubsub topic.
    *
    * Returned deferred is resolved once the publish is enqueued locally.
    * This function continues to work even if [unsubscribe t] has been called.
    * It is exactly [Pubsub.publish] with the topic this subscription was
    * created for, and fails in the same way. *)
  val publish : t -> 'a subscription -> 'a -> unit Deferred.t

  (** Publish a message to a topic described buy a string.
    *
    * Returned deferred is resolved once the publish is enqueued locally.
    * This function continues to work even if [unsubscribe t] has been called.
    * This function allows to publish to the topic to which we are
    * not necessarily subscribed.
    *)
  val publish_raw : t -> topic:string -> string -> unit Deferred.t
end

(** An open stream.

    Close the write pipe when you are done. This won't close the reading end.
    The reading end will be closed when the remote peer closes their writing
    end. Once both write ends are closed, the stream ends.

    Long-lived connections are likely to get closed by the remote peer if
    they reach their connection limit. See the module-level notes about
    connection limiting.

    IMPORTANT NOTE: A single write to the stream will not necessarily result
    in a single read on the other side. libp2p may fragment messages arbitrarily.
*)
module Libp2p_stream : sig
  type t

  (** [pipes t] returns the reader/writer pipe for our half of the stream. *)
  val pipes : t -> string Pipe.Reader.t * string Pipe.Writer.t

  val remote_peer : t -> Peer.t
end

(** Opens a stream with a peer on a particular protocol.

    Close the write pipe when you are done. This won't close the reading end.
    The reading end will be closed when the remote peer closes their writing
    end. Once both write ends are closed, the connection terminates.

    This can fail if the peer isn't reachable, doesn't implement the requested
    protocol, and probably for other reasons.
*)
val open_stream :
  t -> protocol:string -> peer:Peer.Id.t -> Libp2p_stream.t Deferred.Or_error.t

(** [reset_stream t] informs the other peer to close the stream.

    The returned [Deferred.Or_error.t] is fulfilled with [Ok ()] immediately
    once the reset is performed. It does not wait for the other host to
    acknowledge.
*)
val reset_stream : t -> Libp2p_stream.t -> unit Deferred.Or_error.t

(** Handle incoming streams for a protocol.

    [on_handler_error] determines what happens if the handler throws an
    exception. If an exception is raised by [on_handler_error] (either explicitly
    via [`Raise], or in the function passed via [`Call]), [Protocol_handler.close] will
    be called.

    The function in `Call will be passed the stream that faulted.
*)
val open_protocol :
     t
  -> on_handler_error:
       [ `Raise | `Ignore | `Call of Libp2p_stream.t -> exn -> unit ]
  -> protocol:string
  -> (Libp2p_stream.t -> unit Deferred.t)
  -> unit Deferred.Or_error.t

(** Stop handling new streams on this protocol.

    [reset_existing_streams] controls whether open streams for this protocol
    will be reset, and defaults to [false].
*)
val close_protocol :
  ?reset_existing_streams:bool -> t -> protocol:string -> unit Deferred.t

(** Try listening on a multiaddr.
 *
 * If successful, returns the list of all addresses this net is listening on
 * For example, if listening on ["/ip4/127.0.0.1/tcp/0"], it might return
 * ["/ip4/127.0.0.1/tcp/35647"] after the OS selects an available listening
 * port.
 *
 * This can be called many times.
*)
val listen_on : t -> Multiaddr.t -> Multiaddr.t list Deferred.Or_error.t

(** The list of addresses this net is listening on.

    This returns the same thing that [listen_on] does, without listening
    on an address.
*)
val listening_addrs : t -> Multiaddr.t list Deferred.Or_error.t

(** Connect to a peer, ensuring it enters our peerbook and DHT.

    This can fail if the connection fails. *)
val add_peer : t -> Multiaddr.t -> is_seed:bool -> unit Deferred.Or_error.t

(** Join the DHT and announce our existence.
    Call this after using [add_peer] to add any bootstrap peers. *)
val begin_advertising : t -> unit Deferred.Or_error.t

(** Stop listening, close all connections and subscription pipes, and kill the subprocess. *)
val shutdown : t -> unit Deferred.t

(** Configure the connection gateway.

    This will fail if any of the trusted or banned peers are on IPv6. *)
val set_connection_gating_config :
  t -> connection_gating -> connection_gating Deferred.t

val connection_gating_config : t -> connection_gating

(** List of currently banned IPs. *)
val banned_ips : t -> Unix.Inet_addr.t list<|MERGE_RESOLUTION|>--- conflicted
+++ resolved
@@ -51,41 +51,8 @@
 
 exception Libp2p_helper_died_unexpectedly
 
-<<<<<<< HEAD
-  val fire_if_not_already_fired : t -> validation_result -> unit
-
-  val fire_exn : t -> validation_result -> unit
-
-  val set_message_type :
-    t -> [ `Unknown | `Block | `Snark_work | `Transaction ] -> unit
-end
-
-module Keypair : sig
-  [%%versioned:
-  module Stable : sig
-    module V1 : sig
-      type t
-    end
-  end]
-
-  (** Securely generate a new keypair. *)
-  val random : net -> t Deferred.t
-
-  (** Formats this keypair to a comma-separated list of public key, secret key, and peer_id. *)
-  val to_string : t -> string
-
-  (** Undo [to_string t].
-
-      Only fails if the string has the wrong format, not if the embedded
-      keypair data is corrupt. *)
-  val of_string : string -> t Core.Or_error.t
-
-  val to_peer_id : t -> Peer.Id.t
-end
-=======
 (** Handle to all network functionality. *)
 type t
->>>>>>> bc2976fd
 
 (** A "multiaddr" is libp2p's extensible encoding for network addresses.
 
