--- conflicted
+++ resolved
@@ -24,342 +24,8 @@
   include T
   module Set = Set.Make (T)
 
-<<<<<<< HEAD
-    module Validate = struct
-      type t =
-        { sender : peer_info option
-        ; data : Data.t
-        ; seen_at : int64
-        ; expiration : int64
-        ; seqno : int
-        ; upcall : string
-        ; subscription_idx : int
-        }
-      [@@deriving yojson]
-    end
-
-    module Stream_lost = struct
-      type t = { upcall : string; stream_idx : int; reason : string }
-      [@@deriving yojson]
-    end
-
-    module Stream_read_complete = struct
-      type t = { upcall : string; stream_idx : int } [@@deriving yojson]
-    end
-
-    module Incoming_stream_msg = struct
-      type t = { upcall : string; stream_idx : int; data : Data.t }
-      [@@deriving yojson]
-    end
-
-    module Incoming_stream = struct
-      type t =
-        { upcall : string
-        ; peer : peer_info
-        ; stream_idx : int
-        ; protocol : string
-        }
-      [@@deriving yojson]
-    end
-
-    module Peer_connected = struct
-      type t = { upcall : string; peer_id : string } [@@deriving yojson]
-    end
-
-    module Peer_disconnected = struct
-      type t = { upcall : string; peer_id : string } [@@deriving yojson]
-    end
-
-    let or_error (t : ('a, string) Result.t) =
-      match t with
-      | Ok a ->
-          Ok a
-      | Error s ->
-          Or_error.errorf !"Error converting from json: %s" s
-  end
-
-  let lookup_peerid net peer_id =
-    match%map do_rpc net (module Rpcs.Find_peer) { peer_id } with
-    | Ok peer_info ->
-        Ok
-          (Peer.create
-             (Unix.Inet_addr.of_string peer_info.host)
-             ~libp2p_port:peer_info.libp2p_port ~peer_id:peer_info.peer_id)
-    | Error e ->
-        Error e
-
-  let handle_upcall t v =
-    let open Yojson.Safe.Util in
-    let open Or_error.Let_syntax in
-    let open Upcall in
-    let wrap sender data =
-      match sender with
-      | Some sender ->
-          if
-            String.equal sender.host "127.0.0.1"
-            && Int.equal sender.libp2p_port 0
-          then Envelope.Incoming.local data
-          else
-            Envelope.Incoming.wrap_peer ~sender:(peer_of_peer_info sender) ~data
-      | None ->
-          Envelope.Incoming.local data
-    in
-    match member "upcall" v |> to_string with
-    (* Message published on one of our subscriptions *)
-    | "publish" -> (
-        let%bind m = Publish.of_yojson v |> or_error in
-        let _me =
-          Ivar.peek t.me_keypair
-          |> Option.value_exn
-               ~message:
-                 "How did we receive pubsub before configuring our keypair?"
-        in
-        (*if
-          Option.fold m.sender ~init:false ~f:(fun _ sender ->
-              Peer.Id.equal sender.peer_id me.peer_id )
-          then (
-          [%log trace]
-            "not handling published message originated from me";
-          (* elide messages that we sent *) return () )
-          else*)
-        let idx = m.subscription_idx in
-        let data = m.data in
-        match Hashtbl.find t.subscriptions idx with
-        | Some sub ->
-            if not sub.closed then (
-              let raw_data = Data.to_string data in
-              let decoded = sub.decode raw_data in
-              match decoded with
-              | Ok data ->
-                  (* TAKE CARE: doing anything with the return
-                     value here except ignore is UNSOUND because
-                     write_pipe has a cast type. We don't remember
-                     what the original 'return was. *)
-                  if Strict_pipe.Writer.is_closed sub.write_pipe then
-                    [%log' error t.logger]
-                      "subscription writer for $topic unexpectedly closed. \
-                       dropping message."
-                      ~metadata:[ ("topic", `String sub.topic) ]
-                  else
-                    ignore
-                      ( Strict_pipe.Writer.write sub.write_pipe
-                          (wrap m.sender data)
-                        : unit Deferred.t )
-              | Error e ->
-                  ( match sub.on_decode_failure with
-                  | `Ignore ->
-                      ()
-                  | `Call f ->
-                      f (wrap m.sender raw_data) e ) ;
-                  [%log' error t.logger]
-                    "failed to decode message published on subscription $topic \
-                     ($idx): $error"
-                    ~metadata:
-                      [ ("topic", `String sub.topic)
-                      ; ("idx", `Int idx)
-                      ; ("error", Error_json.error_to_yojson e)
-                      ] ;
-                  ()
-              (* TODO: add sender to Publish.t and include it here. *)
-              (* TODO: think about exposing the PeerID of the originator as well? *)
-              )
-            else
-              [%log' debug t.logger]
-                "received msg for subscription $sub after unsubscribe, was it \
-                 still in the stdout pipe?"
-                ~metadata:[ ("sub", `Int idx) ] ;
-            Ok ()
-        | None ->
-            Or_error.errorf "message published with inactive subsubscription %d"
-              idx )
-    (* Validate a message received on a subscription *)
-    | "validate" -> (
-        let%bind m = Validate.of_yojson v |> or_error in
-        let idx = m.subscription_idx in
-        let seqno = m.seqno in
-        let ipc_delay =
-          ( Time_ns.Span.to_int_ns @@ Time_ns.to_span_since_epoch
-          @@ Time_ns.now () )
-          - Int64.to_int_exn m.seen_at
-        in
-        [%log' spam t.logger]
-          "Processing gossip message with IPC delay of $delay nanoseconds"
-          ~metadata:[ ("delay", `Int ipc_delay) ] ;
-        match Hashtbl.find t.subscriptions idx with
-        | Some sub ->
-            (let open Deferred.Let_syntax in
-            let raw_data = Data.to_string m.data in
-            let decoded = sub.decode raw_data in
-            let%bind action_opt =
-              match decoded with
-              | Ok data ->
-                  let expiration_time =
-                    Int63.of_int64_exn m.expiration
-                    |> Time_ns.Span.of_int63_ns |> Time_ns.of_span_since_epoch
-                  in
-                  let validation_callback =
-                    Validation_callback.create expiration_time
-                  in
-                  let%bind () =
-                    sub.validator (wrap m.sender data) validation_callback
-                  in
-                  Validation_callback.await validation_callback
-              | Error e ->
-                  ( match sub.on_decode_failure with
-                  | `Ignore ->
-                      ()
-                  | `Call f ->
-                      f (wrap m.sender raw_data) e ) ;
-                  [%log' error t.logger]
-                    "failed to decode message published on subscription $topic \
-                     ($idx): $error"
-                    ~metadata:
-                      [ ("topic", `String sub.topic)
-                      ; ("idx", `Int idx)
-                      ; ("error", Error_json.error_to_yojson e)
-                      ] ;
-                  return (Some `Reject)
-            in
-            match action_opt with
-            | None ->
-                [%log' warn t.logger]
-                  "validation callback timed out before we could respond" ;
-                Deferred.unit
-            | Some action -> (
-                match%map
-                  do_rpc t
-                    (module Rpcs.Validation_complete)
-                    { seqno
-                    ; is_valid =
-                        ( match action with
-                        | `Accept ->
-                            "accept"
-                        | `Reject ->
-                            "reject"
-                        | `Ignore ->
-                            "ignore" )
-                    }
-                with
-                | Ok "validationComplete success" ->
-                    ()
-                | Ok v ->
-                    failwithf
-                      "helper broke RPC protocol: validationComplete got %s" v
-                      ()
-                | Error e ->
-                    [%log' error t.logger]
-                      "error during validationComplete, ignoring and \
-                       continuing: $error"
-                      ~metadata:[ ("error", Error_json.error_to_yojson e) ] ))
-            |> don't_wait_for ;
-            Ok ()
-        | None ->
-            Or_error.errorf
-              "asked to validate message for unregistered subscription idx %d"
-              idx )
-    (* A new inbound stream was opened *)
-    | "incomingStream" -> (
-        let%bind m = Incoming_stream.of_yojson v |> or_error in
-        let stream_idx = m.stream_idx in
-        let protocol = m.protocol in
-        Option.iter t.all_peers_seen ~f:(fun all_peers_seen ->
-            let all_peers_seen =
-              Set.add all_peers_seen
-                { libp2p_port = m.peer.libp2p_port; host = m.peer.host }
-            in
-            t.all_peers_seen <- Some all_peers_seen ;
-            Mina_metrics.(
-              Gauge.set Network.all_peers
-                (Set.length all_peers_seen |> Int.to_float))) ;
-        let stream = make_stream t stream_idx protocol m.peer in
-        match Hashtbl.find t.protocol_handlers protocol with
-        | Some ph ->
-            if not ph.closed then (
-              Hashtbl.add_exn t.streams ~key:stream_idx ~data:stream ;
-              don't_wait_for
-                (let open Deferred.Let_syntax in
-                (* Call the protocol handler. If it throws an exception,
-                   handle it according to [on_handler_error]. Mimics
-                   [Tcp.Server.create]. See [handle_protocol] doc comment.
-                *)
-                match%map
-                  Monitor.try_with ~here:[%here] ~extract_exn:true (fun () ->
-                      ph.f stream)
-                with
-                | Ok () ->
-                    ()
-                | Error e -> (
-                    try
-                      match ph.on_handler_error with
-                      | `Raise ->
-                          raise e
-                      | `Ignore ->
-                          ()
-                      | `Call f ->
-                          f stream e
-                    with handler_exn ->
-                      ph.closed <- true ;
-                      don't_wait_for
-                        ( do_rpc t
-                            (module Rpcs.Remove_stream_handler)
-                            { protocol }
-                        >>| fun _ -> Hashtbl.remove t.protocol_handlers protocol
-                        ) ;
-                      raise handler_exn )) ;
-              Ok () )
-            else
-              (* silently ignore new streams for closed protocol handlers.
-                 these are buffered stream open RPCs that were enqueued before
-                 our close went into effect. *)
-              (* TODO: we leak the new pipes here*)
-              Ok ()
-        | None ->
-            (* TODO: punish *)
-            Or_error.errorf "incoming stream for protocol we don't know about?"
-        )
-    | "peerConnected" ->
-        let%map p = Peer_connected.of_yojson v |> or_error in
-        Option.iter t.peer_connected_callback ~f:(fun cb -> cb p.peer_id)
-    | "peerDisconnected" ->
-        let%map p = Peer_disconnected.of_yojson v |> or_error in
-        Option.iter t.peer_disconnected_callback ~f:(fun cb -> cb p.peer_id)
-    (* Received a message on some stream *)
-    | "incomingStreamMsg" -> (
-        let%bind m = Incoming_stream_msg.of_yojson v |> or_error in
-        match Hashtbl.find t.streams m.stream_idx with
-        | Some { incoming_w; _ } ->
-            don't_wait_for
-              (Pipe.write_if_open incoming_w (Data.to_string m.data)) ;
-            Ok ()
-        | None ->
-            Or_error.errorf
-              "incoming stream message for stream we don't know about?" )
-    (* Stream was reset, either by the remote peer or an error on our end. *)
-    | "streamLost" ->
-        let%bind m = Stream_lost.of_yojson v |> or_error in
-        let stream_idx = m.stream_idx in
-        [%log' trace t.logger]
-          "Encountered error while reading stream $idx: $error"
-          ~metadata:[ ("error", `String m.reason); ("idx", `Int stream_idx) ] ;
-        Ok ()
-    (* The remote peer closed its write end of one of our streams *)
-    | "streamReadComplete" -> (
-        let%bind m = Stream_read_complete.of_yojson v |> or_error in
-        let stream_idx = m.stream_idx in
-        match Hashtbl.find t.streams stream_idx with
-        | Some stream ->
-            advance_stream_state t stream `Them |> don't_wait_for ;
-            Ok ()
-        | None ->
-            Or_error.errorf
-              "streamReadComplete for stream we don't know about %d" stream_idx
-        )
-    | s ->
-        Or_error.errorf "unknown upcall %s" s
-=======
   let of_peer ({ libp2p_port; host; _ } : Peer.t) =
     { libp2p_port; host = Unix.Inet_addr.to_string host }
->>>>>>> d7263dfc
 end
 
 (* TODO: connection gating info is currently stored in to places, that needs to be fixed... *)
