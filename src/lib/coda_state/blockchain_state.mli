--- conflicted
+++ resolved
@@ -61,13 +61,7 @@
   -> timestamp:Block_time.t
   -> Value.t
 
-<<<<<<< HEAD
-val length_in_triples : int
-
 val negative_one : genesis_ledger_hash:Ledger_hash.t -> Value.t
-=======
-val negative_one : Value.t Lazy.t
->>>>>>> c43a6688
 
 val genesis : genesis_ledger_hash:Ledger_hash.t -> Value.t
 
