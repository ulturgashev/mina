open Core
open Async
open Integration_test_lib

(* exclude from bisect_ppx to avoid type error on GraphQL modules *)
[@@@coverage exclude_file]

module Node = struct
  type t = {namespace: string; pod_id: string}

  let run_in_container node cmd =
    let kubectl_cmd =
      Printf.sprintf
        "kubectl -n %s -c coda exec -i $(kubectl get pod -n %s -l \"app=%s\" \
         -o name) -- %s"
        node.namespace node.namespace node.pod_id cmd
    in
    let%bind cwd = Unix.getcwd () in
    Cmd_util.run_cmd_exn cwd "sh" ["-c"; kubectl_cmd]

  let start ~fresh_state node : unit Malleable_error.t =
    let open Malleable_error.Let_syntax in
    let%bind () =
      if fresh_state then
        Deferred.bind ~f:Malleable_error.return
          (run_in_container node "rm -rf .coda-config")
      else Malleable_error.return ()
    in
    Deferred.bind ~f:Malleable_error.return
      (run_in_container node "./start.sh")

  let stop node =
    Deferred.bind ~f:Malleable_error.return (run_in_container node "./stop.sh")

  module Decoders = Graphql_lib.Decoders

  module Graphql = struct
    (* queries on localhost because of port forwarding *)
    let uri port =
      Uri.make
        ~host:Unix.Inet_addr.(localhost |> to_string)
        ~port ~path:"graphql" ()

    let get_pod_name t : string Malleable_error.t =
      let args =
        [ "get"
        ; "pod"
        ; "-n"
        ; t.namespace
        ; "-l"
        ; sprintf "app=%s" t.pod_id
        ; "-o=custom-columns=NAME:.metadata.name"
        ; "--no-headers" ]
      in
      let%bind run_result =
        Deferred.bind ~f:Malleable_error.of_or_error_hard
          (Process.run_lines ~prog:"kubectl" ~args ())
      in
      match run_result with
      | Ok
          { Malleable_error.Accumulator.computation_result= [pod_name]
          ; soft_errors= _ } ->
          Malleable_error.return pod_name
      | Ok {Malleable_error.Accumulator.computation_result= []; soft_errors= _}
        ->
          Malleable_error.of_string_hard_error "get_pod_name: no result"
      | Ok _ ->
          Malleable_error.of_string_hard_error "get_pod_name: too many results"
      | Error
          { Malleable_error.Hard_fail.hard_error= e
          ; Malleable_error.Hard_fail.soft_errors= _ } ->
          Malleable_error.of_error_hard e.error

    (* default port is 3085, may need to be explicit if multiple daemons are running *)
    let set_port_forwarding ~logger t port =
      let open Malleable_error.Let_syntax in
      let%bind name = get_pod_name t in
      let args =
        ["port-forward"; name; "--namespace"; t.namespace; string_of_int port]
      in
      [%log info] "Port forwarding using \"kubectl %s\"\n"
        String.(concat args ~sep:" ") ;
      let%bind.Malleable_error.Let_syntax proc =
        Deferred.bind ~f:Malleable_error.of_or_error_hard
          (Process.create ~prog:"kubectl" ~args ())
      in
      Exit_handlers.register_handler ~logger
        ~description:
          (sprintf "Kubectl port forwarder on pod %s, port %d" t.pod_id port)
        (fun () -> ignore Signal.(send kill (`Pid (Process.pid proc)))) ;
      Deferred.bind ~f:Malleable_error.of_or_error_hard
        (Process.collect_stdout_and_wait proc)

    module Client = Graphql_lib.Client.Make (struct
      let preprocess_variables_string = Fn.id

      let headers = String.Map.empty
    end)

    module Unlock_account =
    [%graphql
    {|
      mutation ($password: String!, $public_key: PublicKey!) {
        unlockAccount(input: {password: $password, publicKey: $public_key }) {
          public_key: publicKey @bsDecoder(fn: "Decoders.public_key")
        }
      }
    |}]

    module Send_payment =
    [%graphql
    {|
      mutation ($sender: PublicKey!,
      $receiver: PublicKey!,
      $amount: UInt64!,
      $token: UInt64,
      $fee: UInt64!,
      $nonce: UInt32,
      $memo: String) {
        sendPayment(input:
          {from: $sender, to: $receiver, amount: $amount, token: $token, fee: $fee, nonce: $nonce, memo: $memo}) {
            payment {
              id
            }
          }
      }
    |}]

    module Get_balance =
    [%graphql
    {|
      query ($public_key: PublicKey, $token: UInt64) {
        account(publicKey: $public_key, token: $token) {
          balance {
            total @bsDecoder(fn: "Decoders.balance")
          }
        }
      }
    |}]
<<<<<<< HEAD
=======

    module Query_peer_id =
    [%graphql
    {|
      query {
        daemonStatus {
          addrsAndPorts {
            peer {
              peerId
            }
          }
          peers
        }
      }
    |}]
>>>>>>> 71f865bc
  end

  let set_port_forwarding_exn ~logger t graphql_port =
    match%map.Deferred.Let_syntax
      Graphql.set_port_forwarding ~logger t graphql_port
    with
    | Ok _ ->
        (* not reachable, port forwarder does not terminate *)
        ()
    | Error {Malleable_error.Hard_fail.hard_error= err; soft_errors= _} ->
        [%log fatal] "Error running k8s port forwarding"
          ~metadata:[("error", `String (Error.to_string_hum err.error))] ;
        failwith "Could not run k8s port forwarding"

  (* this function will repeatedly attempt to connect to graphql port <num_tries> times before giving up *)
  let exec_graphql_reqest ?(num_tries = 10) ?(retry_delay_sec = 30.0)
      ?(initial_delay_sec = 30.0) ~logger ~graphql_port
      ?(retry_on_graphql_error = false) ~query_name query_obj =
    let open Malleable_error.Let_syntax in
    [%log info] "Will now attempt to make GraphQL request: %s" query_name ;
    let err_str str = sprintf "%s: %s" query_name str in
    let rec retry n =
      if n <= 0 then (
        let err_str = err_str "too many tries" in
        [%log fatal] "%s" err_str ;
        Malleable_error.of_string_hard_error err_str )
      else
        match%bind
          Deferred.bind ~f:Malleable_error.return
            ((Graphql.Client.query query_obj) (Graphql.uri graphql_port))
        with
        | Ok result ->
            let err_str = err_str "succeeded" in
            [%log info] "%s" err_str ;
            return result
        | Error (`Failed_request err_string) ->
            let err_str =
              err_str
                (sprintf "Failed GraphQL request: %s, %d tries left" err_string
                   (n - 1))
            in
            [%log warn] "%s" err_str ;
            let%bind () =
              Deferred.bind ~f:Malleable_error.return
                (after (Time.Span.of_sec retry_delay_sec))
            in
            retry (n - 1)
        | Error (`Graphql_error err_string) ->
            let err_str = err_str (sprintf "GraphQL error: %s" err_string) in
            [%log error] "%s" err_str ;
            if retry_on_graphql_error then (
              let%bind () =
                Deferred.bind ~f:Malleable_error.return
                  (after (Time.Span.of_sec retry_delay_sec))
              in
              [%log info] "%d tries left" (n - 1) ;
              retry (n - 1) )
            else Malleable_error.of_string_hard_error err_string
    in
    let%bind () =
      Deferred.bind ~f:Malleable_error.return
        (after (Time.Span.of_sec initial_delay_sec))
    in
    retry num_tries
<<<<<<< HEAD
=======

  let get_peer_id ~logger t =
    let open Malleable_error.Let_syntax in
    [%log info] "Getting node's peer_id, and the peer_ids of node's peers"
      ~metadata:
        [("namespace", `String t.namespace); ("pod_id", `String t.pod_id)] ;
    let graphql_port = 3085 in
    Deferred.don't_wait_for (set_port_forwarding_exn ~logger t graphql_port) ;
    let query_obj = Graphql.Query_peer_id.make () in
    let%bind query_result_obj =
      exec_graphql_reqest ~logger ~graphql_port ~retry_on_graphql_error:true
        ~query_name:"query_peer_id" query_obj
    in
    let self_id_obj = ((query_result_obj#daemonStatus)#addrsAndPorts)#peer in
    let%bind self_id =
      match self_id_obj with
      | None ->
          Malleable_error.of_string_hard_error "Peer not found"
      | Some peer ->
          Malleable_error.return peer#peerId
    in
    let peers_ids = (query_result_obj#daemonStatus)#peers in
    return (self_id, Array.to_list peers_ids)
>>>>>>> 71f865bc

  let get_balance ~logger t ~account_id =
    let open Malleable_error.Let_syntax in
    [%log info] "Getting account balance"
      ~metadata:
        [ ("namespace", `String t.namespace)
        ; ("pod_id", `String t.pod_id)
        ; ("account_id", Coda_base.Account_id.to_yojson account_id) ] ;
    let graphql_port = 3085 in
    Deferred.don't_wait_for (set_port_forwarding_exn ~logger t graphql_port) ;
    let pk = Coda_base.Account_id.public_key account_id in
    let token = Coda_base.Account_id.token_id account_id in
    let get_balance () =
      let get_balance_obj =
        Graphql.Get_balance.make
          ~public_key:(Graphql_lib.Encoders.public_key pk)
          ~token:(Graphql_lib.Encoders.token token)
          ()
      in
      let%bind balance_obj =
        exec_graphql_reqest ~logger ~graphql_port ~retry_on_graphql_error:true
          ~query_name:"get_balance_graphql" get_balance_obj
      in
      match balance_obj#account with
      | None ->
          Malleable_error.of_string_hard_error
            (sprintf
               !"Account with %{sexp:Coda_base.Account_id.t} not found"
               account_id)
      | Some acc ->
          Malleable_error.return (acc#balance)#total
    in
    get_balance ()

  let send_payment ~logger t ~sender ~receiver ~amount ~fee =
    [%log info] "Sending a payment.."
      ~metadata:
        [("namespace", `String t.namespace); ("pod_id", `String t.pod_id)] ;
    let graphql_port = 3085 in
    let open Malleable_error.Let_syntax in
    Deferred.don't_wait_for (set_port_forwarding_exn ~logger t graphql_port) ;
    let sender_pk_str = Signature_lib.Public_key.Compressed.to_string sender in
    [%log info] "send_payment: unlocking account"
      ~metadata:[("sender_pk", `String sender_pk_str)] ;
    let unlock_sender_account_graphql () =
      let unlock_account_obj =
        Graphql.Unlock_account.make ~password:"naughty blue worm"
          ~public_key:(Graphql_lib.Encoders.public_key sender)
          ()
      in
      exec_graphql_reqest ~logger ~graphql_port
        ~query_name:"unlock_sender_account_graphql" unlock_account_obj
    in
    let%bind _ = unlock_sender_account_graphql () in
    let send_payment_graphql () =
      let send_payment_obj =
        Graphql.Send_payment.make
          ~sender:(Graphql_lib.Encoders.public_key sender)
          ~receiver:(Graphql_lib.Encoders.public_key receiver)
          ~amount:(Graphql_lib.Encoders.amount amount)
          ~fee:(Graphql_lib.Encoders.fee fee)
          ()
      in
      (* retry_on_graphql_error=true because the node might be bootstrapping *)
      exec_graphql_reqest ~logger ~graphql_port ~retry_on_graphql_error:true
        ~query_name:"send_payment_graphql" send_payment_obj
    in
    let%map sent_payment_obj = send_payment_graphql () in
    let (`UserCommand id_obj) = (sent_payment_obj#sendPayment)#payment in
    let user_cmd_id = id_obj#id in
    [%log info] "Sent payment"
      ~metadata:[("user_command_id", `String user_cmd_id)] ;
    ()
end

type t =
  { namespace: string
  ; constraint_constants: Genesis_constants.Constraint_constants.t
  ; genesis_constants: Genesis_constants.t
  ; block_producers: Node.t list
  ; snark_coordinators: Node.t list
  ; archive_nodes: Node.t list
  ; testnet_log_filter: string
  ; keypairs: Signature_lib.Keypair.t list }

let all_nodes {block_producers; snark_coordinators; archive_nodes; _} =
  block_producers @ snark_coordinators @ archive_nodes<|MERGE_RESOLUTION|>--- conflicted
+++ resolved
@@ -137,8 +137,6 @@
         }
       }
     |}]
-<<<<<<< HEAD
-=======
 
     module Query_peer_id =
     [%graphql
@@ -154,7 +152,7 @@
         }
       }
     |}]
->>>>>>> 71f865bc
+
   end
 
   let set_port_forwarding_exn ~logger t graphql_port =
@@ -219,8 +217,6 @@
         (after (Time.Span.of_sec initial_delay_sec))
     in
     retry num_tries
-<<<<<<< HEAD
-=======
 
   let get_peer_id ~logger t =
     let open Malleable_error.Let_syntax in
@@ -244,7 +240,6 @@
     in
     let peers_ids = (query_result_obj#daemonStatus)#peers in
     return (self_id, Array.to_list peers_ids)
->>>>>>> 71f865bc
 
   let get_balance ~logger t ~account_id =
     let open Malleable_error.Let_syntax in
