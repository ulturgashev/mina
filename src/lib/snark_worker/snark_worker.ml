--- conflicted
+++ resolved
@@ -20,16 +20,9 @@
           type query = unit [@@deriving bin_io, version { rpc }]
 
           type response =
-<<<<<<< HEAD
-            ( ( Transaction.Stable.V2.t
-              , Transaction_witness.Stable.V1.t
-              , Inputs.Ledger_proof.Stable.V1.t )
-              Snark_work_lib.Work.Single.Spec.Stable.V1.t
-=======
             ( ( Transaction_witness.Stable.V2.t
               , Inputs.Ledger_proof.Stable.V2.t )
               Snark_work_lib.Work.Single.Spec.Stable.V2.t
->>>>>>> 13f4f83e
               Snark_work_lib.Work.Spec.Stable.V1.t
             * Public_key.Compressed.Stable.V1.t )
             option
@@ -57,16 +50,9 @@
       module V2 = struct
         module T = struct
           type query =
-<<<<<<< HEAD
-            ( ( Transaction.Stable.V2.t
-              , Transaction_witness.Stable.V1.t
-              , Ledger_proof.Stable.V1.t )
-              Snark_work_lib.Work.Single.Spec.Stable.V1.t
-=======
             ( ( Transaction_witness.Stable.V2.t
               , Ledger_proof.Stable.V2.t )
               Snark_work_lib.Work.Single.Spec.Stable.V2.t
->>>>>>> 13f4f83e
               Snark_work_lib.Work.Spec.Stable.V1.t
             , Ledger_proof.Stable.V2.t )
             Snark_work_lib.Work.Result.Stable.V1.t
