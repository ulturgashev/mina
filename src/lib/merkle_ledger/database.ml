open Core

module type Inputs_intf = sig
  include Base_inputs_intf.S

  module Location : Location_intf.S

  module Location_binable : Hashable.S_binable with type t := Location.t

  module Kvdb : Intf.Key_value_database with type config := string

  module Storage_locations : Intf.Storage_locations
end

module Make (Inputs : Inputs_intf) :
  Database_intf.S
  with module Location = Inputs.Location
   and module Addr = Inputs.Location.Addr
   and type key := Inputs.Key.t
   and type token_id := Inputs.Token_id.t
   and type token_id_set := Inputs.Token_id.Set.t
   and type account := Inputs.Account.t
   and type root_hash := Inputs.Hash.t
   and type hash := Inputs.Hash.t
   and type account_id := Inputs.Account_id.t
   and type account_id_set := Inputs.Account_id.Set.t = struct
  (* The max depth of a merkle tree can never be greater than 253. *)
  open Inputs

  module Db_error = struct
    type t = Account_location_not_found | Out_of_leaves | Malformed_database
    [@@deriving sexp]

    exception Db_exception of t
  end

  module Path = Merkle_path.Make (Hash)
  module Addr = Location.Addr
  module Location = Location
  module Key = Key

  type location = Location.t [@@deriving sexp]

  type index = int

  type path = Path.t

  type t = {uuid: Uuid.Stable.V1.t; kvdb: Kvdb.t sexp_opaque; depth: int}
  [@@deriving sexp]

  let get_uuid t = t.uuid

  let depth t = t.depth

  let create ?directory_name ~depth () =
    assert (depth < 0xfe) ;
    let uuid = Uuid_unix.create () in
    let directory =
      match directory_name with
      | None ->
          Uuid.to_string uuid
      | Some name ->
          name
    in
    Unix.mkdir_p directory ;
    let kvdb = Kvdb.create directory in
    {uuid; kvdb; depth}

<<<<<<< HEAD
  let create_checkpoint t ~directory_name () =
    let uuid = Uuid_unix.create () in
    let kvdb = Kvdb.create_checkpoint t.kvdb directory_name in
    {uuid; kvdb}

  let close {kvdb; uuid= _} = Kvdb.close kvdb
=======
  let close {kvdb; uuid= _; depth= _} = Kvdb.close kvdb
>>>>>>> 191c444b

  let with_ledger ~depth ~f =
    let t = create ~depth () in
    try
      let result = f t in
      close t ; result
    with exn -> close t ; raise exn

  let empty_hash =
    Empty_hashes.extensible_cache (module Hash) ~init_hash:Hash.empty_account

  let get_raw {kvdb; depth; _} location =
    Kvdb.get kvdb ~key:(Location.serialize ~ledger_depth:depth location)

  let get_bin mdb location bin_read =
    get_raw mdb location
    |> Option.map ~f:(fun v -> bin_read v ~pos_ref:(ref 0))

  let delete_raw {kvdb; depth; _} location =
    Kvdb.remove kvdb ~key:(Location.serialize ~ledger_depth:depth location)

  let get mdb location =
    assert (Location.is_account location) ;
    get_bin mdb location Account.bin_read_t

  let get_hash mdb location =
    assert (Location.is_hash location) ;
    match get_bin mdb location Hash.bin_read_t with
    | Some hash ->
        hash
    | None ->
        empty_hash (Location.height ~ledger_depth:mdb.depth location)

  let account_list_bin {kvdb; _} account_bin_read : Account.t list =
    let all_keys_values = Kvdb.to_alist kvdb in
    (* see comment at top of location.ml about encoding of locations *)
    let account_location_prefix =
      Location.Prefix.account |> Unsigned.UInt8.to_int
    in
    (* just want list of locations and accounts, ignoring other locations *)
    let locations_accounts_bin =
      List.filter all_keys_values ~f:(fun (loc, _v) ->
          let ch = Bigstring.get_uint8 loc ~pos:0 in
          Int.equal ch account_location_prefix )
    in
    List.map locations_accounts_bin ~f:(fun (_location_bin, account_bin) ->
        account_bin_read account_bin ~pos_ref:(ref 0) )

  let to_list mdb = account_list_bin mdb Account.bin_read_t

  let accounts mdb =
    to_list mdb |> List.map ~f:Account.identifier |> Account_id.Set.of_list

  let set_raw {kvdb; depth; _} location bin =
    Kvdb.set kvdb
      ~key:(Location.serialize ~ledger_depth:depth location)
      ~data:bin

  let set_raw_batch {kvdb; depth; _} locations_bins =
    let serialize_location (loc, bin) =
      (Location.serialize ~ledger_depth:depth loc, bin)
    in
    let serialized = List.map locations_bins ~f:serialize_location in
    Kvdb.set_batch kvdb ~key_data_pairs:serialized

  let set_bin mdb location bin_size bin_write v =
    let buf = Bigstring.create (bin_size v) in
    ignore (bin_write buf ~pos:0 v) ;
    set_raw mdb location buf

  let set_bin_batch mdb bin_size bin_write locations_vs =
    let create_buf (loc, v) =
      let buf = Bigstring.create (bin_size v) in
      ignore (bin_write buf ~pos:0 v) ;
      (loc, buf)
    in
    let locs_bufs = List.map locations_vs ~f:create_buf in
    set_raw_batch ~remove_keys:[] mdb locs_bufs

  let get_inner_hash_at_addr_exn mdb address =
    assert (Addr.depth address <= mdb.depth) ;
    get_hash mdb (Location.Hash address)

  let set_inner_hash_at_addr_exn mdb address hash =
    assert (Addr.depth address <= mdb.depth) ;
    set_bin mdb (Location.Hash address) Hash.bin_size_t Hash.bin_write_t hash

  let make_space_for _t _tot = ()

  let get_generic mdb location =
    assert (Location.is_generic location) ;
    get_raw mdb location

  module Account_location = struct
    (** encodes a key, token_id pair as a location used as a database key, so
        we can find the account location associated with that key.
    *)
    let build_location account_id =
      Location.build_generic
        (Bigstring.of_string
           ( "$"
           ^ Format.sprintf
               !"%{sexp: Key.t}!%{sexp: Token_id.t}"
               (Account_id.public_key account_id)
               (Account_id.token_id account_id) ))

    let serialize_kv ~ledger_depth (aid, location) =
      ( Location.serialize ~ledger_depth @@ build_location aid
      , Location.serialize ~ledger_depth location )

    let get mdb key =
      match get_generic mdb (build_location key) with
      | None ->
          Error Db_error.Account_location_not_found
      | Some location_bin ->
          Location.parse location_bin
          |> Result.map_error ~f:(fun () -> Db_error.Malformed_database)

    let delete mdb key = delete_raw mdb (build_location key)

    let set mdb key location =
      set_raw mdb (build_location key)
        (Location.serialize ~ledger_depth:mdb.depth location)

    let set_batch_create ~ledger_depth keys_to_locations =
      List.map ~f:(serialize_kv ~ledger_depth) keys_to_locations

    let _set_batch mdb keys_to_locations =
      Kvdb.set_batch mdb.kvdb
        ~key_data_pairs:
          (set_batch_create ~ledger_depth:mdb.depth keys_to_locations)

    let last_location_key () =
      Location.build_generic (Bigstring.of_string "last_account_location")

    let serialize_last_account_kv ~ledger_depth
        (location, last_account_location) =
      ( Location.serialize ~ledger_depth location
      , Location.serialize ~ledger_depth last_account_location )

    let increment_last_account_location mdb =
      let location = last_location_key () in
      let ledger_depth = mdb.depth in
      match get_generic mdb location with
      | None ->
          let first_location =
            Location.Account
              ( Addr.of_directions
              @@ List.init mdb.depth ~f:(fun _ -> Direction.Left) )
          in
          set_raw mdb location
            (Location.serialize ~ledger_depth first_location) ;
          Result.return first_location
      | Some prev_location -> (
        match Location.parse prev_location with
        | Error () ->
            Error Db_error.Malformed_database
        | Ok prev_account_location ->
            Location.next prev_account_location
            |> Result.of_option ~error:Db_error.Out_of_leaves
            |> Result.map ~f:(fun next_account_location ->
                   set_raw mdb location
                     (Location.serialize ~ledger_depth next_account_location) ;
                   next_account_location ) )

    let allocate mdb key =
      let location_result = increment_last_account_location mdb in
      Result.map location_result ~f:(fun location ->
          set mdb key location ; location )

    let last_location_address mdb =
      match
        last_location_key () |> get_raw mdb |> Result.of_option ~error:()
        |> Result.bind ~f:Location.parse
      with
      | Error () ->
          None
      | Ok parsed_location ->
          Some (Location.to_path_exn parsed_location)

    let last_location mdb =
      match
        last_location_key () |> get_raw mdb |> Result.of_option ~error:()
        |> Result.bind ~f:Location.parse
      with
      | Error () ->
          None
      | Ok parsed_location ->
          Some parsed_location
  end

  module Token_owner = struct
    let build_location token_id =
      Location.build_generic
        (Bigstring.of_string
           (Format.sprintf !"$tid!%{sexp: Token_id.t}" token_id))

    (* The location to store the highest token stored so far. *)
    let last_location () =
      Location.build_generic (Bigstring.of_string "last_token")

    (* Update the highest token. *)
    let update_last_location mdb tid =
      let location = last_location () in
      let should_update =
        match get_bin mdb location Token_id.Stable.Latest.bin_read_t with
        | Some prev_tid ->
            prev_tid < tid
        | None ->
            true
      in
      if should_update then
        set_bin mdb location Token_id.Stable.Latest.bin_size_t
          Token_id.Stable.Latest.bin_write_t tid

    let last_token mdb =
      Option.value ~default:Token_id.default
      @@ get_bin mdb (last_location ()) Token_id.Stable.Latest.bin_read_t

    let get mdb token_id =
      get_bin mdb (build_location token_id) Key.Stable.Latest.bin_read_t

    let _set mdb token_id public_key =
      update_last_location mdb token_id ;
      set_bin mdb (build_location token_id) Key.Stable.Latest.bin_size_t
        Key.Stable.Latest.bin_write_t public_key

    let _delete mdb token_id = delete_raw mdb (build_location token_id)

    let foldi t ~init ~f =
      let last_token = last_token t in
      (* This assumes that token owners are dense in the interval
         [default+1, last_token]. Otherwise, we should track an indirection,
         like we do with accounts.
      *)
      let rec go acc tid =
        let tid = Token_id.next tid in
        if Token_id.(tid <= last_token) then
          let acc =
            Option.fold ~init:acc
              ~f:(fun acc pk -> f ~key:tid ~data:pk acc)
              (get t tid)
          in
          go acc tid
      in
      go init Token_id.default

    let _iteri t ~f = foldi t ~init:() ~f:(fun ~key ~data () -> f ~key ~data)

    let get_all t =
      let last_token = last_token t in
      (* This assumes that token owners are dense in the interval
         [default+1, last_token]. Otherwise, we should track an indirection,
         like we do with accounts.
      *)
      let rec go tid =
        let tid = Token_id.next tid in
        if Token_id.(tid <= last_token) then
          match get t tid with
          | Some pk ->
              (tid, pk) :: go tid
          | None ->
              go tid
        else []
      in
      go Token_id.default
  end

  (** The tokens associated with each public key.

      These are represented as a [Token_id.Set.t], which is represented by an
      ordered list.
  *)
  module Tokens = struct
    let build_location pk =
      Location.build_generic
        (Bigstring.of_string (Format.sprintf !"$tids!%{sexp: Key.t}" pk))

    let serialize_kv ~ledger_depth (pk, tids) =
      let tokens_buf = Bigstring.create (Token_id.Set.bin_size_t tids) in
      ignore (Token_id.Set.bin_write_t tokens_buf ~pos:0 tids) ;
      (Location.serialize ~ledger_depth (build_location pk), tokens_buf)

    let get_opt mdb pk =
      get_bin mdb (build_location pk) Token_id.Set.bin_read_t

    let get mdb pk = Option.value ~default:Token_id.Set.empty (get_opt mdb pk)

    let set mdb pk tids =
      set_bin mdb (build_location pk) Token_id.Set.bin_size_t
        Token_id.Set.bin_write_t tids

    let delete mdb pk = delete_raw mdb (build_location pk)

    let change_opt mdb pk ~f =
      let old = get_opt mdb pk in
      match (old, f old) with
      | _, Some tids ->
          set mdb pk tids
      | Some _, None ->
          delete mdb pk
      | None, None ->
          ()

    let to_opt s = if Set.is_empty s then None else Some s

    let _update_opt mdb pk ~f = change_opt mdb pk ~f:(fun x -> to_opt (f x))

    let update mdb pk ~f =
      change_opt mdb pk ~f:(fun x ->
          to_opt @@ f (Option.value ~default:Token_id.Set.empty x) )

    let add mdb pk tid = update mdb pk ~f:(fun tids -> Set.add tids tid)

    let _add_several mdb pk new_tids =
      update mdb pk ~f:(fun tids ->
          Set.union tids (Token_id.Set.of_list new_tids) )

    let add_account mdb aid =
      add mdb (Account_id.public_key aid) (Account_id.token_id aid)

    let remove mdb pk tid = update mdb pk ~f:(fun tids -> Set.remove tids tid)

    let _remove_several mdb pk rem_tids =
      update mdb pk ~f:(fun tids ->
          Set.diff tids (Token_id.Set.of_list rem_tids) )

    let remove_account mdb aid =
      remove mdb (Account_id.public_key aid) (Account_id.token_id aid)

    (** Generate a batch of database changes to add the given tokens. *)
    let add_batch_create mdb pks_to_tokens =
      let pks_to_all_tokens =
        Map.filter_mapi pks_to_tokens ~f:(fun ~key:pk ~data:tokens_to_add ->
            to_opt (Set.union (get mdb pk) tokens_to_add) )
      in
      Map.to_alist pks_to_all_tokens
      |> List.map ~f:(serialize_kv ~ledger_depth:mdb.depth)

    let _add_batch mdb pks_to_tokens =
      Kvdb.set_batch mdb.kvdb
        ~key_data_pairs:(add_batch_create mdb pks_to_tokens)
  end

  let location_of_account t key =
    match Account_location.get t key with
    | Error _ ->
        None
    | Ok location ->
        Some location

  let last_filled t = Account_location.last_location t

  let token_owners t =
    Token_owner.get_all t
    |> List.map ~f:(fun (tid, pk) -> Account_id.create pk tid)
    |> Account_id.Set.of_list

  let token_owner = Token_owner.get

  let tokens = Tokens.get

  include Util.Make (struct
    module Key = Key
    module Token_id = Token_id
    module Account_id = Account_id
    module Balance = Balance
    module Location = Location
    module Location_binable = Location_binable
    module Account = Account
    module Hash = Hash

    module Base = struct
      type nonrec t = t

      let get = get

      let last_filled = last_filled
    end

    let get_hash = get_hash

    let ledger_depth = depth

    let location_of_account_addr addr = Location.Account addr

    let location_of_hash_addr addr = Location.Hash addr

    let set_raw_hash_batch mdb addresses_and_hashes =
      set_bin_batch mdb Hash.bin_size_t Hash.bin_write_t addresses_and_hashes

    let set_location_batch ~last_location mdb key_to_location_list =
      let last_location_key_value =
        (Account_location.last_location_key (), last_location)
      in
      let key_to_location_list = Non_empty_list.to_list key_to_location_list in
      let account_tokens =
        List.fold ~init:Key.Map.empty key_to_location_list
          ~f:(fun map (aid, _) ->
            Map.update map (Account_id.public_key aid) ~f:(function
              | Some set ->
                  Set.add set (Account_id.token_id aid)
              | None ->
                  Token_id.Set.singleton (Account_id.token_id aid) ) )
      in
      let batched_changes =
        Account_location.serialize_last_account_kv ~ledger_depth:mdb.depth
          last_location_key_value
        :: ( Tokens.add_batch_create mdb account_tokens
           @ Account_location.set_batch_create ~ledger_depth:mdb.depth
               key_to_location_list )
      in
      Kvdb.set_batch mdb.kvdb ~remove_keys:[] ~key_data_pairs:batched_changes

    let set_raw_account_batch mdb
        (addresses_and_accounts : (location * Account.t) list) =
      set_bin_batch mdb Account.bin_size_t Account.bin_write_t
        addresses_and_accounts
  end)

  let set_hash mdb location new_hash = set_hash_batch mdb [(location, new_hash)]

  module For_tests = struct
    let gen_account_location ~ledger_depth =
      let open Quickcheck.Let_syntax in
      let build_account (path : Direction.t list) =
        assert (List.length path = ledger_depth) ;
        Location.Account (Addr.of_directions path)
      in
      let%map dirs =
        Quickcheck.Generator.list_with_length ledger_depth Direction.gen
      in
      build_account dirs
  end

  let set mdb location account =
    set_bin mdb location Account.bin_size_t Account.bin_write_t account ;
    set_hash mdb
      (Location.Hash (Location.to_path_exn location))
      (Hash.hash_account account)

  let index_of_account_exn mdb account_id =
    let location = location_of_account mdb account_id |> Option.value_exn in
    let addr = Location.to_path_exn location in
    Addr.to_int addr

  let get_at_index_exn mdb index =
    let addr = Addr.of_int_exn ~ledger_depth:mdb.depth index in
    get mdb (Location.Account addr) |> Option.value_exn

  let set_at_index_exn mdb index account =
    let addr = Addr.of_int_exn ~ledger_depth:mdb.depth index in
    set mdb (Location.Account addr) account

  let get_or_create_account mdb account_id account =
    match Account_location.get mdb account_id with
    | Error Account_location_not_found -> (
      match Account_location.allocate mdb account_id with
      | Ok location ->
          set mdb location account ;
          Tokens.add_account mdb account_id ;
          Ok (`Added, location)
      | Error err ->
          Error (Error.create "get_or_create_account" err Db_error.sexp_of_t) )
    | Error err ->
        Error (Error.create "get_or_create_account" err Db_error.sexp_of_t)
    | Ok location ->
        Ok (`Existed, location)

  let get_or_create_account_exn mdb account_id account =
    get_or_create_account mdb account_id account
    |> Result.map_error ~f:(fun err -> raise (Error.to_exn err))
    |> Result.ok_exn

  let num_accounts t =
    match Account_location.last_location_address t with
    | None ->
        0
    | Some addr ->
        Addr.to_int addr + 1

  let iteri t ~f =
    match Account_location.last_location_address t with
    | None ->
        ()
    | Some last_addr ->
        Sequence.range ~stop:`inclusive 0 (Addr.to_int last_addr)
        |> Sequence.iter ~f:(fun i -> f i (get_at_index_exn t i))

  (* TODO : if key-value store supports iteration mechanism, like RocksDB,
     maybe use that here, instead of loading all accounts into memory See Issue
     #1191 *)
  let foldi_with_ignored_accounts t ignored_accounts ~init ~f =
    let f' index accum account =
      f (Addr.of_int_exn ~ledger_depth:(depth t) index) accum account
    in
    match Account_location.last_location_address t with
    | None ->
        init
    | Some last_addr ->
        let ignored_indices =
          Int.Set.map ignored_accounts ~f:(fun account_id ->
              try index_of_account_exn t account_id with _ -> -1
              (* dummy index for accounts not in database *) )
        in
        let last = Addr.to_int last_addr in
        Sequence.range ~stop:`inclusive 0 last
        (* filter out indices corresponding to ignored accounts *)
        |> Sequence.filter ~f:(fun loc -> not (Int.Set.mem ignored_indices loc))
        |> Sequence.map ~f:(get_at_index_exn t)
        |> Sequence.foldi ~init ~f:f'

  let foldi t ~init ~f =
    foldi_with_ignored_accounts t Account_id.Set.empty ~init ~f

  module C : Container.S0 with type t := t and type elt := Account.t =
  Container.Make0 (struct
    module Elt = Account

    type nonrec t = t

    let fold t ~init ~f =
      let f' _index accum account = f accum account in
      foldi t ~init ~f:f'

    let iter = `Define_using_fold

    (* Use num_accounts instead? *)
    let length = `Define_using_fold
  end)

  let fold_until = C.fold_until

  let merkle_root mdb = get_hash mdb Location.root_hash

  let remove_accounts_exn t keys =
    let locations =
      (* if we don't have a location for all keys, raise an exception *)
      let rec loop keys accum =
        match keys with
        | [] ->
            accum (* no need to reverse *)
        | key :: rest -> (
          match Account_location.get t key with
          | Ok loc ->
              loop rest (loc :: accum)
          | Error err ->
              raise (Db_error.Db_exception err) )
      in
      loop keys []
    in
    (* N.B.: we're not using stack database here to make available newly-freed
       locations *)
    List.iter keys ~f:(Account_location.delete t) ;
    List.iter keys ~f:(Tokens.remove_account t) ;
    List.iter locations ~f:(fun loc -> delete_raw t loc) ;
    (* recalculate hashes for each removed account *)
    List.iter locations ~f:(fun loc ->
        let hash_loc = Location.Hash (Location.to_path_exn loc) in
        set_hash t hash_loc Hash.empty_account )

  let merkle_path mdb location =
    let location =
      if Location.is_account location then
        Location.Hash (Location.to_path_exn location)
      else location
    in
    assert (Location.is_hash location) ;
    let rec loop k =
      if Location.height ~ledger_depth:mdb.depth k >= mdb.depth then []
      else
        let sibling = Location.sibling k in
        let sibling_dir = Location.last_direction (Location.to_path_exn k) in
        let hash = get_hash mdb sibling in
        Direction.map sibling_dir ~left:(`Left hash) ~right:(`Right hash)
        :: loop (Location.parent k)
    in
    loop location

  let merkle_path_at_addr_exn t addr = merkle_path t (Location.Hash addr)

  let merkle_path_at_index_exn t index =
    let addr = Addr.of_int_exn ~ledger_depth:t.depth index in
    merkle_path_at_addr_exn t addr
end<|MERGE_RESOLUTION|>--- conflicted
+++ resolved
@@ -66,16 +66,12 @@
     let kvdb = Kvdb.create directory in
     {uuid; kvdb; depth}
 
-<<<<<<< HEAD
   let create_checkpoint t ~directory_name () =
     let uuid = Uuid_unix.create () in
     let kvdb = Kvdb.create_checkpoint t.kvdb directory_name in
-    {uuid; kvdb}
-
-  let close {kvdb; uuid= _} = Kvdb.close kvdb
-=======
+    {uuid; kvdb; depth= t.depth}
+
   let close {kvdb; uuid= _; depth= _} = Kvdb.close kvdb
->>>>>>> 191c444b
 
   let with_ledger ~depth ~f =
     let t = create ~depth () in
