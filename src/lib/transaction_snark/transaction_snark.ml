--- conflicted
+++ resolved
@@ -3,13 +3,7 @@
 open Coda_base
 open Snark_params
 open Currency
-<<<<<<< HEAD
-=======
-open Fold_lib
 module Global_slot = Coda_numbers.Global_slot
-
-let state_hash_size_in_triples = Tick.Field.size_in_triples
->>>>>>> 8f111415
 
 let tick_input () =
   let open Tick in
