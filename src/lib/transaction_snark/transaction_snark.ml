--- conflicted
+++ resolved
@@ -776,11 +776,7 @@
                     false
                   in
                   (false, predicate_result)
-<<<<<<< HEAD
               | Payment | Stake_delegation | Mint_tokens ->
-=======
-              | Payment | Stake_delegation ->
->>>>>>> f0cd2154
                   (* TODO(#4554): Hook predicate evaluation in here once
                      implemented.
                   *)
@@ -4222,46 +4218,6 @@
       Test_util.with_randomness 123456789 (fun () ->
           Ledger.with_ledger ~depth:ledger_depth ~f:(fun ledger ->
               let wallets = random_wallets ~n:1 () in
-<<<<<<< HEAD
-              let signer =
-                Keypair.of_private_key_exn wallets.(0).private_key
-              in
-              let fee_payer_pk = Public_key.compress signer.public_key in
-              let fee_token = Token_id.default in
-              let fee_payer = Account_id.create fee_payer_pk fee_token in
-              let token_owner_pk = fee_payer_pk in
-              let create_account aid balance =
-                Account.create aid (Balance.of_int balance)
-              in
-              let accounts = [|create_account fee_payer 20_000_000_000|] in
-              let fee = Fee.of_int (random_int_incl 2 15 * 1_000_000_000) in
-              let valid_until = Global_slot.max_value in
-              let nonce = accounts.(0).nonce in
-              let () =
-                test_user_command_with_accounts ~constraint_constants ~ledger
-                  ~accounts ~signer ~fee ~fee_payer_pk ~fee_token ~valid_until
-                  ~nonce
-                  (Create_new_token {token_owner_pk})
-              in
-              let get_account aid =
-                Option.bind
-                  (Ledger.location_of_account ledger aid)
-                  ~f:(Ledger.get ledger)
-              in
-              let fee_payer_account =
-                Option.value_exn (get_account fee_payer)
-              in
-              let new_token =
-                Set.max_elt_exn (Ledger.tokens ledger token_owner_pk)
-              in
-              let token_owner = Account_id.create token_owner_pk new_token in
-              let token_owner_account =
-                Option.value_exn (get_account token_owner)
-              in
-              let sub_fee fee bal =
-                Option.value_exn (Balance.sub_amount bal (Amount.of_fee fee))
-              in
-=======
               let signer = wallets.(0).private_key in
               (* Fee payer is the new token owner. *)
               let fee_payer_pk = wallets.(0).account.public_key in
@@ -4280,7 +4236,6 @@
               in
               let fee_payer_account = Option.value_exn fee_payer_account in
               let token_owner_account = Option.value_exn token_owner_account in
->>>>>>> f0cd2154
               let expected_fee_payer_balance =
                 accounts.(0).balance |> sub_fee fee
                 |> sub_fee constraint_constants.account_creation_fee
@@ -4298,46 +4253,6 @@
       Test_util.with_randomness 123456789 (fun () ->
           Ledger.with_ledger ~depth:ledger_depth ~f:(fun ledger ->
               let wallets = random_wallets ~n:2 () in
-<<<<<<< HEAD
-              let signer =
-                Keypair.of_private_key_exn wallets.(0).private_key
-              in
-              let fee_payer_pk = Public_key.compress signer.public_key in
-              let fee_token = Token_id.default in
-              let fee_payer = Account_id.create fee_payer_pk fee_token in
-              let token_owner_pk = wallets.(1).account.public_key in
-              let create_account aid balance =
-                Account.create aid (Balance.of_int balance)
-              in
-              let accounts = [|create_account fee_payer 20_000_000_000|] in
-              let fee = Fee.of_int (random_int_incl 2 15 * 1_000_000_000) in
-              let valid_until = Global_slot.max_value in
-              let nonce = accounts.(0).nonce in
-              let () =
-                test_user_command_with_accounts ~constraint_constants ~ledger
-                  ~accounts ~signer ~fee ~fee_payer_pk ~fee_token ~valid_until
-                  ~nonce
-                  (Create_new_token {token_owner_pk})
-              in
-              let get_account aid =
-                Option.bind
-                  (Ledger.location_of_account ledger aid)
-                  ~f:(Ledger.get ledger)
-              in
-              let fee_payer_account =
-                Option.value_exn (get_account fee_payer)
-              in
-              let new_token =
-                Set.max_elt_exn (Ledger.tokens ledger token_owner_pk)
-              in
-              let token_owner = Account_id.create token_owner_pk new_token in
-              let token_owner_account =
-                Option.value_exn (get_account token_owner)
-              in
-              let sub_fee fee bal =
-                Option.value_exn (Balance.sub_amount bal (Amount.of_fee fee))
-              in
-=======
               let signer = wallets.(0).private_key in
               (* Fee payer and new token owner are distinct. *)
               let fee_payer_pk = wallets.(0).account.public_key in
@@ -4356,7 +4271,6 @@
               in
               let fee_payer_account = Option.value_exn fee_payer_account in
               let token_owner_account = Option.value_exn token_owner_account in
->>>>>>> f0cd2154
               let expected_fee_payer_balance =
                 accounts.(0).balance |> sub_fee fee
                 |> sub_fee constraint_constants.account_creation_fee
@@ -4374,60 +4288,15 @@
       Test_util.with_randomness 123456789 (fun () ->
           Ledger.with_ledger ~depth:ledger_depth ~f:(fun ledger ->
               let wallets = random_wallets ~n:2 () in
-<<<<<<< HEAD
-              let signer =
-                Keypair.of_private_key_exn wallets.(0).private_key
-              in
-              let fee_payer_pk = Public_key.compress signer.public_key in
-              let token_owner_account = wallets.(1).account in
-              let token_owner_pk = token_owner_account.public_key in
-=======
               let signer = wallets.(0).private_key in
               (* Fee-payer and receiver are the same, token owner differs. *)
               let fee_payer_pk = wallets.(0).account.public_key in
               let token_owner_pk = wallets.(1).account.public_key in
->>>>>>> f0cd2154
               let receiver_pk = fee_payer_pk in
               let fee_token = Token_id.default in
               let token_id =
                 Quickcheck.random_value Token_id.gen_non_default
               in
-<<<<<<< HEAD
-              let fee_payer = Account_id.create fee_payer_pk fee_token in
-              let token_owner = Account_id.create token_owner_pk token_id in
-              let receiver = Account_id.create receiver_pk token_id in
-              let create_account aid balance =
-                Account.create aid (Balance.of_int balance)
-              in
-              let accounts =
-                [| create_account fee_payer 20_000_000_000
-                 ; {(create_account token_owner 0) with token_owner= true} |]
-              in
-              let fee = Fee.of_int (random_int_incl 2 15 * 1_000_000_000) in
-              let valid_until = Global_slot.max_value in
-              let nonce = accounts.(0).nonce in
-              let () =
-                test_user_command_with_accounts ~constraint_constants ~ledger
-                  ~accounts ~signer ~fee ~fee_payer_pk ~fee_token ~valid_until
-                  ~nonce
-                  (Create_token_account {token_owner_pk; token_id; receiver_pk})
-              in
-              let get_account aid =
-                Option.bind
-                  (Ledger.location_of_account ledger aid)
-                  ~f:(Ledger.get ledger)
-              in
-              let fee_payer_account =
-                Option.value_exn (get_account fee_payer)
-              in
-              let token_owner_account =
-                Option.value_exn (get_account token_owner)
-              in
-              let receiver_account = Option.value_exn (get_account receiver) in
-              let sub_fee fee bal =
-                Option.value_exn (Balance.sub_amount bal (Amount.of_fee fee))
-              in
-=======
               let accounts =
                 [| create_account fee_payer_pk fee_token 20_000_000_000
                  ; { (create_account token_owner_pk token_id 0) with
@@ -4444,7 +4313,6 @@
               let fee_payer_account = Option.value_exn fee_payer_account in
               let token_owner_account = Option.value_exn token_owner_account in
               let receiver_account = Option.value_exn receiver_account in
->>>>>>> f0cd2154
               let expected_fee_payer_balance =
                 accounts.(0).balance |> sub_fee fee
                 |> sub_fee constraint_constants.account_creation_fee
@@ -4463,60 +4331,15 @@
       Test_util.with_randomness 123456789 (fun () ->
           Ledger.with_ledger ~depth:ledger_depth ~f:(fun ledger ->
               let wallets = random_wallets ~n:3 () in
-<<<<<<< HEAD
-              let signer =
-                Keypair.of_private_key_exn wallets.(0).private_key
-              in
-              let fee_payer_pk = Public_key.compress signer.public_key in
-              let token_owner_account = wallets.(1).account in
-              let token_owner_pk = token_owner_account.public_key in
-=======
               let signer = wallets.(0).private_key in
               (* Fee-payer, receiver, and token owner differ. *)
               let fee_payer_pk = wallets.(0).account.public_key in
               let token_owner_pk = wallets.(1).account.public_key in
->>>>>>> f0cd2154
               let receiver_pk = wallets.(2).account.public_key in
               let fee_token = Token_id.default in
               let token_id =
                 Quickcheck.random_value Token_id.gen_non_default
               in
-<<<<<<< HEAD
-              let fee_payer = Account_id.create fee_payer_pk fee_token in
-              let token_owner = Account_id.create token_owner_pk token_id in
-              let receiver = Account_id.create receiver_pk token_id in
-              let create_account aid balance =
-                Account.create aid (Balance.of_int balance)
-              in
-              let accounts =
-                [| create_account fee_payer 20_000_000_000
-                 ; {(create_account token_owner 0) with token_owner= true} |]
-              in
-              let fee = Fee.of_int (random_int_incl 2 15 * 1_000_000_000) in
-              let valid_until = Global_slot.max_value in
-              let nonce = accounts.(0).nonce in
-              let () =
-                test_user_command_with_accounts ~constraint_constants ~ledger
-                  ~accounts ~signer ~fee ~fee_payer_pk ~fee_token ~valid_until
-                  ~nonce
-                  (Create_token_account {token_owner_pk; token_id; receiver_pk})
-              in
-              let get_account aid =
-                Option.bind
-                  (Ledger.location_of_account ledger aid)
-                  ~f:(Ledger.get ledger)
-              in
-              let fee_payer_account =
-                Option.value_exn (get_account fee_payer)
-              in
-              let token_owner_account =
-                Option.value_exn (get_account token_owner)
-              in
-              let receiver_account = Option.value_exn (get_account receiver) in
-              let sub_fee fee bal =
-                Option.value_exn (Balance.sub_amount bal (Amount.of_fee fee))
-              in
-=======
               let accounts =
                 [| create_account fee_payer_pk fee_token 20_000_000_000
                  ; { (create_account token_owner_pk token_id 0) with
@@ -4533,7 +4356,6 @@
               let fee_payer_account = Option.value_exn fee_payer_account in
               let token_owner_account = Option.value_exn token_owner_account in
               let receiver_account = Option.value_exn receiver_account in
->>>>>>> f0cd2154
               let expected_fee_payer_balance =
                 accounts.(0).balance |> sub_fee fee
                 |> sub_fee constraint_constants.account_creation_fee
@@ -4552,61 +4374,15 @@
       Test_util.with_randomness 123456789 (fun () ->
           Ledger.with_ledger ~depth:ledger_depth ~f:(fun ledger ->
               let wallets = random_wallets ~n:3 () in
-<<<<<<< HEAD
-              let signer =
-                Keypair.of_private_key_exn wallets.(0).private_key
-              in
-              let fee_payer_pk = Public_key.compress signer.public_key in
-              let token_owner_account = wallets.(1).account in
-              let token_owner_pk = token_owner_account.public_key in
-=======
               let signer = wallets.(0).private_key in
               (* Fee-payer, receiver, and token owner differ. *)
               let fee_payer_pk = wallets.(0).account.public_key in
               let token_owner_pk = wallets.(1).account.public_key in
->>>>>>> f0cd2154
               let receiver_pk = wallets.(2).account.public_key in
               let fee_token = Token_id.default in
               let token_id =
                 Quickcheck.random_value Token_id.gen_non_default
               in
-<<<<<<< HEAD
-              let fee_payer = Account_id.create fee_payer_pk fee_token in
-              let token_owner = Account_id.create token_owner_pk token_id in
-              let receiver = Account_id.create receiver_pk token_id in
-              let create_account aid balance =
-                Account.create aid (Balance.of_int balance)
-              in
-              let accounts =
-                [| create_account fee_payer 20_000_000_000
-                 ; {(create_account token_owner 0) with token_owner= true}
-                 ; create_account receiver 0 |]
-              in
-              let fee = Fee.of_int (random_int_incl 2 15 * 1_000_000_000) in
-              let valid_until = Global_slot.max_value in
-              let nonce = accounts.(0).nonce in
-              let () =
-                test_user_command_with_accounts ~constraint_constants ~ledger
-                  ~accounts ~signer ~fee ~fee_payer_pk ~fee_token ~valid_until
-                  ~nonce
-                  (Create_token_account {token_owner_pk; token_id; receiver_pk})
-              in
-              let get_account aid =
-                Option.bind
-                  (Ledger.location_of_account ledger aid)
-                  ~f:(Ledger.get ledger)
-              in
-              let fee_payer_account =
-                Option.value_exn (get_account fee_payer)
-              in
-              let token_owner_account =
-                Option.value_exn (get_account token_owner)
-              in
-              let receiver_account = Option.value_exn (get_account receiver) in
-              let sub_fee fee bal =
-                Option.value_exn (Balance.sub_amount bal (Amount.of_fee fee))
-              in
-=======
               let accounts =
                 [| create_account fee_payer_pk fee_token 20_000_000_000
                  ; { (create_account token_owner_pk token_id 0) with
@@ -4625,7 +4401,6 @@
               let token_owner_account = Option.value_exn token_owner_account in
               let receiver_account = Option.value_exn receiver_account in
               (* No account creation fee: the command fails. *)
->>>>>>> f0cd2154
               let expected_fee_payer_balance =
                 accounts.(0).balance |> sub_fee fee
               in
@@ -4639,60 +4414,15 @@
       Test_util.with_randomness 123456789 (fun () ->
           Ledger.with_ledger ~depth:ledger_depth ~f:(fun ledger ->
               let wallets = random_wallets ~n:2 () in
-<<<<<<< HEAD
-              let signer =
-                Keypair.of_private_key_exn wallets.(0).private_key
-              in
-              let fee_payer_pk = Public_key.compress signer.public_key in
-              let token_owner_account = wallets.(1).account in
-              let token_owner_pk = token_owner_account.public_key in
-=======
               let signer = wallets.(0).private_key in
               (* Receiver and token owner are the same, fee-payer differs. *)
               let fee_payer_pk = wallets.(0).account.public_key in
               let token_owner_pk = wallets.(1).account.public_key in
->>>>>>> f0cd2154
               let receiver_pk = token_owner_pk in
               let fee_token = Token_id.default in
               let token_id =
                 Quickcheck.random_value Token_id.gen_non_default
               in
-<<<<<<< HEAD
-              let fee_payer = Account_id.create fee_payer_pk fee_token in
-              let token_owner = Account_id.create token_owner_pk token_id in
-              let receiver = Account_id.create receiver_pk token_id in
-              let create_account aid balance =
-                Account.create aid (Balance.of_int balance)
-              in
-              let accounts =
-                [| create_account fee_payer 20_000_000_000
-                 ; {(create_account token_owner 0) with token_owner= true} |]
-              in
-              let fee = Fee.of_int (random_int_incl 2 15 * 1_000_000_000) in
-              let valid_until = Global_slot.max_value in
-              let nonce = accounts.(0).nonce in
-              let () =
-                test_user_command_with_accounts ~constraint_constants ~ledger
-                  ~accounts ~signer ~fee ~fee_payer_pk ~fee_token ~valid_until
-                  ~nonce
-                  (Create_token_account {token_owner_pk; token_id; receiver_pk})
-              in
-              let get_account aid =
-                Option.bind
-                  (Ledger.location_of_account ledger aid)
-                  ~f:(Ledger.get ledger)
-              in
-              let fee_payer_account =
-                Option.value_exn (get_account fee_payer)
-              in
-              let token_owner_account =
-                Option.value_exn (get_account token_owner)
-              in
-              let receiver_account = Option.value_exn (get_account receiver) in
-              let sub_fee fee bal =
-                Option.value_exn (Balance.sub_amount bal (Amount.of_fee fee))
-              in
-=======
               let accounts =
                 [| create_account fee_payer_pk fee_token 20_000_000_000
                  ; { (create_account token_owner_pk token_id 0) with
@@ -4710,7 +4440,6 @@
               let token_owner_account = Option.value_exn token_owner_account in
               let receiver_account = Option.value_exn receiver_account in
               (* No account creation fee: the command fails. *)
->>>>>>> f0cd2154
               let expected_fee_payer_balance =
                 accounts.(0).balance |> sub_fee fee
               in
@@ -4720,17 +4449,6 @@
               assert (Balance.(equal zero) token_owner_account.balance) ;
               assert (Balance.(equal zero) receiver_account.balance) ) )
 
-<<<<<<< HEAD
-    let%test_unit "create new token account fails if token owner doesn't own \
-                   the token" =
-      Test_util.with_randomness 123456789 (fun () ->
-          Ledger.with_ledger ~depth:ledger_depth ~f:(fun ledger ->
-              let wallets = random_wallets ~n:3 () in
-              let signer =
-                Keypair.of_private_key_exn wallets.(0).private_key
-              in
-              let fee_payer_pk = Public_key.compress signer.public_key in
-=======
     let%test_unit "create new token account fails if claimed token owner \
                    doesn't own the token" =
       Test_util.with_randomness 123456789 (fun () ->
@@ -4739,48 +4457,12 @@
               let signer = wallets.(0).private_key in
               (* Fee-payer, receiver, and token owner differ. *)
               let fee_payer_pk = wallets.(0).account.public_key in
->>>>>>> f0cd2154
               let token_owner_pk = wallets.(1).account.public_key in
               let receiver_pk = wallets.(2).account.public_key in
               let fee_token = Token_id.default in
               let token_id =
                 Quickcheck.random_value Token_id.gen_non_default
               in
-<<<<<<< HEAD
-              let fee_payer = Account_id.create fee_payer_pk fee_token in
-              let token_owner = Account_id.create token_owner_pk token_id in
-              let receiver = Account_id.create receiver_pk token_id in
-              let create_account aid balance =
-                Account.create aid (Balance.of_int balance)
-              in
-              let accounts =
-                [| create_account fee_payer 20_000_000_000
-                 ; create_account token_owner 0 |]
-              in
-              let fee = Fee.of_int (random_int_incl 2 15 * 1_000_000_000) in
-              let valid_until = Global_slot.max_value in
-              let nonce = accounts.(0).nonce in
-              let () =
-                test_user_command_with_accounts ~constraint_constants ~ledger
-                  ~accounts ~signer ~fee ~fee_payer_pk ~fee_token ~valid_until
-                  ~nonce
-                  (Create_token_account {token_owner_pk; token_id; receiver_pk})
-              in
-              let get_account aid =
-                Option.bind
-                  (Ledger.location_of_account ledger aid)
-                  ~f:(Ledger.get ledger)
-              in
-              let fee_payer_account =
-                Option.value_exn (get_account fee_payer)
-              in
-              let token_owner_account =
-                Option.value_exn (get_account token_owner)
-              in
-              let sub_fee fee bal =
-                Option.value_exn (Balance.sub_amount bal (Amount.of_fee fee))
-              in
-=======
               let accounts =
                 [| create_account fee_payer_pk fee_token 20_000_000_000
                  ; create_account token_owner_pk token_id 0 |]
@@ -4796,7 +4478,6 @@
               let fee_payer_account = Option.value_exn fee_payer_account in
               let token_owner_account = Option.value_exn token_owner_account in
               (* No account creation fee: the command fails. *)
->>>>>>> f0cd2154
               let expected_fee_payer_balance =
                 accounts.(0).balance |> sub_fee fee
               in
@@ -4804,60 +4485,19 @@
                 Balance.equal fee_payer_account.balance
                   expected_fee_payer_balance ) ;
               assert (Balance.(equal zero) token_owner_account.balance) ;
-<<<<<<< HEAD
-              assert (Option.is_none (get_account receiver)) ) )
-=======
               assert (Option.is_none receiver_account) ) )
->>>>>>> f0cd2154
 
     let%test_unit "create new token account works for default token" =
       Test_util.with_randomness 123456789 (fun () ->
           Ledger.with_ledger ~depth:ledger_depth ~f:(fun ledger ->
               let wallets = random_wallets ~n:2 () in
-<<<<<<< HEAD
-              let signer =
-                Keypair.of_private_key_exn wallets.(0).private_key
-              in
-              let fee_payer_pk = Public_key.compress signer.public_key in
-              (* Any existing account will work for this. *)
-=======
               let signer = wallets.(0).private_key in
               (* Fee-payer and receiver are the same, token owner differs. *)
               let fee_payer_pk = wallets.(0).account.public_key in
->>>>>>> f0cd2154
               let token_owner_pk = fee_payer_pk in
               let receiver_pk = wallets.(1).account.public_key in
               let fee_token = Token_id.default in
               let token_id = Token_id.default in
-<<<<<<< HEAD
-              let fee_payer = Account_id.create fee_payer_pk fee_token in
-              let receiver = Account_id.create receiver_pk token_id in
-              let create_account aid balance =
-                Account.create aid (Balance.of_int balance)
-              in
-              let accounts = [|create_account fee_payer 20_000_000_000|] in
-              let fee = Fee.of_int (random_int_incl 2 15 * 1_000_000_000) in
-              let valid_until = Global_slot.max_value in
-              let nonce = accounts.(0).nonce in
-              let () =
-                test_user_command_with_accounts ~constraint_constants ~ledger
-                  ~accounts ~signer ~fee ~fee_payer_pk ~fee_token ~valid_until
-                  ~nonce
-                  (Create_token_account {token_owner_pk; token_id; receiver_pk})
-              in
-              let get_account aid =
-                Option.bind
-                  (Ledger.location_of_account ledger aid)
-                  ~f:(Ledger.get ledger)
-              in
-              let fee_payer_account =
-                Option.value_exn (get_account fee_payer)
-              in
-              let receiver_account = Option.value_exn (get_account receiver) in
-              let sub_fee fee bal =
-                Option.value_exn (Balance.sub_amount bal (Amount.of_fee fee))
-              in
-=======
               let accounts =
                 [|create_account fee_payer_pk fee_token 20_000_000_000|]
               in
@@ -4871,7 +4511,6 @@
               in
               let fee_payer_account = Option.value_exn fee_payer_account in
               let receiver_account = Option.value_exn receiver_account in
->>>>>>> f0cd2154
               let expected_fee_payer_balance =
                 accounts.(0).balance |> sub_fee fee
                 |> sub_fee constraint_constants.account_creation_fee
