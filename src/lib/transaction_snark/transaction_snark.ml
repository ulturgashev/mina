--- conflicted
+++ resolved
@@ -127,7 +127,6 @@
 [%%versioned
 module Stable = struct
   module V1 = struct
-<<<<<<< HEAD
     type t =
       { source: Frozen_ledger_hash.Stable.V1.t
       ; target: Frozen_ledger_hash.Stable.V1.t
@@ -137,26 +136,7 @@
       ; fee_excess: Amount.Signed.Stable.V1.t
       ; sok_digest: Sok_message.Digest.Stable.V1.t
       ; proof: Proof.Stable.V1.t }
-    [@@deriving compare, fields, sexp, yojson]
-
-    let to_latest = Fn.id
-=======
-    module T = struct
-      type t =
-        { source: Frozen_ledger_hash.Stable.V1.t
-        ; target: Frozen_ledger_hash.Stable.V1.t
-        ; proof_type: Proof_type.Stable.V1.t
-        ; supply_increase: Amount.Stable.V1.t
-        ; pending_coinbase_stack_state:
-            Pending_coinbase_stack_state.Stable.V1.t
-        ; fee_excess: Amount.Signed.Stable.V1.t
-        ; sok_digest: Sok_message.Digest.Stable.V1.t
-        ; proof: Proof.Stable.V1.t }
-      [@@deriving bin_io, compare, fields, sexp, version]
-    end
-
-    include T
-    include Registration.Make_latest_version (T)
+    [@@deriving compare, fields, sexp, version]
 
     let to_yojson t =
       `Assoc
@@ -170,15 +150,6 @@
         ; ("fee_excess", Amount.Signed.to_yojson t.fee_excess)
         ; ("sok_digest", `String "<opaque>")
         ; ("proof", Proof.to_yojson t.proof) ]
-  end
-
-  module Latest = V1
-
-  module Module_decl = struct
-    let name = "transaction_snark"
-
-    type latest = Latest.t
->>>>>>> a21df0fe
   end
 end]
 
