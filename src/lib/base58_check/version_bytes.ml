(* version_bytes.ml -- version bytes for Base58Check encodings *)

type t = char

(** Base58Check version bytes for individual types
    Each of the following values should be distinct
*)

let coinbase : t = '\x01'

let secret_box_byteswr : t = '\x02'

let fee_transfer_single : t = '\x03'

let frontier_hash : t = '\x04'

let ledger_hash : t = '\x05'

let lite_precomputed : t = '\x06'

let proof : t = '\x0A'

let random_oracle_base : t = '\x0B'

let receipt_chain_hash : t = '\x0C'

let epoch_seed : t = '\x0D'

let staged_ledger_hash_aux_hash : t = '\x0E'

let staged_ledger_hash_pending_coinbase_aux : t = '\x0F'

let state_hash : t = '\x10'

let state_body_hash : t = '\x11'

let transaction_hash : t = '\x12'

let user_command : t = '\x13'

let user_command_memo : t = '\x14'

let vrf_truncated_output : t = '\x15'

let web_pipe : t = '\x16'

let coinbase_stack_data : t = '\x17'

let coinbase_stack_hash : t = '\x18'

let pending_coinbase_hash_builder : t = '\x19'

let snapp_command : t = '\x1A'

<<<<<<< HEAD
let verification_key : t = '\x1B'
=======
(** used for testing only *)

let ledger_test_hash : t = '\x30'
>>>>>>> 9dd0c963

(** The following version bytes are non-sequential; existing
    user key infrastructure depends on them. don't change them!
*)

let private_key : t = '\x5A'

let non_zero_curve_point_compressed : t = '\xCB'

let signature : t = '\x9A'<|MERGE_RESOLUTION|>--- conflicted
+++ resolved
@@ -52,13 +52,11 @@
 
 let snapp_command : t = '\x1A'
 
-<<<<<<< HEAD
 let verification_key : t = '\x1B'
-=======
+
 (** used for testing only *)
 
 let ledger_test_hash : t = '\x30'
->>>>>>> 9dd0c963
 
 (** The following version bytes are non-sequential; existing
     user key infrastructure depends on them. don't change them!
