open Async_kernel
open Core_kernel
open Signature_lib
open Coda_base
open Coda_transition
open Frontier_base
open Deferred.Let_syntax

let%test_module "Full_frontier tests" =
  ( module struct
    let () =
      Backtrace.elide := false ;
      Async.Scheduler.set_record_backtraces true

    let logger = Logger.null ()

    let precomputed_values = Lazy.force Precomputed_values.for_unit_tests

    let constraint_constants = precomputed_values.constraint_constants

    let ledger_depth = constraint_constants.ledger_depth

    let precomputed_values = Lazy.force Precomputed_values.for_unit_tests

    module Genesis_ledger = (val precomputed_values.genesis_ledger)

    let accounts_with_secret_keys = Lazy.force Genesis_ledger.accounts

    let max_length = 5

    let gen_breadcrumb =
      Breadcrumb.For_tests.gen ~logger ~precomputed_values ?verifier:None
        ?trust_system:None ~accounts_with_secret_keys

    let gen_breadcrumb_seq =
      Breadcrumb.For_tests.gen_seq ~logger ~precomputed_values ?verifier:None
        ?trust_system:None ~accounts_with_secret_keys

    module Transfer = Ledger_transfer.Make (Ledger) (Ledger)

    let add_breadcrumb frontier breadcrumb =
      let diffs = Full_frontier.calculate_diffs frontier breadcrumb in
      ignore
        (Full_frontier.apply_diffs frontier diffs
           ~enable_epoch_ledger_sync:`Disabled)

    let add_breadcrumbs frontier = List.iter ~f:(add_breadcrumb frontier)

    let create_frontier () =
<<<<<<< HEAD
      let open Core in
      let base_hash = Frontier_hash.empty in
      let epoch_ledger_location =
        Filename.temp_dir_name ^/ "epoch_ledger"
        ^ (Uuid_unix.create () |> Uuid.to_string)
      in
=======
>>>>>>> a3c53d95
      let consensus_local_state =
        Consensus.Data.Local_state.create Public_key.Compressed.Set.empty
          ~genesis_ledger:Genesis_ledger.t ~epoch_ledger_location
      in
      let root_ledger =
        Or_error.ok_exn
          (Transfer.transfer_accounts
             ~src:(Lazy.force Genesis_ledger.t)
             ~dest:(Ledger.create ~depth:ledger_depth ()))
      in
      let root_data =
        let open Root_data in
        { transition= External_transition.For_tests.genesis ~precomputed_values
        ; staged_ledger=
            Staged_ledger.create_exn ~constraint_constants ~ledger:root_ledger
        ; protocol_states= [] }
      in
      Full_frontier.create ~logger ~root_data
        ~root_ledger:(Ledger.Any_ledger.cast (module Ledger) root_ledger)
        ~consensus_local_state ~max_length ~precomputed_values

    let%test_unit "Should be able to find a breadcrumbs after adding them" =
      Quickcheck.test gen_breadcrumb ~trials:4 ~f:(fun make_breadcrumb ->
          Async.Thread_safe.block_on_async_exn (fun () ->
              let frontier = create_frontier () in
              let root = Full_frontier.root frontier in
              let%map breadcrumb = make_breadcrumb root in
              add_breadcrumb frontier breadcrumb ;
              let queried_breadcrumb =
                Full_frontier.find_exn frontier
                  (Breadcrumb.state_hash breadcrumb)
              in
              [%test_eq: Breadcrumb.t] breadcrumb queried_breadcrumb ) )

    let%test_unit "Constructing a better branch should change the best tip" =
      let gen_branches =
        let open Quickcheck.Generator.Let_syntax in
        let%bind short_branch = gen_breadcrumb_seq 2 in
        let%map long_branch = gen_breadcrumb_seq 3 in
        (short_branch, long_branch)
      in
      Quickcheck.test gen_branches ~trials:4
        ~f:(fun (make_short_branch, make_long_branch) ->
          Async.Thread_safe.block_on_async_exn (fun () ->
              let frontier = create_frontier () in
              let test_best_tip ?message breadcrumb =
                [%test_eq: State_hash.t] ?message
                  (Breadcrumb.state_hash breadcrumb)
                  (Breadcrumb.state_hash @@ Full_frontier.best_tip frontier)
              in
              let root = Full_frontier.root frontier in
              let%bind short_branch = make_short_branch root in
              let%map long_branch = make_long_branch root in
              test_best_tip root ~message:"best tip should start as root" ;
              add_breadcrumbs frontier short_branch ;
              test_best_tip
                (List.last_exn short_branch)
                ~message:"best tip should change when short branch is added" ;
              add_breadcrumb frontier (List.hd_exn long_branch) ;
              test_best_tip
                (List.last_exn short_branch)
                ~message:
                  "best tip should not change when only part of long branch \
                   is added" ;
              add_breadcrumbs frontier (List.tl_exn long_branch) ;
              test_best_tip
                (List.last_exn long_branch)
                ~message:"best tip should change when all of best tip is added"
          ) )

    let%test_unit "The root should be updated after (> max_length) nodes are \
                   added in sequence" =
      let test_eq ?message = [%test_eq: Breadcrumb.t] ?equal:None ?message in
      let test_not_eq ?message =
        let message = Option.map message ~f:(fun m -> "not " ^ m) in
        [%test_eq: Breadcrumb.t] ?message ~equal:(fun a b ->
            not (Breadcrumb.equal a b) )
      in
      Quickcheck.test
        (gen_breadcrumb_seq (max_length * 2))
        ~trials:4
        ~f:(fun make_seq ->
          Async.Thread_safe.block_on_async_exn (fun () ->
              let frontier = create_frontier () in
              let root = Full_frontier.root frontier in
              let%map seq = make_seq root in
              ignore
              @@ List.fold seq ~init:1 ~f:(fun i breadcrumb ->
                     let pre_root = Full_frontier.root frontier in
                     add_breadcrumb frontier breadcrumb ;
                     let post_root = Full_frontier.root frontier in
                     if i > max_length then
                       test_not_eq pre_root post_root
                         ~message:
                           "roots should be different after max_length \
                            breadcrumbs are added"
                     else
                       test_eq pre_root post_root
                         ~message:
                           "roots should be the same before max_length \
                            breadcrumbs" ;
                     i + 1 ) ) )

    let%test_unit "Protocol states are available for every transaction in the \
                   frontier" =
      Quickcheck.test
        (gen_breadcrumb_seq (max_length * 4))
        ~trials:2
        ~f:(fun make_seq ->
          Async.Thread_safe.block_on_async_exn (fun () ->
              let frontier = create_frontier () in
              let root = Full_frontier.root frontier in
              let%map rest = make_seq root in
              List.iter rest ~f:(fun breadcrumb ->
                  add_breadcrumb frontier breadcrumb ;
                  let required_state_hashes =
                    Breadcrumb.staged_ledger breadcrumb
                    |> Staged_ledger.scan_state
                    |> Staged_ledger.Scan_state.required_state_hashes
                  in
                  List.iter (State_hash.Set.to_list required_state_hashes)
                    ~f:(fun hash ->
                      Full_frontier.For_tests.find_protocol_state_exn frontier
                        hash
                      |> ignore ) ) ) )

    let%test_unit "The length of the longest branch should never be greater \
                   than max_length" =
      let gen =
        Quickcheck.Generator.Let_syntax.(
          Int.gen_incl max_length (max_length * 2) >>= gen_breadcrumb_seq)
      in
      Quickcheck.test gen ~trials:4 ~f:(fun make_seq ->
          Async.Thread_safe.block_on_async_exn (fun () ->
              let frontier = create_frontier () in
              let root = Full_frontier.root frontier in
              let%map breadcrumbs = make_seq root in
              List.iter breadcrumbs ~f:(fun b ->
                  add_breadcrumb frontier b ;
                  [%test_pred: int] (( >= ) max_length)
                    (List.length
                       Full_frontier.(
                         path_map frontier (best_tip frontier) ~f:Fn.id)) ) )
      )

    let%test_unit "Common ancestor can be reliably found" =
      let ancestor_length = (max_length / 2) - 1 in
      let gen =
        let open Quickcheck.Generator.Let_syntax in
        let%bind ancestors = gen_breadcrumb_seq ancestor_length in
        let%bind branch_a =
          Int.gen_incl 1 (max_length / 2) >>= gen_breadcrumb_seq
        in
        let%map branch_b =
          Int.gen_incl 1 (max_length / 2) >>= gen_breadcrumb_seq
        in
        (ancestors, branch_a, branch_b)
      in
      Quickcheck.test gen ~trials:4
        ~f:(fun (make_ancestors, make_branch_a, make_branch_b) ->
          Async.Thread_safe.block_on_async_exn (fun () ->
              let frontier = create_frontier () in
              let root = Full_frontier.root frontier in
              let%bind ancestors = make_ancestors root in
              let youngest_ancestor = List.last_exn ancestors in
              let%bind branch_a = make_branch_a youngest_ancestor in
              let%map branch_b = make_branch_b youngest_ancestor in
              let tip_a, tip_b =
                (List.last_exn branch_a, List.last_exn branch_b)
              in
              add_breadcrumbs frontier ancestors ;
              add_breadcrumbs frontier (branch_a @ branch_b) ;
              [%test_eq: State_hash.t]
                (Full_frontier.common_ancestor frontier tip_a tip_b)
                (Breadcrumb.state_hash youngest_ancestor) ) )
  end )<|MERGE_RESOLUTION|>--- conflicted
+++ resolved
@@ -47,15 +47,11 @@
     let add_breadcrumbs frontier = List.iter ~f:(add_breadcrumb frontier)
 
     let create_frontier () =
-<<<<<<< HEAD
       let open Core in
-      let base_hash = Frontier_hash.empty in
       let epoch_ledger_location =
         Filename.temp_dir_name ^/ "epoch_ledger"
         ^ (Uuid_unix.create () |> Uuid.to_string)
       in
-=======
->>>>>>> a3c53d95
       let consensus_local_state =
         Consensus.Data.Local_state.create Public_key.Compressed.Set.empty
           ~genesis_ledger:Genesis_ledger.t ~epoch_ledger_location
