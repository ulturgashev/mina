--- conflicted
+++ resolved
@@ -46,12 +46,7 @@
         -> Hash.var * Body_hash.var * var
            (*Previous state hash, previous state body hash, previous state*)
         -> Update.var
-        -> ( Hash.var
-             * var
-             * [`Success of Boolean.var]
-             * [`Is_first_block of Boolean.var]
-           , _ )
-           Checked.t
+        -> (Hash.var * var * [`Success of Boolean.var], _) Checked.t
     end
   end
 end
@@ -160,18 +155,10 @@
       and genesis_state_hash =
         exists' State.Hash.typ ~f:Prover_state.genesis_state_hash
       and update = exists' Update.typ ~f:Prover_state.update in
-<<<<<<< HEAD
-      let%bind prev_state_hash = State.Checked.hash prev_state in
-      let%bind ( next_state_hash
-               , _next_state
-               , `Success success
-               , `Is_first_block _is_first_block ) =
-=======
       let%bind prev_state_hash, prev_state_body_hash =
         State.Checked.hash prev_state
       in
       let%bind next_state_hash, _next_state, `Success success =
->>>>>>> c43a6688
         with_label __LOC__
           (State.Checked.update ~logger
              (prev_state_hash, prev_state_body_hash, prev_state)
@@ -227,10 +214,7 @@
         with_label __LOC__ Field.Checked.Assert.(equal next_top_hash top_hash)
       in
       let%bind prev_state_valid =
-        (*let%bind prev_state_valid =*)
         prev_state_valid wrap_vk_section wrap_vk prev_state_hash
-        (*in
-        Boolean.(prev_state_valid || is_first_block)*)
       in
       let%bind inductive_case_passed =
         with_label __LOC__ Boolean.(prev_state_valid && success)
