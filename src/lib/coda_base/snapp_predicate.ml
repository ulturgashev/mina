[%%import
"/src/config.mlh"]

open Core_kernel

[%%ifdef
consensus_mechanism]

open Snark_params.Tick
open Signature_lib
module Coda_numbers = Coda_numbers

[%%else]

open Signature_lib_nonconsensus
module Coda_numbers = Coda_numbers_nonconsensus.Coda_numbers
module Currency = Currency_nonconsensus.Currency
module Random_oracle = Random_oracle_nonconsensus.Random_oracle

[%%endif]

module A = Account
open Coda_numbers
open Currency
open Snapp_basic
open Pickles_types
module Impl = Pickles.Impls.Step

module Closed_interval = struct
  [%%versioned
  module Stable = struct
    module V1 = struct
      type 'a t = {lower: 'a; upper: 'a}
      [@@deriving sexp, eq, compare, hash, yojson, hlist]
    end
  end]

  let to_input {lower; upper} ~f =
    Random_oracle_input.append (f lower) (f upper)

  let typ x =
    Typ.of_hlistable [x; x] ~var_to_hlist:to_hlist ~var_of_hlist:of_hlist
      ~value_to_hlist:to_hlist ~value_of_hlist:of_hlist
end

let assert_ b e = if b then Ok () else Or_error.error_string e

(* Proofs are produced against a predicate on the protocol state. For the
   transaction to go through, the predicate must be satisfied of the protocol
   state at the time of transaction application. *)
module Numeric = struct
  module Tc = struct
    type ('var, 'a) t =
      { zero: 'a
      ; max_value: 'a
      ; compare: 'a -> 'a -> int
      ; equal: 'a -> 'a -> bool
      ; typ: ('var, 'a) Typ.t
      ; to_input: 'a -> (F.t, bool) Random_oracle_input.t
      ; to_input_checked:
          'var -> (Field.Var.t, Boolean.var) Random_oracle_input.t }

    let length =
      Length.
        { zero
        ; max_value
        ; compare
        ; equal
        ; typ
        ; to_input
        ; to_input_checked= Fn.compose Impl.run_checked Checked.to_input }

    let amount =
      Currency.Amount.
        { zero
        ; max_value= max_int
        ; compare
        ; equal
        ; typ
        ; to_input
        ; to_input_checked= var_to_input }

    let balance =
      Currency.Balance.
        { zero
        ; max_value= max_int
        ; compare
        ; equal
        ; typ
        ; to_input
        ; to_input_checked= var_to_input }

    let nonce =
      Account_nonce.
        { zero
        ; max_value
        ; compare
        ; equal
        ; typ
        ; to_input
        ; to_input_checked= Fn.compose Impl.run_checked Checked.to_input }

    let global_slot =
      Global_slot.
        { zero
        ; max_value
        ; compare
        ; equal
        ; typ
        ; to_input
        ; to_input_checked= Fn.compose Impl.run_checked Checked.to_input }

    let token_id =
      Token_id.
        { zero= of_uint64 Unsigned.UInt64.zero
        ; max_value= of_uint64 Unsigned.UInt64.max_int
        ; equal
        ; compare
        ; typ
        ; to_input
        ; to_input_checked= Fn.compose Impl.run_checked Checked.to_input }

    let time =
      Block_time.
        { equal
        ; compare
        ; zero
        ; max_value
        ; typ= Unpacked.typ
        ; to_input= Fn.compose Random_oracle_input.bitstring Bits.to_bits
        ; to_input_checked=
            (fun x ->
              Random_oracle_input.bitstring
                (Unpacked.var_to_bits x :> Boolean.var list) ) }
  end

  open Tc

  [%%versioned
  module Stable = struct
    module V1 = struct
      type 'a t = 'a Closed_interval.Stable.V1.t Or_ignore.Stable.V1.t
      [@@deriving sexp, eq, yojson, hash, compare]
    end
  end]

  let to_input {zero; max_value; to_input; _} (t : 'a t) =
    Closed_interval.to_input ~f:to_input
      (match t with Check x -> x | Ignore -> {lower= zero; upper= max_value})

  module Checked = struct
    type 'a t = 'a Closed_interval.t Or_ignore.Checked.t
  end

  let typ {equal= eq; zero; max_value; typ; _} =
    Or_ignore.typ_implicit (Closed_interval.typ typ)
      ~equal:(Closed_interval.equal eq)
      ~ignore:{Closed_interval.lower= zero; upper= max_value}

  let check ~label {compare; _} (t : 'a t) (x : 'a) =
    match t with
    | Ignore ->
        Ok ()
    | Check {lower; upper} ->
        if compare lower x <= 0 && compare x upper <= 0 then Ok ()
        else Or_error.errorf "Bounds check failed: %s" label
end

module Eq_data = struct
  include Or_ignore

  module Tc = struct
    type ('var, 'a) t =
      { equal: 'a -> 'a -> bool
      ; default: 'a
      ; typ: ('var, 'a) Typ.t
      ; to_input: 'a -> (F.t, bool) Random_oracle_input.t
      ; to_input_checked:
          'var -> (Field.Var.t, Boolean.var) Random_oracle_input.t }

    let field =
      let open Random_oracle_input in
      Field.
        {typ; equal; default= zero; to_input= field; to_input_checked= field}

    let receipt_chain_hash =
      Receipt.Chain_hash.
        {field with to_input_checked= var_to_input; typ; equal}

    let ledger_hash =
      Ledger_hash.{field with to_input_checked= var_to_input; typ; equal}

    let frozen_ledger_hash =
      Frozen_ledger_hash.
        {field with to_input_checked= var_to_input; typ; equal}

    let state_hash =
      State_hash.{field with to_input_checked= var_to_input; typ; equal}

    let epoch_seed =
      Epoch_seed.{field with to_input_checked= var_to_input; typ; equal}

    let public_key () =
      Public_key.Compressed.
        { default= Lazy.force invalid_public_key
        ; to_input= Public_key.Compressed.to_input
        ; to_input_checked= Public_key.Compressed.Checked.to_input
        ; typ
        ; equal }
  end

  let to_input {Tc.default; to_input; _} (t : _ t) =
    to_input (match t with Ignore -> default | Check x -> x)

  let check ~label {Tc.equal; _} (t : 'a t) (x : 'a) =
    match t with
    | Ignore ->
        Ok ()
    | Check y ->
        if equal x y then Ok ()
        else Or_error.errorf "Equality check failed: %s" label

  let typ_implicit {Tc.equal; default= ignore; typ; _} =
    typ_implicit ~equal ~ignore typ

  let typ_explicit {Tc.default= ignore; typ; _} = typ_explicit ~ignore typ
end

module Hash = struct
  include Eq_data

  let typ = typ_implicit
end

module Leaf_typs = struct
  let public_key () =
    Public_key.Compressed.(
      Or_ignore.typ_implicit ~ignore:(Lazy.force invalid_public_key) ~equal typ)

  open Eq_data.Tc

  let field = Eq_data.typ_explicit field

  let receipt_chain_hash = Hash.typ receipt_chain_hash

  let ledger_hash = Hash.typ ledger_hash

  let frozen_ledger_hash = Hash.typ frozen_ledger_hash

  let state_hash = Hash.typ state_hash

  open Numeric.Tc

  let length = Numeric.typ length

  let time = Numeric.typ time

  let amount = Numeric.typ amount

  let balance = Numeric.typ balance

  let nonce = Numeric.typ nonce

  let global_slot = Numeric.typ global_slot

  let token_id = Numeric.typ token_id
end

module Account = struct
  module Poly = struct
    [%%versioned
    module Stable = struct
      module V1 = struct
        type ('balance, 'nonce, 'receipt_chain_hash, 'pk, 'field) t =
          { balance: 'balance
          ; nonce: 'nonce
          ; receipt_chain_hash: 'receipt_chain_hash
          ; public_key: 'pk
          ; delegate: 'pk
          ; state: 'field Snapp_state.Stable.V1.t }
        [@@deriving hlist, sexp, eq, yojson, hash, compare]
      end
    end]
  end

  [%%versioned
  module Stable = struct
    module V1 = struct
      type t =
        ( Balance.Stable.V1.t Numeric.Stable.V1.t
        , Account_nonce.Stable.V1.t Numeric.Stable.V1.t
        , Receipt.Chain_hash.Stable.V1.t Hash.Stable.V1.t
        , Public_key.Compressed.Stable.V1.t Eq_data.Stable.V1.t
        , F.Stable.V1.t Eq_data.Stable.V1.t )
        Poly.Stable.V1.t
      [@@deriving sexp, eq, yojson, hash, compare]

      let to_latest = Fn.id
    end
  end]

  let accept : t =
    { balance= Ignore
    ; nonce= Ignore
    ; receipt_chain_hash= Ignore
    ; public_key= Ignore
    ; delegate= Ignore
    ; state=
        Vector.init Snapp_state.Max_state_size.n ~f:(fun _ -> Or_ignore.Ignore)
    }

  let to_input
      ({balance; nonce; receipt_chain_hash; public_key; delegate; state} : t) =
    let open Random_oracle_input in
    List.reduce_exn ~f:append
      [ Numeric.(to_input Tc.balance balance)
      ; Numeric.(to_input Tc.nonce nonce)
      ; Hash.(to_input Tc.receipt_chain_hash receipt_chain_hash)
      ; Eq_data.(to_input (Tc.public_key ()) public_key)
      ; Eq_data.(to_input (Tc.public_key ()) delegate)
      ; Vector.reduce_exn ~f:append
          (Vector.map state ~f:Eq_data.(to_input Tc.field)) ]

  let digest t =
    Random_oracle.(
      hash ~init:Hash_prefix.snapp_predicate_account (pack_input (to_input t)))

  module Checked = struct
    type t =
      ( Balance.var Numeric.Checked.t
      , Account_nonce.Checked.t Numeric.Checked.t
      , Receipt.Chain_hash.var Hash.Checked.t
      , Public_key.Compressed.var Eq_data.Checked.t
      , Field.Var.t Eq_data.Checked.t )
      Poly.Stable.Latest.t
  end

  let typ () : (Checked.t, Stable.Latest.t) Typ.t =
    let open Poly.Stable.Latest in
    let open Leaf_typs in
    Typ.of_hlistable
      [ balance
      ; nonce
      ; receipt_chain_hash
      ; public_key ()
      ; public_key ()
      ; Snapp_state.typ
          (Or_ignore.typ_implicit Field.typ ~equal:Field.equal
             ~ignore:Field.zero) ]
      ~var_to_hlist:to_hlist ~var_of_hlist:of_hlist ~value_to_hlist:to_hlist
      ~value_of_hlist:of_hlist

  let check
      ({balance; nonce; receipt_chain_hash; public_key; delegate; state} : t)
      (a : Account.t) =
    let open Or_error.Let_syntax in
    let%bind () =
      Numeric.(check ~label:"balance" Tc.balance balance a.balance)
    in
    let%bind () = Numeric.(check ~label:"nonce" Tc.nonce nonce a.nonce) in
    let%bind () =
      Eq_data.(
        check ~label:"receipt_chain_hash" Tc.receipt_chain_hash
          receipt_chain_hash a.receipt_chain_hash)
    in
    let%bind () =
      Eq_data.(check ~label:"delegate" (Tc.public_key ()) delegate a.delegate)
    in
    let%bind () =
      Eq_data.(
        check ~label:"public_key" (Tc.public_key ()) public_key a.public_key)
    in
    let%bind () =
      match a.snapp with
      | None ->
          return ()
      | Some snapp ->
          List.fold_result ~init:0
            Vector.(to_list (zip state snapp.app_state))
            ~f:(fun i (c, v) ->
              let%map () =
                Eq_data.(check Tc.field ~label:(sprintf "state[%d]" i) c v)
              in
              i + 1 )
          >>| ignore
    in
    return ()
end

module Protocol_state = struct
  (* On each numeric field, you may assert a range
      On each hash field, you may assert an equality
    *)

  module Epoch_data = struct
<<<<<<< HEAD
    module Poly = Epoch_data.Poly
=======
    module Poly = struct
      [%%versioned
      module Stable = struct
        module V1 = struct
          type ( 'epoch_ledger
               , 'epoch_seed
               , 'start_checkpoint
               , 'lock_checkpoint
               , 'length )
               t =
            { ledger: 'epoch_ledger
            ; seed: 'epoch_seed
            ; start_checkpoint: 'start_checkpoint
            ; lock_checkpoint: 'lock_checkpoint
            ; epoch_length: 'length }
          [@@deriving hlist, sexp, eq, yojson, hash, compare]
        end
      end]
    end
>>>>>>> 0466fec0

    [%%versioned
    module Stable = struct
      module V1 = struct
        (* TODO: Not sure if this should be frozen ledger hash or not *)
        type t =
          ( ( Frozen_ledger_hash.Stable.V1.t Hash.Stable.V1.t
            , Currency.Amount.Stable.V1.t Numeric.Stable.V1.t )
            Epoch_ledger.Poly.Stable.V1.t
          , Epoch_seed.Stable.V1.t Hash.Stable.V1.t
          , State_hash.Stable.V1.t Hash.Stable.V1.t
          , State_hash.Stable.V1.t Hash.Stable.V1.t
          , Length.Stable.V1.t Numeric.Stable.V1.t )
          Poly.Stable.V1.t
        [@@deriving sexp, eq, yojson, hash, compare]

        let to_latest = Fn.id
      end
    end]

    let to_input
        ({ ledger= {hash; total_currency}
         ; seed
         ; start_checkpoint
         ; lock_checkpoint
         ; epoch_length } :
          t) =
      let open Random_oracle.Input in
      List.reduce_exn ~f:append
        [ Hash.(to_input Tc.frozen_ledger_hash hash)
        ; Numeric.(to_input Tc.amount total_currency)
        ; Hash.(to_input Tc.epoch_seed seed)
        ; Hash.(to_input Tc.state_hash start_checkpoint)
        ; Hash.(to_input Tc.state_hash lock_checkpoint)
        ; Numeric.(to_input Tc.length epoch_length) ]

    module Checked = struct
      type t =
        ( ( Frozen_ledger_hash.var Hash.Checked.t
          , Currency.Amount.var Numeric.Checked.t )
          Epoch_ledger.Poly.t
        , Epoch_seed.var Hash.Checked.t
        , State_hash.var Hash.Checked.t
        , State_hash.var Hash.Checked.t
        , Length.Checked.t Numeric.Checked.t )
        Poly.t
    end
  end

  module Poly = struct
    [%%versioned
    module Stable = struct
      module V1 = struct
        type ( 'staged_ledger_hash_ledger_hash
             , 'snarked_ledger_hash
             , 'token_id
             , 'time
             , 'length
             , 'vrf_output
             , 'global_slot
             , 'amount
             , 'epoch_data )
             t =
          { staged_ledger_hash_ledger_hash: 'staged_ledger_hash_ledger_hash
          ; snarked_ledger_hash: 'snarked_ledger_hash
          ; snarked_next_available_token: 'token_id
          ; timestamp: 'time
          ; blockchain_length: 'length
                (* TODO: This previously had epoch_count but I removed it as I believe it is redundant
   with curr_global_slot.

   epoch_count in [a, b]

   should be equivalent to

   curr_global_slot in [slots_per_epoch * a, slots_per_epoch * b]
*)
          ; min_window_density: 'length
          ; last_vrf_output: 'vrf_output
          ; total_currency: 'amount
          ; curr_global_slot: 'global_slot
          ; staking_epoch_data: 'epoch_data
          ; next_epoch_data: 'epoch_data }
        [@@deriving hlist, sexp, eq, yojson, hash, compare, fields]
      end
    end]
  end

  [%%versioned
  module Stable = struct
    module V1 = struct
      type t =
        ( Ledger_hash.Stable.V1.t Hash.Stable.V1.t
        , Frozen_ledger_hash.Stable.V1.t Hash.Stable.V1.t
        , Token_id.Stable.V1.t Numeric.Stable.V1.t
        , Block_time.Stable.V1.t Numeric.Stable.V1.t
        , Length.Stable.V1.t Numeric.Stable.V1.t
        , unit (* TODO *)
        , Global_slot.Stable.V1.t Numeric.Stable.V1.t
        , Currency.Amount.Stable.V1.t Numeric.Stable.V1.t
        , Epoch_data.Stable.V1.t )
        Poly.Stable.V1.t
      [@@deriving sexp, eq, yojson, hash, compare]

      let to_latest = Fn.id
    end
  end]

  let to_input
      ({ staged_ledger_hash_ledger_hash
       ; snarked_ledger_hash
       ; snarked_next_available_token
       ; timestamp
       ; blockchain_length
       ; min_window_density
       ; last_vrf_output
       ; total_currency
       ; curr_global_slot
       ; staking_epoch_data
       ; next_epoch_data } :
        t) =
    let open Random_oracle.Input in
    let () = last_vrf_output in
    let length = Numeric.(to_input Tc.length) in
    List.reduce_exn ~f:append
      [ Hash.(to_input Tc.field staged_ledger_hash_ledger_hash)
      ; Hash.(to_input Tc.field snarked_ledger_hash)
      ; Numeric.(to_input Tc.token_id snarked_next_available_token)
      ; Numeric.(to_input Tc.time timestamp)
      ; length blockchain_length
      ; length min_window_density
      ; Numeric.(to_input Tc.amount total_currency)
      ; Numeric.(to_input Tc.global_slot curr_global_slot)
      ; Epoch_data.to_input staking_epoch_data
      ; Epoch_data.to_input next_epoch_data ]

  let digest t =
    Random_oracle.(
      hash ~init:Hash_prefix.snapp_predicate_protocol_state
        (pack_input (to_input t)))

  module Checked = struct
    type t =
      ( Ledger_hash.var Hash.Checked.t
      , Frozen_ledger_hash.var Hash.Checked.t
      , Token_id.var Numeric.Checked.t
      , Block_time.Unpacked.var Numeric.Checked.t
      , Length.Checked.t Numeric.Checked.t
      , unit (* TODO *)
      , Global_slot.Checked.t Numeric.Checked.t
      , Currency.Amount.var Numeric.Checked.t
      , Epoch_data.Checked.t )
      Poly.Stable.Latest.t
  end

  let typ : (Checked.t, Stable.Latest.t) Typ.t =
    let open Poly.Stable.Latest in
    let ledger_hash = Hash.(typ Tc.ledger_hash) in
    let frozen_ledger_hash = Hash.(typ Tc.frozen_ledger_hash) in
    let state_hash = Hash.(typ Tc.state_hash) in
    let epoch_seed = Hash.(typ Tc.epoch_seed) in
    let length = Numeric.(typ Tc.length) in
    let time = Numeric.(typ Tc.time) in
    let amount = Numeric.(typ Tc.amount) in
    let global_slot = Numeric.(typ Tc.global_slot) in
    let token_id = Numeric.(typ Tc.token_id) in
    let epoch_data =
      let epoch_ledger =
        let open Epoch_ledger.Poly in
        Typ.of_hlistable
          [frozen_ledger_hash; amount]
          ~var_to_hlist:to_hlist ~var_of_hlist:of_hlist
          ~value_to_hlist:to_hlist ~value_of_hlist:of_hlist
      in
      let open Epoch_data.Poly in
      Typ.of_hlistable
        [epoch_ledger; epoch_seed; state_hash; state_hash; length]
        ~var_to_hlist:to_hlist ~var_of_hlist:of_hlist ~value_to_hlist:to_hlist
        ~value_of_hlist:of_hlist
    in
    Typ.of_hlistable
      [ ledger_hash
      ; frozen_ledger_hash
      ; token_id
      ; time
      ; length
      ; length
      ; Typ.unit
      ; amount
      ; global_slot
      ; epoch_data
      ; epoch_data ]
      ~var_to_hlist:to_hlist ~var_of_hlist:of_hlist ~value_to_hlist:to_hlist
      ~value_of_hlist:of_hlist

  module View = struct
    [%%versioned
    module Stable = struct
      module V1 = struct
        type t =
          ( Ledger_hash.Stable.V1.t
          , Frozen_ledger_hash.Stable.V1.t
          , Token_id.Stable.V1.t
          , Block_time.Stable.V1.t
          , Length.Stable.V1.t
          , unit (* TODO *)
          , Global_slot.Stable.V1.t
          , Currency.Amount.Stable.V1.t
          , ( ( Frozen_ledger_hash.Stable.V1.t
              , Currency.Amount.Stable.V1.t )
              Epoch_ledger.Poly.Stable.V1.t
            , Epoch_seed.Stable.V1.t
            , State_hash.Stable.V1.t
            , State_hash.Stable.V1.t
            , Length.Stable.V1.t )
            Epoch_data.Poly.Stable.V1.t )
          Poly.Stable.V1.t
        [@@deriving sexp, eq, yojson, hash, compare]

        let to_latest = Fn.id
      end
    end]
  end

  let accept : t =
    let epoch_data : Epoch_data.t =
      { ledger= {hash= Ignore; total_currency= Ignore}
      ; seed= Ignore
      ; start_checkpoint= Ignore
      ; lock_checkpoint= Ignore
      ; epoch_length= Ignore }
    in
    { staged_ledger_hash_ledger_hash= Ignore
    ; snarked_ledger_hash= Ignore
    ; snarked_next_available_token= Ignore
    ; timestamp= Ignore
    ; blockchain_length= Ignore
    ; min_window_density= Ignore
    ; last_vrf_output= ()
    ; total_currency= Ignore
    ; curr_global_slot= Ignore
    ; staking_epoch_data= epoch_data
    ; next_epoch_data= epoch_data }

  let check
      (* Bind all the fields explicity so we make sure they are all used. *)
      ({ staged_ledger_hash_ledger_hash
       ; snarked_ledger_hash
       ; snarked_next_available_token
       ; timestamp
       ; blockchain_length
       ; min_window_density
       ; last_vrf_output
       ; total_currency
       ; curr_global_slot
       ; staking_epoch_data
       ; next_epoch_data } :
        t) (s : View.t) =
    let open Or_error.Let_syntax in
    let epoch_ledger ({hash; total_currency} : _ Epoch_ledger.Poly.t)
        (t : Epoch_ledger.Value.t) =
      let%bind () =
        Hash.(check ~label:"epoch_ledger_hash" Tc.frozen_ledger_hash)
          hash t.hash
      in
      let%map () =
        Numeric.(check ~label:"epoch_ledger_total_currency" Tc.amount)
          total_currency t.total_currency
      in
      ()
    in
    let epoch_data label
        ({ledger; seed; start_checkpoint; lock_checkpoint; epoch_length} :
          _ Epoch_data.Poly.t) (t : _ Epoch_data.Poly.t) =
      let l s = sprintf "%s_%s" label s in
      let%bind () = epoch_ledger ledger t.ledger in
      ignore seed ;
      let%bind () =
        Hash.(check ~label:(l "start_check_point") Tc.state_hash)
          start_checkpoint t.start_checkpoint
      in
      let%bind () =
        Hash.(check ~label:(l "lock_check_point") Tc.state_hash)
          lock_checkpoint t.lock_checkpoint
      in
      let%map () =
        Numeric.(check ~label:"epoch_length" Tc.length)
          epoch_length t.epoch_length
      in
      ()
    in
    let%bind () =
      Hash.(check ~label:"staged_ledger_hash_ledger_hash" Tc.ledger_hash)
        staged_ledger_hash_ledger_hash s.staged_ledger_hash_ledger_hash
    in
    let%bind () =
      Hash.(check ~label:"snarked_ledger_hash" Tc.ledger_hash)
        snarked_ledger_hash s.snarked_ledger_hash
    in
    let%bind () =
      Numeric.(check ~label:"snarked_next_available_token" Tc.token_id)
        snarked_next_available_token s.snarked_next_available_token
    in
    let%bind () =
      Numeric.(check ~label:"timestamp" Tc.time) timestamp s.timestamp
    in
    let%bind () =
      Numeric.(check ~label:"blockchain_length" Tc.length)
        blockchain_length s.blockchain_length
    in
    let%bind () =
      Numeric.(check ~label:"min_window_density" Tc.length)
        min_window_density s.min_window_density
    in
    ignore last_vrf_output ;
    (* TODO: Decide whether to expose this *)
    let%bind () =
      Numeric.(check ~label:"total_currency" Tc.amount)
        total_currency s.total_currency
    in
    let%bind () =
      Numeric.(check ~label:"curr_global_slot" Tc.global_slot)
        curr_global_slot s.curr_global_slot
    in
    let%bind () =
      epoch_data "staking_epoch_data" staking_epoch_data s.staking_epoch_data
    in
    let%map () =
      epoch_data "next_epoch_data" next_epoch_data s.next_epoch_data
    in
    ()
end

module Account_type = struct
  [%%versioned
  module Stable = struct
    module V1 = struct
      type t = User | Snapp | None | Any
      [@@deriving sexp, eq, yojson, hash, compare]

      let to_latest = Fn.id
    end
  end]

  let check (t : t) (a : A.t option) =
    match (a, t) with
    | _, Any ->
        Ok ()
    | None, None ->
        Ok ()
    | None, _ ->
        Or_error.error_string "expected account_type = None"
    | Some a, User ->
        assert_ (Option.is_none a.snapp) "expected account_type = User"
    | Some a, Snapp ->
        assert_ (Option.is_some a.snapp) "expected account_type = Snapp"
    | Some _, None ->
        Or_error.error_string "no second account allowed"

  let to_bits = function
    | User ->
        [true; false]
    | Snapp ->
        [false; true]
    | None ->
        [false; false]
    | Any ->
        [true; true]

  let of_bits = function
    | [user; snapp] -> (
      match (user, snapp) with
      | true, false ->
          User
      | false, true ->
          Snapp
      | false, false ->
          None
      | true, true ->
          Any )
    | _ ->
        assert false

  let to_input = Fn.compose Random_oracle_input.bitstring to_bits

  module Checked = struct
    type t = {user: Boolean.var; snapp: Boolean.var} [@@deriving hlist]

    let to_input {user; snapp} = Random_oracle_input.bitstring [user; snapp]
  end

  let typ =
    let open Checked in
    Typ.of_hlistable [Boolean.typ; Boolean.typ] ~var_to_hlist:to_hlist
      ~var_of_hlist:of_hlist
      ~value_to_hlist:(function
        | User ->
            [true; false]
        | Snapp ->
            [false; true]
        | None ->
            [false; false]
        | Any ->
            [true; true] )
      ~value_of_hlist:(fun [user; snapp] ->
        match (user, snapp) with
        | true, false ->
            User
        | false, true ->
            Snapp
        | false, false ->
            None
        | true, true ->
            Any )
end

module Poly = struct
  [%%versioned
  module Stable = struct
    module V1 = struct
      type ('account, 'protocol_state, 'account_type, 'vk) t =
        { self_predicate: 'account
        ; other_predicate: 'account
        ; other_account_type: 'account_type
        ; other_account_vk: 'vk
        ; protocol_state_predicate: 'protocol_state }
      [@@deriving hlist, sexp, eq, yojson, hash, compare]

      let to_latest = Fn.id
    end
  end]

  let typ spec =
    let open Stable.Latest in
    Typ.of_hlistable spec ~var_to_hlist:to_hlist ~var_of_hlist:of_hlist
      ~value_to_hlist:to_hlist ~value_of_hlist:of_hlist
end

[%%versioned
module Stable = struct
  module V1 = struct
    type t =
      ( Account.Stable.V1.t
      , Protocol_state.Stable.V1.t
      , Account_type.Stable.V1.t
      , F.Stable.V1.t Hash.Stable.V1.t )
      Poly.Stable.V1.t
    [@@deriving sexp, eq, yojson, hash, compare]

    let to_latest = Fn.id
  end
end]

module Digested = struct
  [%%versioned
  module Stable = struct
    module V1 = struct
      type t =
        ( F.Stable.V1.t
        , F.Stable.V1.t
        , Account_type.Stable.V1.t
        , F.Stable.V1.t Hash.Stable.V1.t )
        Poly.Stable.V1.t
      [@@deriving sexp, eq, yojson, hash, compare]

      let to_latest = Fn.id
    end
  end]

  let to_input
      ({ self_predicate
       ; other_predicate
       ; other_account_type
       ; other_account_vk
       ; protocol_state_predicate } :
        t) =
    let open Random_oracle.Input in
    List.reduce_exn ~f:append
      [ field self_predicate
      ; field other_predicate
      ; Hash.(to_input Tc.field) other_account_vk
      ; Account_type.to_input other_account_type
      ; field protocol_state_predicate ]

  module Checked = struct
    type t =
      ( Field.Var.t
      , Field.Var.t
      , Account_type.Checked.t
      , Field.Var.t Hash.Checked.t )
      Poly.Stable.Latest.t

    let to_input
        ({ self_predicate
         ; other_predicate
         ; other_account_type
         ; other_account_vk
         ; protocol_state_predicate } :
          t) =
      let open Random_oracle.Input in
      List.reduce_exn ~f:append
        [ field self_predicate
        ; field other_predicate
        ; Hash.Checked.to_input other_account_vk ~f:field
        ; Account_type.Checked.to_input other_account_type
        ; field protocol_state_predicate ]
  end
end

let digest
    ({ self_predicate
     ; other_predicate
     ; other_account_type
     ; other_account_vk
     ; protocol_state_predicate } :
      t) : Digested.t =
  { self_predicate= Account.digest self_predicate
  ; other_predicate= Account.digest other_predicate
  ; other_account_type
  ; other_account_vk
  ; protocol_state_predicate= Protocol_state.digest protocol_state_predicate }

let check
    ({ self_predicate
     ; other_predicate
     ; other_account_type
     ; other_account_vk
     ; protocol_state_predicate } :
      t) ~state_view ~self ~(other : _ option) =
  let open Or_error.Let_syntax in
  let%bind () = Protocol_state.check protocol_state_predicate state_view in
  let%bind () = Account.check self_predicate self in
  let%bind () = Account_type.check other_account_type other in
  let%bind () =
    match other with
    | None ->
        return ()
    | Some other -> (
        let%bind () = Account.check other_predicate other in
        match other.snapp with
        | None ->
            assert_
              (other_account_vk = Ignore)
              "other_account_vk must be ignore for user account"
        | Some snapp ->
            Hash.(check ~label:"other_account_vk" Tc.field)
              other_account_vk snapp.verification_key.hash )
  in
  return ()

let accept : t =
  { self_predicate= Account.accept
  ; other_predicate= Account.accept
  ; other_account_type= Any
  ; other_account_vk= Ignore
  ; protocol_state_predicate= Protocol_state.accept }

module Checked = struct
  type t =
    ( Account.Checked.t
    , Protocol_state.Checked.t
    , Account_type.Checked.t
    , Field.Var.t Or_ignore.Checked.t )
    Poly.Stable.Latest.t
end

let typ () : (Checked.t, Stable.Latest.t) Typ.t =
  Poly.typ
    [ Account.typ ()
    ; Account.typ ()
    ; Account_type.typ
    ; Hash.(typ Tc.field)
    ; Protocol_state.typ ]<|MERGE_RESOLUTION|>--- conflicted
+++ resolved
@@ -393,29 +393,7 @@
     *)
 
   module Epoch_data = struct
-<<<<<<< HEAD
     module Poly = Epoch_data.Poly
-=======
-    module Poly = struct
-      [%%versioned
-      module Stable = struct
-        module V1 = struct
-          type ( 'epoch_ledger
-               , 'epoch_seed
-               , 'start_checkpoint
-               , 'lock_checkpoint
-               , 'length )
-               t =
-            { ledger: 'epoch_ledger
-            ; seed: 'epoch_seed
-            ; start_checkpoint: 'start_checkpoint
-            ; lock_checkpoint: 'lock_checkpoint
-            ; epoch_length: 'length }
-          [@@deriving hlist, sexp, eq, yojson, hash, compare]
-        end
-      end]
-    end
->>>>>>> 0466fec0
 
     [%%versioned
     module Stable = struct
