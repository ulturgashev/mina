open Core
open Import

[%%versioned
module Stable = struct
  module V1 = struct
    type t =
      {fee: Currency.Fee.Stable.V1.t; prover: Public_key.Compressed.Stable.V1.t}
<<<<<<< HEAD
    [@@deriving sexp, yojson, compare]
=======
    [@@deriving sexp, yojson, eq, compare]
>>>>>>> 3b245482

    let to_latest = Fn.id
  end
end]

let create ~fee ~prover = Stable.Latest.{fee; prover}

module Digest = struct
  let length_in_bytes = Blake2.digest_size_in_bytes

  [%%versioned_binable
  module Stable = struct
    module V1 = struct
      type t = string [@@deriving sexp, hash, compare, eq, yojson]

      let to_latest = Fn.id

      include Binable.Of_binable
                (Core_kernel.String.Stable.V1)
                (struct
                  type nonrec t = t

                  let to_binable = Fn.id

                  let of_binable s =
                    assert (String.length s = length_in_bytes) ;
                    s
                end)

      let to_input t =
        Random_oracle.Input.bitstring Fold_lib.Fold.(to_list (string_bits t))

      let typ =
        let open Snark_params.Tick in
        Typ.array ~length:Blake2.digest_size_in_bits Boolean.typ
        |> Typ.transport ~there:Blake2.string_to_bits
             ~back:Blake2.bits_to_string
    end
  end]

  module Checked = struct
    open Snark_params.Tick

    type t = Boolean.var array

    let to_input t = Random_oracle.Input.bitstring (Array.to_list t)
  end

  [%%define_locally
  Stable.Latest.(to_input, typ)]

  let default = String.init length_in_bytes ~f:(fun _ -> '\000')
end

let digest t =
  Blake2.to_raw_string
    (Blake2.digest_string (Binable.to_string (module Stable.Latest) t))<|MERGE_RESOLUTION|>--- conflicted
+++ resolved
@@ -6,11 +6,7 @@
   module V1 = struct
     type t =
       {fee: Currency.Fee.Stable.V1.t; prover: Public_key.Compressed.Stable.V1.t}
-<<<<<<< HEAD
-    [@@deriving sexp, yojson, compare]
-=======
     [@@deriving sexp, yojson, eq, compare]
->>>>>>> 3b245482
 
     let to_latest = Fn.id
   end
