--- conflicted
+++ resolved
@@ -1145,20 +1145,12 @@
               , valid_cb )
         | Snark_pool_diff diff ->
             if config.log_gossip_heard.snark_pool_diff then
-<<<<<<< HEAD
-              [%str_log debug]
-                (Snark_work_received
-                   { work= Snark_pool.Resource_pool.Diff.to_compact diff
-                   ; sender= Envelope.Incoming.sender envelope }) ;
-            Mina_metrics.(
-=======
               Option.iter (Snark_pool.Resource_pool.Diff.to_compact diff)
                 ~f:(fun work ->
                   [%str_log debug]
                     (Snark_work_received
                        {work; sender= Envelope.Incoming.sender envelope}) ) ;
-            Coda_metrics.(
->>>>>>> 0f765a4a
+            Mina_metrics.(
               Counter.inc_one Snark_work.completed_snark_work_received_gossip) ;
             `Snd (Envelope.Incoming.map envelope ~f:(fun _ -> diff), valid_cb)
         | Transaction_pool_diff diff ->
