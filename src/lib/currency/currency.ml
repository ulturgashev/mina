[%%import
"/src/config.mlh"]

open Core_kernel

[%%ifdef
consensus_mechanism]

open Snark_bits
open Bitstring_lib
open Snark_params
open Tick
open Let_syntax

[%%else]

open Snark_bits_nonconsensus
module Unsigned_extended = Unsigned_extended_nonconsensus.Unsigned_extended

[%%endif]

open Intf
module Signed_poly = Signed_poly

type uint64 = Unsigned.uint64

module Make (Unsigned : sig
  include Unsigned_extended.S

  val to_uint64 : t -> uint64

  val of_uint64 : uint64 -> t
end) (M : sig
  val length : int
end) : sig
  [%%ifdef consensus_mechanism]

  include S with type t = Unsigned.t and type var = Boolean.var list

  val var_of_bits : Boolean.var Bitstring.Lsb_first.t -> var

  val unpack_var : Field.Var.t -> (var, _) Tick.Checked.t

  val pack_var : var -> Field.Var.t

  [%%else]

  include S with type t = Unsigned.t

  [%%endif]
end = struct
  let max_int = Unsigned.max_int

  let length_in_bits = M.length

  type t = Unsigned.t [@@deriving sexp, compare, hash]

  [%%define_locally
  Unsigned.(to_uint64, of_uint64, of_int, to_int, of_string, to_string)]

  let precision = 9

  let precision_exp = Unsigned.of_int @@ Int.pow 10 precision

  let to_formatted_string amount =
    let rec go num_stripped_zeros num =
      let open Int in
      if num mod 10 = 0 && num <> 0 then go (num_stripped_zeros + 1) (num / 10)
      else (num_stripped_zeros, num)
    in
    let whole = Unsigned.div amount precision_exp in
    let remainder = Unsigned.to_int (Unsigned.rem amount precision_exp) in
    if Int.(remainder = 0) then to_string whole
    else
      let num_stripped_zeros, num = go 0 remainder in
      Printf.sprintf "%s.%0*d" (to_string whole)
        Int.(precision - num_stripped_zeros)
        num

  let of_formatted_string input =
    let parts = String.split ~on:'.' input in
    match parts with
    | [whole] ->
        of_string (whole ^ String.make precision '0')
    | [whole; decimal] ->
        let decimal_length = String.length decimal in
        if Int.(decimal_length > precision) then
          of_string (whole ^ String.sub decimal ~pos:0 ~len:precision)
        else
          of_string
            (whole ^ decimal ^ String.make Int.(precision - decimal_length) '0')
    | _ ->
        failwith "Currency.of_formatted_string: Invalid currency input"

  module Arg = struct
    type typ = t [@@deriving sexp, hash, compare]

    type t = typ [@@deriving sexp, hash, compare]

    let to_string = to_formatted_string

    let of_string = of_formatted_string
  end

  include Codable.Make_of_string (Arg)
  include Hashable.Make (Arg)
  include Comparable.Make (Arg)

  let gen_incl a b : t Quickcheck.Generator.t =
    let a = Bignum_bigint.of_string Unsigned.(to_string a) in
    let b = Bignum_bigint.of_string Unsigned.(to_string b) in
    Quickcheck.Generator.map
      Bignum_bigint.(gen_incl a b)
      ~f:(fun n -> of_string (Bignum_bigint.to_string n))

  let gen : t Quickcheck.Generator.t =
    let m = Bignum_bigint.of_string Unsigned.(to_string max_int) in
    Quickcheck.Generator.map
      Bignum_bigint.(gen_incl zero m)
      ~f:(fun n -> of_string (Bignum_bigint.to_string n))

  module Vector = struct
    include M
    include Unsigned

    let empty = zero

    let get t i = Infix.((t lsr i) land one = one)

    let set v i b =
      if b then Infix.(v lor (one lsl i))
      else Infix.(v land lognot (one lsl i))
  end

  include (
    Bits.Vector.Make (Vector) : Bits_intf.Convertible_bits with type t := t)

  [%%ifdef
  consensus_mechanism]

  include Bits.Snarkable.Small_bit_vector (Tick) (Vector)
  include Unpacked

  let var_to_number t = Number.of_bits (var_to_bits t :> Boolean.var list)

  let var_to_input t =
    Random_oracle.Input.bitstring (var_to_bits t :> Boolean.var list)

  let var_of_bits (bits : Boolean.var Bitstring.Lsb_first.t) : var =
    let bits = (bits :> Boolean.var list) in
    let n = List.length bits in
    assert (Int.( <= ) n M.length) ;
    let padding = M.length - n in
    bits @ List.init padding ~f:(fun _ -> Boolean.false_)

  let var_of_t t =
    List.init M.length ~f:(fun i -> Boolean.var_of_value (Vector.get t i))

  let if_ cond ~then_ ~else_ =
    Field.Checked.if_ cond ~then_:(pack_var then_) ~else_:(pack_var else_)
    >>= unpack_var

  [%%endif]

  let zero = Unsigned.zero

  let one = Unsigned.one

  let sub x y = if x < y then None else Some (Unsigned.sub x y)

  let add x y =
    let z = Unsigned.add x y in
    if z < x then None else Some z

  let ( + ) = add

  let ( - ) = sub

  type magnitude = t [@@deriving sexp, hash, compare, yojson]

  let to_input t = Random_oracle.Input.bitstring @@ to_bits t

  module Signed = struct
    type ('magnitude, 'sgn) typ = ('magnitude, 'sgn) Signed_poly.t =
      {magnitude: 'magnitude; sgn: 'sgn}
    [@@deriving sexp, hash, compare, yojson]

    type t = (Unsigned.t, Sgn.t) Signed_poly.t
    [@@deriving sexp, hash, compare, eq, yojson]

    type magnitude = Unsigned.t [@@deriving sexp, compare]

    let create ~magnitude ~sgn = {magnitude; sgn}

    let sgn {sgn; _} = sgn

    let magnitude {magnitude; _} = magnitude

    let zero = create ~magnitude:zero ~sgn:Sgn.Pos

    let gen =
      Quickcheck.Generator.map2 gen Sgn.gen ~f:(fun magnitude sgn ->
          create ~magnitude ~sgn )

    let sgn_to_bool = function Sgn.Pos -> true | Neg -> false

    let to_bits ({sgn; magnitude} : t) = sgn_to_bool sgn :: to_bits magnitude

    let to_input t = Random_oracle.Input.bitstring (to_bits t)

    let add (x : t) (y : t) : t option =
      match (x.sgn, y.sgn) with
      | Neg, (Neg as sgn) | Pos, (Pos as sgn) ->
          let open Option.Let_syntax in
          let%map magnitude = add x.magnitude y.magnitude in
          create ~sgn ~magnitude
      | Pos, Neg | Neg, Pos ->
          let c = compare_magnitude x.magnitude y.magnitude in
          Some
            ( if Int.( < ) c 0 then
              create ~sgn:y.sgn
                ~magnitude:Unsigned.Infix.(y.magnitude - x.magnitude)
            else if Int.( > ) c 0 then
              create ~sgn:x.sgn
                ~magnitude:Unsigned.Infix.(x.magnitude - y.magnitude)
            else zero )

    let negate t = {t with sgn= Sgn.negate t.sgn}

    let of_unsigned magnitude = create ~magnitude ~sgn:Sgn.Pos

    let ( + ) = add

    [%%ifdef
    consensus_mechanism]

    type nonrec var = (var, Sgn.var) Signed_poly.t

    let of_hlist : (unit, 'a -> 'b -> unit) Snarky.H_list.t -> ('a, 'b) typ =
      Snarky.H_list.(fun [magnitude; sgn] -> {magnitude; sgn})

    let to_hlist {magnitude; sgn} = Snarky.H_list.[magnitude; sgn]

    let typ =
      Typ.of_hlistable [typ; Sgn.typ] ~var_to_hlist:to_hlist
        ~var_of_hlist:of_hlist ~value_to_hlist:to_hlist
        ~value_of_hlist:of_hlist

    module Checked = struct
      let to_bits {magnitude; sgn} =
        Sgn.Checked.is_pos sgn :: (var_to_bits magnitude :> Boolean.var list)

      let to_input t = Random_oracle.Input.bitstring (to_bits t)

      let constant {magnitude; sgn} =
        {magnitude= var_of_t magnitude; sgn= Sgn.Checked.constant sgn}

      let of_unsigned magnitude = {magnitude; sgn= Sgn.Checked.pos}

      let if_ cond ~then_ ~else_ =
        let%map sgn = Sgn.Checked.if_ cond ~then_:then_.sgn ~else_:else_.sgn
        and magnitude =
          if_ cond ~then_:then_.magnitude ~else_:else_.magnitude
        in
        {sgn; magnitude}

      let to_field_var ({magnitude; sgn} : var) =
        Field.Checked.mul (pack_var magnitude) (sgn :> Field.Var.t)

      let add (x : var) (y : var) =
        let%bind xv = to_field_var x and yv = to_field_var y in
        let%bind sgn =
          exists Sgn.typ
            ~compute:
              (let open As_prover in
              let%map x = read typ x and y = read typ y in
              (Option.value_exn (add x y)).sgn)
        in
        let%bind res =
          Tick.Field.Checked.mul (sgn :> Field.Var.t) (Field.Var.add xv yv)
        in
        let%map magnitude = unpack_var res in
        {magnitude; sgn}

      let ( + ) = add

      let cswap_field (b : Boolean.var) (x, y) =
        (* (x + b(y - x), y + b(x - y)) *)
        let open Field.Checked in
        let%map b_y_minus_x =
          Tick.Field.Checked.mul (b :> Field.Var.t) (y - x)
        in
        (x + b_y_minus_x, y - b_y_minus_x)

      let cswap b (x, y) =
        let l_sgn, r_sgn =
          match (x.sgn, y.sgn) with
          | Sgn.Pos, Sgn.Pos ->
              Sgn.Checked.(pos, pos)
          | Neg, Neg ->
              Sgn.Checked.(neg, neg)
          | Pos, Neg ->
              (Sgn.Checked.neg_if_true b, Sgn.Checked.pos_if_true b)
          | Neg, Pos ->
              (Sgn.Checked.pos_if_true b, Sgn.Checked.neg_if_true b)
        in
        let%map l_mag, r_mag =
          let%bind l, r =
            cswap_field b (pack_var x.magnitude, pack_var y.magnitude)
          in
          let%map l = unpack_var l and r = unpack_var r in
          (l, r)
        in
        ({sgn= l_sgn; magnitude= l_mag}, {sgn= r_sgn; magnitude= r_mag})
    end

    [%%endif]
  end

  [%%ifdef
  consensus_mechanism]

  module Checked = struct
    let if_ = if_

    let if_value cond ~then_ ~else_ : var =
      List.init M.length ~f:(fun i ->
          match (Vector.get then_ i, Vector.get else_ i) with
          | true, true ->
              Boolean.true_
          | false, false ->
              Boolean.false_
          | true, false ->
              cond
          | false, true ->
              Boolean.not cond )

    (* Unpacking protects against underflow *)
    let sub (x : Unpacked.var) (y : Unpacked.var) =
      unpack_var (Field.Var.sub (pack_var x) (pack_var y))

    let sub_flagged x y =
      let z = Field.Var.sub (pack_var x) (pack_var y) in
      let%map bits, `Success no_underflow =
        Field.Checked.unpack_flagged z ~length:length_in_bits
      in
      (bits, `Underflow (Boolean.not no_underflow))

    (* Unpacking protects against overflow *)
    let add (x : Unpacked.var) (y : Unpacked.var) =
      unpack_var (Field.Var.add (pack_var x) (pack_var y))

    let add_flagged x y =
      let z = Field.Var.add (pack_var x) (pack_var y) in
      let%map bits, `Success no_overflow =
        Field.Checked.unpack_flagged z ~length:length_in_bits
      in
      (bits, `Overflow (Boolean.not no_overflow))

    let ( - ) = sub

    let ( + ) = add

    let add_signed (t : var) (d : Signed.var) =
      let%bind d = Signed.Checked.to_field_var d in
      Field.Var.add (pack_var t) d |> unpack_var

    let%test_module "currency_test" =
      ( module struct
        let expect_failure err c =
          if Or_error.is_ok (check c ()) then failwith err

        let expect_success err c =
          match check c () with
          | Ok () ->
              ()
          | Error e ->
              Error.(raise (tag ~tag:err e))

        let to_bigint x = Bignum_bigint.of_string (Unsigned.to_string x)

        let of_bigint x = Unsigned.of_string (Bignum_bigint.to_string x)

        let gen_incl x y =
          Quickcheck.Generator.map ~f:of_bigint
            (Bignum_bigint.gen_incl (to_bigint x) (to_bigint y))

        let shrinker =
          Quickcheck.Shrinker.create (fun i ->
              Sequence.unfold ~init:i ~f:(fun i ->
                  if Unsigned.equal i Unsigned.zero then None
                  else
                    let n = Unsigned.div i (Unsigned.of_int 10) in
                    Some (n, n) ) )

        (* TODO: When we do something to make snarks run fast for tests, increase the trials *)
        let qc_test_fast = Quickcheck.test ~trials:100

        let%test_unit "subtraction_completeness" =
          let generator =
            let open Quickcheck.Generator.Let_syntax in
            let%bind x = gen_incl Unsigned.zero Unsigned.max_int in
            let%map y = gen_incl Unsigned.zero x in
            (x, y)
          in
          qc_test_fast generator ~f:(fun (lo, hi) ->
              expect_success
                (sprintf !"subtraction: lo=%{Unsigned} hi=%{Unsigned}" lo hi)
                (var_of_t lo - var_of_t hi) )

        let%test_unit "subtraction_soundness" =
          let generator =
            let open Quickcheck.Generator.Let_syntax in
            let%bind x = gen_incl Unsigned.zero Unsigned.(sub max_int one) in
            let%map y = gen_incl Unsigned.(add x one) Unsigned.max_int in
            (x, y)
          in
          qc_test_fast generator ~f:(fun (lo, hi) ->
              expect_failure
                (sprintf !"underflow: lo=%{Unsigned} hi=%{Unsigned}" lo hi)
                (var_of_t lo - var_of_t hi) )

        let%test_unit "addition_completeness" =
          let generator =
            let open Quickcheck.Generator.Let_syntax in
            let%bind x = gen_incl Unsigned.zero Unsigned.max_int in
            let%map y = gen_incl Unsigned.zero Unsigned.(sub max_int x) in
            (x, y)
          in
          qc_test_fast generator ~f:(fun (x, y) ->
              expect_success
                (sprintf !"overflow: x=%{Unsigned} y=%{Unsigned}" x y)
                (var_of_t x + var_of_t y) )

        let%test_unit "addition_soundness" =
          let generator =
            let open Quickcheck.Generator.Let_syntax in
            let%bind x = gen_incl Unsigned.one Unsigned.max_int in
            let%map y =
              gen_incl Unsigned.(add (sub max_int x) one) Unsigned.max_int
            in
            (x, y)
          in
          qc_test_fast generator ~f:(fun (x, y) ->
              expect_failure
                (sprintf !"overflow: x=%{Unsigned} y=%{Unsigned}" x y)
                (var_of_t x + var_of_t y) )

        let%test_unit "formatting_roundtrip" =
          let generator = gen_incl Unsigned.zero Unsigned.max_int in
          qc_test_fast generator ~shrinker ~f:(fun num ->
              match of_formatted_string (to_formatted_string num) with
              | after_format ->
                  if after_format = num then ()
                  else
                    Error.(
                      raise
                        (of_string
                           (sprintf
                              !"formatting: num=%{Unsigned} middle=%{String} \
                                after=%{Unsigned}"
                              num (to_formatted_string num) after_format)))
              | exception e ->
                  let err = Error.of_exn e in
                  Error.(
                    raise
                      (tag
                         ~tag:(sprintf !"formatting: num=%{Unsigned}" num)
                         err)) )

        let%test_unit "formatting_trailing_zeros" =
          let generator = gen_incl Unsigned.zero Unsigned.max_int in
          qc_test_fast generator ~shrinker ~f:(fun num ->
              let formatted = to_formatted_string num in
              let has_decimal = String.contains formatted '.' in
              let trailing_zero = String.is_suffix formatted ~suffix:"0" in
              if has_decimal && trailing_zero then
                Error.(
                  raise
                    (of_string
                       (sprintf
                          !"formatting: num=%{Unsigned} formatted=%{String}"
                          num (to_formatted_string num)))) )
      end )
  end

  [%%endif]
end

let currency_length = 64

module Fee = struct
  module T =
    Make
      (Unsigned_extended.UInt64)
      (struct
        let length = currency_length
      end)

  include T

  [%%versioned
  module Stable = struct
    module V1 = struct
      type t = Unsigned_extended.UInt64.Stable.V1.t
      [@@deriving sexp, compare, hash, eq]

      let to_yojson = to_yojson

      let of_yojson = of_yojson

      let to_latest = Fn.id
    end
  end]

  type _unused = unit constraint Signed.t = (t, Sgn.t) Signed_poly.t
end

module Amount = struct
  module T =
    Make
      (Unsigned_extended.UInt64)
      (struct
        let length = currency_length
      end)

  [%%ifdef
  consensus_mechanism]

  include (
    T :
      module type of T
      with type var = T.var
       and module Signed = T.Signed
       and module Checked := T.Checked )

  [%%else]

  include (T : module type of T with module Signed = T.Signed)

  [%%endif]

  [%%versioned
  module Stable = struct
    module V1 = struct
      type t = Unsigned_extended.UInt64.Stable.V1.t
      [@@deriving sexp, compare, hash, eq, yojson]

      let to_yojson = to_yojson

      let of_yojson = of_yojson

      let to_latest = Fn.id
    end
  end]

  let of_fee (fee : Fee.t) : t = fee

  let to_fee (fee : t) : Fee.t = fee

  let add_fee (t : t) (fee : Fee.t) = add t (of_fee fee)

  [%%ifdef
  consensus_mechanism]

  module Checked = struct
    include T.Checked

    let of_fee (fee : Fee.var) : var = fee

    let to_fee (t : var) : Fee.var = t

    let add_fee (t : var) (fee : Fee.var) =
      Tick.Field.Var.add (pack_var t) (Fee.pack_var fee) |> unpack_var
  end

  [%%endif]
end

module Balance = struct
<<<<<<< HEAD
  [%%if
  defined consensus_mechanism]
=======
  [%%versioned
  module Stable = struct
    module V1 = struct
      type t = Amount.Stable.V1.t [@@deriving sexp, compare, hash, yojson, eq]

      let to_latest = Fn.id
    end
  end]

  [%%ifdef
  consensus_mechanism]
>>>>>>> 53bb1441

  include (Amount : Basic with type t = Amount.t with type var = Amount.var)

  [%%else]

  include (Amount : Basic with type t = Amount.t)

  [%%endif]

  [%%versioned
  module Stable = struct
    module V1 = struct
      type t = Amount.Stable.V1.t [@@deriving sexp, compare, hash, yojson, eq]

      let to_yojson = to_yojson

      let of_yojson = of_yojson

      let to_latest = Fn.id
    end
  end]

  let to_amount = Fn.id

  let add_amount = Amount.add

  let sub_amount = Amount.sub

  let ( + ) = add_amount

  let ( - ) = sub_amount

  [%%ifdef
  consensus_mechanism]

  module Checked = struct
    let add_signed_amount = Amount.Checked.add_signed

    let add_amount = Amount.Checked.add

    let sub_amount = Amount.Checked.sub

    let ( + ) = add_amount

    let ( - ) = sub_amount

    let if_ = Amount.Checked.if_
  end

  [%%endif]
end

let%test_module "sub_flagged module" =
  ( module struct
    [%%ifdef
    consensus_mechanism]

    open Tick

    module type Sub_flagged_S = sig
      type t

      type magnitude = t [@@deriving sexp, compare]

      type var = field Snarky.Cvar.t Snarky.Boolean.t list

      val zero : t

      val ( - ) : t -> t -> t option

      val typ : (var, t) Typ.t

      val gen : t Quickcheck.Generator.t

      module Checked : sig
        val sub_flagged :
          var -> var -> (var * [`Underflow of Boolean.var], 'a) Tick.Checked.t
      end
    end

    let run_test (module M : Sub_flagged_S) =
      let open M in
      let sub_flagged_unchecked (x, y) =
        if x < y then (zero, true) else (Option.value_exn (x - y), false)
      in
      let sub_flagged_checked =
        let f (x, y) =
          Snarky.Checked.map (M.Checked.sub_flagged x y)
            ~f:(fun (r, `Underflow u) -> (r, u))
        in
        Test_util.checked_to_unchecked (Typ.tuple2 typ typ)
          (Typ.tuple2 typ Boolean.typ)
          f
      in
      Quickcheck.test ~trials:100 (Quickcheck.Generator.tuple2 gen gen)
        ~f:(fun p ->
          let m, u = sub_flagged_unchecked p in
          let m_checked, u_checked = sub_flagged_checked p in
          assert (Bool.equal u u_checked) ;
          if not u then [%test_eq: M.magnitude] m m_checked )

    let%test_unit "fee sub_flagged" = run_test (module Fee)

    let%test_unit "amount sub_flagged" = run_test (module Amount)

    [%%endif]
  end )<|MERGE_RESOLUTION|>--- conflicted
+++ resolved
@@ -578,10 +578,6 @@
 end
 
 module Balance = struct
-<<<<<<< HEAD
-  [%%if
-  defined consensus_mechanism]
-=======
   [%%versioned
   module Stable = struct
     module V1 = struct
@@ -593,7 +589,6 @@
 
   [%%ifdef
   consensus_mechanism]
->>>>>>> 53bb1441
 
   include (Amount : Basic with type t = Amount.t with type var = Amount.var)
 
