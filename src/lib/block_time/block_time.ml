--- conflicted
+++ resolved
@@ -75,13 +75,8 @@
           let offset =
             let env = "MINA_TIME_OFFSET" in
             let env_offset =
-<<<<<<< HEAD
-              match (Sys.getenv_opt env, Sys.getenv_opt env_deprecated) with
-              | Some tm, _ ->
-=======
-              match Core.Sys.getenv env with
+              match Sys.getenv_opt env with
               | Some tm ->
->>>>>>> 36fc9ed4
                   Int.of_string tm
               | None ->
                   [%log debug]
