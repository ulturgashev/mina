(* See the .mli for a description of the purpose of this module. *)
open Core
open Mina_base
open Mina_numbers
open Signature_lib

(* Fee increase required to replace a transaction. This represents the cost to
   the network as a whole of checking, gossiping, and storing a transaction
   until it is included in a block. I did some napkin math and came up with
   $0.00007. Ideally we'd fetch an exchange rate and convert that into an amount
   of currency, but a made up number will do for the testnets at least. See
   issue #2385.
*)
let replace_fee : Currency.Fee.t = Currency.Fee.of_int 5_000_000_000

(* Invariants, maintained whenever a t is exposed from this module:
   * Iff a command is in all_by_fee it is also in all_by_sender.
   * Iff a command is in all_by_fee it is also in all_by_hash.
   * Iff a command is at the head of its sender's queue it is also in
     applicable_by_fee.
   * Sequences in all_by_sender are ordered by nonce and "dense".
   * Only commands with an expiration <> Global_slot.max_value is added to transactions_with_expiration.
   * There are no empty sets or sequences.
   * Fee indices are correct.
   * Total currency required is correct.
   * size = the sum of sizes of the sets in all_by_fee = the sum of the lengths
     of the queues in all_by_sender
*)

module Config = struct
  type t =
    { constraint_constants : Genesis_constants.Constraint_constants.t
    ; consensus_constants : Consensus.Constants.t
    ; time_controller : Block_time.Controller.t
    }
  [@@deriving sexp_of, equal, compare]
end

type t =
  { applicable_by_fee :
      Transaction_hash.User_command_with_valid_signature.Set.t
      Currency.Fee.Map.t
        (** Transactions valid against the current ledger, indexed by fee. *)
  ; all_by_sender :
      ( Transaction_hash.User_command_with_valid_signature.t F_sequence.t
      * Currency.Amount.t )
      Account_id.Map.t
        (** All pending transactions along with the total currency required to
            execute them -- plus any currency spent from this account by
            transactions from other accounts -- indexed by sender account.
            Ordered by nonce inside the accounts. *)
  ; all_by_fee :
      Transaction_hash.User_command_with_valid_signature.Set.t
      Currency.Fee.Map.t
        (** All transactions in the pool indexed by fee. *)
  ; all_by_hash :
      Transaction_hash.User_command_with_valid_signature.t
      Transaction_hash.Map.t
  ; transactions_with_expiration :
      Transaction_hash.User_command_with_valid_signature.Set.t Global_slot.Map.t
        (*Only transactions that have an expiry*)
  ; size : int
  ; config : Config.t
  }
[@@deriving sexp_of, equal, compare]

let config t = t.config

module Command_error = struct
  type t =
    | Invalid_nonce of
        [ `Expected of Account.Nonce.t
        | `Between of Account.Nonce.t * Account.Nonce.t ]
        * Account.Nonce.t
    | Insufficient_funds of
        [ `Balance of Currency.Amount.t ] * Currency.Amount.t
    | (* NOTE: don't punish for this, attackers can induce nodes to banlist
          each other that way! *)
        Insufficient_replace_fee of
        [ `Replace_fee of Currency.Fee.t ] * Currency.Fee.t
    | Overflow
    | Bad_token
    | Expired of
        [ `Valid_until of Mina_numbers.Global_slot.t ]
        * [ `Global_slot_since_genesis of Mina_numbers.Global_slot.t ]
    | Unwanted_fee_token of Token_id.t
    | Invalid_transaction
  [@@deriving sexp, to_yojson]

  let grounds_for_diff_rejection : t -> bool = function
    | Expired _
    | Invalid_nonce _
    | Insufficient_funds _
    | Insufficient_replace_fee _ ->
        false
    | Overflow | Bad_token | Unwanted_fee_token _ | Invalid_transaction ->
        true
end

(* Compute the total currency required from the sender to execute a command.
   Returns None in case of overflow.
*)
let currency_consumed_unchecked :
       constraint_constants:Genesis_constants.Constraint_constants.t
    -> User_command.t
    -> Currency.Amount.t option =
 fun ~constraint_constants cmd ->
  let fee_amt = Currency.Amount.of_fee @@ User_command.fee_exn cmd in
  let open Currency.Amount in
  let%bind.Option amt =
    match cmd with
    | Signed_command c ->
        Some
          ( match c.payload.body with
          | Payment ({ amount; _ } as payload) ->
              if
                Token_id.equal c.payload.common.fee_token
                  (Payment_payload.token payload)
              then
                (* The fee-payer is also the sender account, include the amount. *)
                amount
              else
                (* The payment won't affect the balance of this account. *)
                zero
          | Stake_delegation _ ->
              zero
<<<<<<< HEAD
        | Stake_delegation _ ->
            zero
        | Create_new_token _ ->
            Currency.Amount.of_fee constraint_constants.account_creation_fee
        | Create_token_account _ ->
            Currency.Amount.of_fee constraint_constants.account_creation_fee
        | Mint_tokens _ ->
            zero )
    | Parties _ ->
        failwith "TODO"
=======
          | Create_new_token _ ->
              Currency.Amount.of_fee constraint_constants.account_creation_fee
          | Create_token_account _ ->
              Currency.Amount.of_fee constraint_constants.account_creation_fee
          | Mint_tokens _ ->
              zero )
    | Parties { fee_payer; other_parties = _; protocol_state = _ } -> (
        match fee_payer.data.body.delta.sgn with
        | Pos ->
            None
        | Neg ->
            Some fee_payer.data.body.delta.magnitude )
>>>>>>> 13f4f83e
  in
  fee_amt + amt

let currency_consumed ~constraint_constants cmd =
  currency_consumed_unchecked ~constraint_constants
    (Transaction_hash.User_command_with_valid_signature.command cmd)

let currency_consumed' :
       constraint_constants:Genesis_constants.Constraint_constants.t
    -> User_command.t
    -> (Currency.Amount.t, Command_error.t) Result.t =
 fun ~constraint_constants cmd ->
  cmd
  |> currency_consumed_unchecked ~constraint_constants
  |> Result.of_option ~error:Command_error.Overflow

module For_tests = struct
  (* Check the invariants of the pool structure as listed in the comment above.
  *)
  let assert_invariants : t -> unit =
   fun { applicable_by_fee
       ; all_by_sender
       ; all_by_fee
       ; all_by_hash
       ; size
       ; config = { constraint_constants; _ }
       ; _
       } ->
    let assert_all_by_fee tx =
      if
        Set.mem
          (Map.find_exn all_by_fee
             ( Transaction_hash.User_command_with_valid_signature.command tx
             |> User_command.fee_exn ))
          tx
      then ()
      else
        failwith
        @@ sprintf
             !"Not found in all_by_fee: %{sexp: \
               Transaction_hash.User_command_with_valid_signature.t }"
             tx
    in
    let assert_all_by_hash tx =
      [%test_eq: Transaction_hash.User_command_with_valid_signature.t] tx
        (Map.find_exn all_by_hash
           (Transaction_hash.User_command_with_valid_signature.hash tx))
    in
    Map.iteri applicable_by_fee ~f:(fun ~key ~data ->
        Set.iter data ~f:(fun tx ->
            let unchecked =
              Transaction_hash.User_command_with_valid_signature.command tx
            in
            [%test_eq: Currency.Fee.t] key (User_command.fee_exn unchecked) ;
            let tx' =
              Map.find_exn all_by_sender (User_command.fee_payer unchecked)
              |> Tuple2.get1 |> F_sequence.head_exn
            in
            [%test_eq: Transaction_hash.User_command_with_valid_signature.t] tx
              tx' ;
            assert_all_by_fee tx ;
            assert_all_by_hash tx)) ;
    Map.iteri all_by_sender
      ~f:(fun ~key:fee_payer ~data:(tx_seq, currency_reserved) ->
        assert (F_sequence.length tx_seq > 0) ;
        let check_consistent tx =
          [%test_eq: Account_id.t]
            ( Transaction_hash.User_command_with_valid_signature.command tx
            |> User_command.fee_payer )
            fee_payer ;
          assert_all_by_fee tx ;
          assert_all_by_hash tx
        in
        let applicable, inapplicables =
          Option.value_exn (F_sequence.uncons tx_seq)
        in
        let applicable_unchecked =
          Transaction_hash.User_command_with_valid_signature.command applicable
        in
        check_consistent applicable ;
        assert (
          Set.mem
            (Map.find_exn applicable_by_fee
               (User_command.fee_exn applicable_unchecked))
            applicable ) ;
        let _last_nonce, currency_reserved' =
          F_sequence.foldl
            (fun (prev_nonce, currency_acc) tx ->
              let unchecked =
                Transaction_hash.User_command_with_valid_signature.command tx
              in
              [%test_eq: Account_nonce.t]
                (User_command.nonce_exn unchecked)
                (Account_nonce.succ prev_nonce) ;
              check_consistent tx ;
              ( User_command.nonce_exn unchecked
              , Option.value_exn
                  Currency.Amount.(
                    Option.value_exn
                      (currency_consumed ~constraint_constants tx)
                    + currency_acc) ))
            ( User_command.nonce_exn applicable_unchecked
            , Option.value_exn
                (currency_consumed ~constraint_constants applicable) )
            inapplicables
        in
        [%test_eq: Currency.Amount.t] currency_reserved currency_reserved') ;
    let check_sender_applicable fee tx =
      let unchecked =
        Transaction_hash.User_command_with_valid_signature.command tx
      in
      [%test_eq: Currency.Fee.t] fee (User_command.fee_exn unchecked) ;
      let sender_txs, _currency_reserved =
        Map.find_exn all_by_sender (User_command.fee_payer unchecked)
      in
      let applicable, _inapplicables =
        Option.value_exn (F_sequence.uncons sender_txs)
      in
      assert (
        Set.mem
          (Map.find_exn applicable_by_fee
             ( applicable
             |> Transaction_hash.User_command_with_valid_signature.command
             |> User_command.fee_exn ))
          applicable ) ;
      let first_nonce =
        applicable |> Transaction_hash.User_command_with_valid_signature.command
        |> User_command.nonce_exn |> Account_nonce.to_int
      in
      let _split_l, split_r =
        F_sequence.split_at sender_txs
          (Account_nonce.to_int (User_command.nonce_exn unchecked) - first_nonce)
      in
      let tx' = F_sequence.head_exn split_r in
      [%test_eq: Transaction_hash.User_command_with_valid_signature.t] tx tx'
    in
    Map.iteri all_by_fee ~f:(fun ~key:fee ~data:tx_set ->
        Set.iter tx_set ~f:(fun tx ->
            check_sender_applicable fee tx ;
            assert_all_by_hash tx)) ;
    Map.iter all_by_hash ~f:(fun tx ->
        check_sender_applicable
          (User_command.fee_exn
             (Transaction_hash.User_command_with_valid_signature.command tx))
          tx ;
        assert_all_by_fee tx) ;
    [%test_eq: int] (Map.length all_by_hash) size
end

let empty ~constraint_constants ~consensus_constants ~time_controller : t =
  { applicable_by_fee = Currency.Fee.Map.empty
  ; all_by_sender = Account_id.Map.empty
  ; all_by_fee = Currency.Fee.Map.empty
  ; all_by_hash = Transaction_hash.Map.empty
  ; transactions_with_expiration = Global_slot.Map.empty
  ; size = 0
  ; config = { constraint_constants; consensus_constants; time_controller }
  }

let size : t -> int = fun t -> t.size

let min_fee : t -> Currency.Fee.t option =
 fun { all_by_fee; _ } -> Option.map ~f:Tuple2.get1 @@ Map.min_elt all_by_fee

let member : t -> Transaction_hash.User_command.t -> bool =
 fun t cmd ->
  Option.is_some
    (Map.find t.all_by_hash (Transaction_hash.User_command.hash cmd))

let all_from_account :
       t
    -> Account_id.t
    -> Transaction_hash.User_command_with_valid_signature.t list =
 fun { all_by_sender; _ } account_id ->
  Option.value_map ~default:[] (Map.find all_by_sender account_id)
    ~f:(fun (user_commands, _) -> F_sequence.to_list user_commands)

let get_all { all_by_hash; _ } :
    Transaction_hash.User_command_with_valid_signature.t list =
  Map.data all_by_hash

let find_by_hash :
       t
    -> Transaction_hash.t
    -> Transaction_hash.User_command_with_valid_signature.t option =
 fun { all_by_hash; _ } hash -> Map.find all_by_hash hash

let global_slot_since_genesis conf =
  let current_time = Block_time.now conf.Config.time_controller in
  let current_slot =
    Consensus.Data.Consensus_time.(
      of_time_exn ~constants:conf.consensus_constants current_time
      |> to_global_slot)
  in
  match conf.constraint_constants.fork with
  | Some { previous_global_slot; _ } ->
      Mina_numbers.Global_slot.(add previous_global_slot current_slot)
  | None ->
      current_slot

let check_expiry t (cmd : User_command.t) =
  let global_slot_since_genesis = global_slot_since_genesis t in
  let valid_until = User_command.valid_until cmd in
  if Global_slot.(valid_until < global_slot_since_genesis) then
    Error
      (Command_error.Expired
         ( `Valid_until valid_until
         , `Global_slot_since_genesis global_slot_since_genesis ))
  else Ok ()

(* a cmd is in the transactions_with_expiration map only if it has an expiry*)
let update_expiration_map expiration_map cmd op =
  let user_cmd =
    Transaction_hash.User_command_with_valid_signature.command cmd
  in
  let expiry = User_command.valid_until user_cmd in
  if Global_slot.(expiry <> max_value) then
    match op with
    | `Add ->
        Map_set.insert
          (module Transaction_hash.User_command_with_valid_signature)
          expiration_map expiry cmd
    | `Del ->
        Map_set.remove_exn expiration_map expiry cmd
  else expiration_map

let remove_from_expiration_exn expiration_map cmd =
  update_expiration_map expiration_map cmd `Del

let add_to_expiration expiration_map cmd =
  update_expiration_map expiration_map cmd `Add

(* Remove a command from the applicable_by_fee field. This may break an
   invariant. *)
let remove_applicable_exn :
    t -> Transaction_hash.User_command_with_valid_signature.t -> t =
 fun t cmd ->
  let fee =
    Transaction_hash.User_command_with_valid_signature.command cmd
    |> User_command.fee_exn
  in
  { t with applicable_by_fee = Map_set.remove_exn t.applicable_by_fee fee cmd }

(* Remove a command from the all_by_fee and all_by_hash fields, and decrement
   size. This may break an invariant. *)
let remove_all_by_fee_and_hash_and_expiration_exn :
    t -> Transaction_hash.User_command_with_valid_signature.t -> t =
 fun t cmd ->
  let fee =
    Transaction_hash.User_command_with_valid_signature.command cmd
    |> User_command.fee_exn
  in
  { t with
    all_by_fee = Map_set.remove_exn t.all_by_fee fee cmd
  ; all_by_hash =
      Map.remove t.all_by_hash
        (Transaction_hash.User_command_with_valid_signature.hash cmd)
  ; transactions_with_expiration =
      remove_from_expiration_exn t.transactions_with_expiration cmd
  ; size = t.size - 1
  }

module Sender_local_state = struct
  type t0 =
    { sender : Account_id.t
    ; data :
        ( Transaction_hash.User_command_with_valid_signature.t F_sequence.t
        * Currency.Amount.t )
        option
    }

  type t = (t0[@sexp.opaque]) [@@deriving sexp]

  let sender { sender; _ } = sender

  let to_yojson _ = `String "<per_sender>"

  let is_remove t = Option.is_none t.data
end

let set_sender_local_state (t : t) ({ sender; data } : Sender_local_state.t) : t
    =
  { t with
    all_by_sender = Map.change t.all_by_sender sender ~f:(fun _ -> data)
  }

let get_sender_local_state (t : t) sender : Sender_local_state.t =
  { sender; data = Map.find t.all_by_sender sender }

module Update = struct
  module F_seq = struct
    type 'a t = 'a F_sequence.t

    include Sexpable.Of_sexpable1
              (List)
              (struct
                type 'a t = 'a F_sequence.t

                let to_sexpable = F_sequence.to_list

                let of_sexpable xs =
                  List.fold xs ~init:F_sequence.empty ~f:F_sequence.snoc
              end)
  end

  type single =
    | Add of
        { command : Transaction_hash.User_command_with_valid_signature.t
        ; fee : Currency.Fee.t
        ; add_to_applicable_by_fee : bool
        }
    | Remove_all_by_fee_and_hash_and_expiration of
        Transaction_hash.User_command_with_valid_signature.t F_seq.t
    | Remove_from_applicable_by_fee of
        { fee : Currency.Fee.t
        ; command : Transaction_hash.User_command_with_valid_signature.t
        }
  [@@deriving sexp]

  type t = single Writer_result.Tree.t (* [@sexp.opaque] *) [@@deriving sexp]

  let to_yojson _ = `String "<update>"

  let apply acc (u : single) =
    match u with
    | Add { command = cmd; fee; add_to_applicable_by_fee } ->
        let acc =
          if add_to_applicable_by_fee then
            { acc with
              applicable_by_fee =
                Map_set.insert
                  (module Transaction_hash.User_command_with_valid_signature)
                  acc.applicable_by_fee fee cmd
            }
          else acc
        in
        { acc with
          all_by_fee =
            Map_set.insert
              (module Transaction_hash.User_command_with_valid_signature)
              acc.all_by_fee fee cmd
        ; all_by_hash =
            Map.set acc.all_by_hash
              ~key:(Transaction_hash.User_command_with_valid_signature.hash cmd)
              ~data:cmd
        ; transactions_with_expiration =
            add_to_expiration acc.transactions_with_expiration cmd
        ; size = acc.size + 1
        }
    | Remove_all_by_fee_and_hash_and_expiration cmds ->
        F_sequence.foldl
          (fun acc cmd -> remove_all_by_fee_and_hash_and_expiration_exn acc cmd)
          acc cmds
    | Remove_from_applicable_by_fee { fee; command } ->
        { acc with
          applicable_by_fee =
            Map_set.remove_exn acc.applicable_by_fee fee command
        }

  let apply (us : t) t = Writer_result.Tree.fold ~init:t us ~f:apply

  let merge (t1 : t) (t2 : t) = Writer_result.Tree.append t1 t2

  let empty : t = Empty
end

let run :
    type a e.
       sender:Account_id.t
    -> t
    -> (Sender_local_state.t ref -> (a, Update.single, e) Writer_result.t)
    -> (a * t, e) Result.t =
 fun ~sender t a ->
  let r = ref (get_sender_local_state t sender) in
  let res = Writer_result.run (a r) in
  Result.map res ~f:(fun (a, updates) ->
      let t = set_sender_local_state t !r in
      (a, Update.apply updates t))

(* Remove a given command from the pool, as well as any commands that depend on
   it. Called from revalidate and remove_lowest_fee, and when replacing
   transactions. *)
let remove_with_dependents_exn :
       constraint_constants:_
    -> Transaction_hash.User_command_with_valid_signature.t
    -> Sender_local_state.t ref
    -> ( Transaction_hash.User_command_with_valid_signature.t Sequence.t
       , Update.single
       , _ )
       Writer_result.t =
 fun ~constraint_constants (* ({ constraint_constants; _ } as t) *) cmd state ->
  let unchecked =
    Transaction_hash.User_command_with_valid_signature.command cmd
  in
  let open Writer_result.Let_syntax in
  let sender_queue, reserved_currency = Option.value_exn !state.data in
  assert (not @@ F_sequence.is_empty sender_queue) ;
  let first_cmd = F_sequence.head_exn sender_queue in
  let first_nonce =
    Transaction_hash.User_command_with_valid_signature.command first_cmd
    |> User_command.nonce_exn |> Account_nonce.to_int
  in
  let cmd_nonce = User_command.nonce_exn unchecked |> Account_nonce.to_int in
  assert (cmd_nonce >= first_nonce) ;
  let index = cmd_nonce - first_nonce in
  let keep_queue, drop_queue = F_sequence.split_at sender_queue index in
  assert (not (F_sequence.is_empty drop_queue)) ;
  let currency_to_remove =
    F_sequence.foldl
      (fun acc cmd' ->
        Option.value_exn
          (* safe because we check for overflow when we add commands. *)
          (let open Option.Let_syntax in
          let%bind consumed = currency_consumed ~constraint_constants cmd' in
          Currency.Amount.(consumed + acc)))
      Currency.Amount.zero drop_queue
  in
  let reserved_currency' =
    (* This is safe because the currency in a subset of the commands much be <=
       total currency in all the commands. *)
    Option.value_exn Currency.Amount.(reserved_currency - currency_to_remove)
  in
  let%map () =
    Writer_result.write
      (Update.Remove_all_by_fee_and_hash_and_expiration drop_queue)
  and () =
    if Transaction_hash.User_command_with_valid_signature.equal first_cmd cmd
    then
      Writer_result.write
        (Update.Remove_from_applicable_by_fee
           { fee = User_command.fee_exn unchecked; command = cmd })
    else Writer_result.return ()
  in
  state :=
    { !state with
      data =
        ( if not (F_sequence.is_empty keep_queue) then
          Some (keep_queue, reserved_currency')
        else (
          assert (Currency.Amount.(equal reserved_currency' zero)) ;
          None ) )
    } ;
  F_sequence.to_seq drop_queue

let run' t cmd x =
  run t
    ~sender:
      (User_command.fee_payer
         (Transaction_hash.User_command_with_valid_signature.command cmd))
    x

let remove_with_dependents_exn' t cmd =
  match
    run' t cmd
      (remove_with_dependents_exn
         ~constraint_constants:t.config.constraint_constants cmd)
  with
  | Ok x ->
      x
  | Error _ ->
      failwith "remove_with_dependents_exn"

(** Drop commands from the end of the queue until the total currency consumed is
    <= the current balance. *)
let drop_until_sufficient_balance :
       constraint_constants:Genesis_constants.Constraint_constants.t
    -> Transaction_hash.User_command_with_valid_signature.t F_sequence.t
       * Currency.Amount.t
    -> Currency.Amount.t
    -> Transaction_hash.User_command_with_valid_signature.t F_sequence.t
       * Currency.Amount.t
       * Transaction_hash.User_command_with_valid_signature.t Sequence.t =
 fun ~constraint_constants (queue, currency_reserved) current_balance ->
  let rec go queue' currency_reserved' dropped_so_far =
    if Currency.Amount.(currency_reserved' <= current_balance) then
      (queue', currency_reserved', dropped_so_far)
    else
      let daeh, liat =
        Option.value_exn
          ~message:
            "couldn't drop any more transactions when trying to preserve \
             sufficient balance"
          (F_sequence.unsnoc queue')
      in
      let consumed =
        Option.value_exn (currency_consumed ~constraint_constants liat)
      in
      go daeh
        (Option.value_exn Currency.Amount.(currency_reserved' - consumed))
        (Sequence.append dropped_so_far @@ Sequence.singleton liat)
  in
  go queue currency_reserved Sequence.empty

(* Iterate over all commands in the pool, removing them if they require too much
   currency or have too low of a nonce.
*)
let revalidate :
       t
    -> (Account_id.t -> Account_nonce.t * Currency.Amount.t)
    -> t * Transaction_hash.User_command_with_valid_signature.t Sequence.t =
 fun ({ config = { constraint_constants; _ }; _ } as t) f ->
  Map.fold t.all_by_sender ~init:(t, Sequence.empty)
    ~f:(fun
         ~key:sender
         ~data:(queue, currency_reserved)
         ((t', dropped_acc) as acc)
       ->
      let current_nonce, current_balance = f sender in
      let first_cmd = F_sequence.head_exn queue in
      let first_nonce =
        first_cmd |> Transaction_hash.User_command_with_valid_signature.command
        |> User_command.nonce_exn
      in
      if Account_nonce.(current_nonce < first_nonce) then
        let dropped, t'' = remove_with_dependents_exn' t first_cmd in
        (t'', Sequence.append dropped_acc dropped)
      else
        (* current_nonce >= first_nonce *)
        let idx = Account_nonce.(to_int current_nonce - to_int first_nonce) in
        let drop_queue, keep_queue = F_sequence.split_at queue idx in
        let currency_reserved' =
          F_sequence.foldl
            (fun c cmd ->
              Option.value_exn
                Currency.Amount.(
                  c
                  - Option.value_exn
                      (currency_consumed ~constraint_constants cmd)))
            currency_reserved drop_queue
        in
        let keep_queue', currency_reserved'', dropped_for_balance =
          drop_until_sufficient_balance ~constraint_constants
            (keep_queue, currency_reserved')
            current_balance
        in
        let to_drop =
          Sequence.append (F_sequence.to_seq drop_queue) dropped_for_balance
        in
        match Sequence.next to_drop with
        | None ->
            acc
        | Some (head, tail) ->
            let t'' =
              Sequence.fold tail
                ~init:
                  (remove_all_by_fee_and_hash_and_expiration_exn
                     (remove_applicable_exn t' head)
                     head)
                ~f:remove_all_by_fee_and_hash_and_expiration_exn
            in
            ( { t'' with
                all_by_sender =
                  Map.set t''.all_by_sender ~key:sender
                    ~data:(keep_queue', currency_reserved'')
              }
            , Sequence.append dropped_acc to_drop ))

let remove_expired t :
    Transaction_hash.User_command_with_valid_signature.t Sequence.t * t =
  let global_slot_since_genesis = global_slot_since_genesis t.config in
  let expired, _, _ =
    Map.split t.transactions_with_expiration global_slot_since_genesis
  in
  Map.fold expired ~init:(Sequence.empty, t) ~f:(fun ~key:_ ~data:cmds acc ->
      Set.fold cmds ~init:acc ~f:(fun acc' cmd ->
          let dropped_acc, t = acc' in
          (*[cmd] would not be in [t] if it depended on an expired transaction already handled*)
          if member t (Transaction_hash.User_command.of_checked cmd) then
            let removed, t' = remove_with_dependents_exn' t cmd in
            (Sequence.append dropped_acc removed, t')
          else acc'))

let handle_committed_txn :
       t
    -> Transaction_hash.User_command_with_valid_signature.t
    -> fee_payer_balance:Currency.Amount.t
    -> fee_payer_nonce:Mina_base.Account.Nonce.t
    -> ( t * Transaction_hash.User_command_with_valid_signature.t Sequence.t
       , [ `Queued_txns_by_sender of
           string
           * Transaction_hash.User_command_with_valid_signature.t Sequence.t ]
       )
       Result.t =
 fun ({ config = { constraint_constants; _ }; _ } as t) committed
     ~fee_payer_balance ~fee_payer_nonce ->
  let committed' =
    Transaction_hash.User_command_with_valid_signature.command committed
  in
  let fee_payer = User_command.fee_payer committed' in
  let nonce_to_remove = User_command.nonce_exn committed' in
  match Map.find t.all_by_sender fee_payer with
  | None ->
      Ok (t, Sequence.empty)
  | Some (cmds, currency_reserved) ->
      let first_cmd, rest_cmds = Option.value_exn (F_sequence.uncons cmds) in
      let first_nonce =
        first_cmd |> Transaction_hash.User_command_with_valid_signature.command
        |> User_command.nonce_exn
      in
      if Account_nonce.(nonce_to_remove <> first_nonce) then
        Error
          (`Queued_txns_by_sender
            ( "Tried to handle a committed transaction in the pool but its \
               nonce doesn't match the head of the queue for that sender"
            , F_sequence.to_seq cmds ))
      else
        let first_cmd_consumed =
          (* safe since we checked this when we added it to the pool originally *)
          Option.value_exn (currency_consumed ~constraint_constants first_cmd)
        in
        let currency_reserved' =
          (* safe since the sum reserved must be >= reserved by any individual
             command *)
          Option.value_exn
            Currency.Amount.(currency_reserved - first_cmd_consumed)
        in
        let t1 =
          t
          |> Fn.flip remove_applicable_exn first_cmd
          |> Fn.flip remove_all_by_fee_and_hash_and_expiration_exn first_cmd
        in
        let new_queued_cmds, currency_reserved'', dropped_cmds =
          (*removed the first cmd, check if there are anymore committed transactions from the fee payer*)
          if Mina_base.Account.Nonce.(equal (succ first_nonce) fee_payer_nonce)
          then
            (* remove user_commands that consume more currency than what the latest fee_payer_balance is*)
            drop_until_sufficient_balance ~constraint_constants
              (rest_cmds, currency_reserved')
              fee_payer_balance
          else
            (* Don't check if the balance is sufficient, there are other committed user_commands in the pool from the current fee payer that has been accounted for in the fee_payer_balance*)
            (rest_cmds, currency_reserved', Sequence.empty)
        in
        let t2 =
          Sequence.fold dropped_cmds ~init:t1
            ~f:remove_all_by_fee_and_hash_and_expiration_exn
        in
        let set_all_by_sender account_id commands currency_reserved t =
          match F_sequence.uncons commands with
          | None ->
              { t with all_by_sender = Map.remove t.all_by_sender account_id }
          | Some (head_cmd, _) ->
              { t with
                all_by_sender =
                  Map.set t.all_by_sender ~key:account_id
                    ~data:(commands, currency_reserved)
              ; applicable_by_fee =
                  Map_set.insert
                    (module Transaction_hash.User_command_with_valid_signature)
                    t.applicable_by_fee
                    ( head_cmd
                    |> Transaction_hash.User_command_with_valid_signature
                       .command |> User_command.fee_exn )
                    head_cmd
              }
        in
        let t3 =
          set_all_by_sender fee_payer new_queued_cmds currency_reserved'' t2
        in
        Ok
          ( t3
          , Sequence.append
              ( if
                Transaction_hash.User_command_with_valid_signature.equal
                  committed first_cmd
              then Sequence.empty
              else Sequence.singleton first_cmd )
              dropped_cmds )

let remove_lowest_fee :
    t -> Transaction_hash.User_command_with_valid_signature.t Sequence.t * t =
 fun t ->
  match Map.min_elt t.all_by_fee with
  | None ->
      (Sequence.empty, t)
  | Some (_min_fee, min_fee_set) ->
      remove_with_dependents_exn' t @@ Set.min_elt_exn min_fee_set

let get_highest_fee :
    t -> Transaction_hash.User_command_with_valid_signature.t option =
 fun t ->
  Option.map ~f:(Fn.compose Set.min_elt_exn Tuple2.get2)
  @@ Map.max_elt t.applicable_by_fee

(* Add a command that came in from gossip, or return an error. We need to check
   a whole bunch of conditions here and return the appropriate errors.
   Conditions:
   1. Command nonce must be >= account nonce.
   1a. If the sender's queue is empty, command nonce must equal account nonce.
   1b. If the sender's queue is non-empty, command nonce must be <= the nonce of
       the last queued command + 1
   2. The sum of the currency consumed by all queued commands for the sender
      must be <= the sender's balance.
   3. If a command is replaced, the new command must have a fee greater than the
      replaced command by at least replace fee * (number of commands after the
      the replaced command + 1)
   4. No integer overflows are allowed.

   These conditions are referenced in the comments below.
*)

module Add_from_gossip_exn (M : Writer_result.S) = struct
  let rec add_from_gossip_exn :
         config:Config.t
      -> verify:(User_command.Verifiable.t -> (User_command.Valid.t, _, _) M.t)
      -> [ `Unchecked of
           Transaction_hash.User_command.t * User_command.Verifiable.t
         | `Checked of Transaction_hash.User_command_with_valid_signature.t ]
      -> Account_nonce.t
      -> Currency.Amount.t
      -> Sender_local_state.t ref
      -> ( Transaction_hash.User_command_with_valid_signature.t
           * Transaction_hash.User_command_with_valid_signature.t Sequence.t
         , Update.single
         , Command_error.t )
         M.t =
   fun ~config:({ constraint_constants; _ } as config) ~verify cmd0
       current_nonce balance by_sender ->
    let open Command_error in
    let unchecked_cmd =
      match cmd0 with
      | `Unchecked (x, _) ->
          x
      | `Checked x ->
          Transaction_hash.User_command.of_checked x
    in
    let open M.Let_syntax in
    let verified () =
      match cmd0 with
      | `Checked x ->
          return x
      | `Unchecked (_, unchecked) ->
          let%map x = verify unchecked in
          Transaction_hash.(
            User_command_with_valid_signature.make x
              (User_command.hash unchecked_cmd))
    in
    let unchecked = Transaction_hash.User_command.data unchecked_cmd in
    let fee = User_command.fee_exn unchecked in
    let nonce = User_command.nonce_exn unchecked in
    (* Result errors indicate problems with the command, while assert failures
       indicate bugs in Mina. *)
    let%bind consumed =
      M.of_result
        Result.Let_syntax.(
          let%bind () = check_expiry config unchecked in
          let%bind consumed =
            currency_consumed' ~constraint_constants unchecked
          in
          let%bind () =
            if User_command.check_tokens unchecked then return ()
            else Error Bad_token
          in
          let%map () =
            (* TODO: Proper exchange rate mechanism. *)
            let fee_token = User_command.fee_token unchecked in
            if Token_id.(equal default) fee_token then return ()
            else Error (Unwanted_fee_token fee_token)
          in
          consumed)
    in
    (* C4 *)
    match !by_sender.data with
    | None ->
        let%bind () =
          M.of_result
            Result.Let_syntax.(
              (* nothing queued for this sender *)
              let%bind () =
                Result.ok_if_true
                  (Account_nonce.equal current_nonce nonce)
                  ~error:(Invalid_nonce (`Expected current_nonce, nonce))
                (* C1/1a *)
              in
              let%map () =
                Result.ok_if_true
                  Currency.Amount.(consumed <= balance)
                  ~error:(Insufficient_funds (`Balance balance, consumed))
                (* C2 *)
              in
              ())
        in
        let%bind cmd = verified () in
        let%map () =
          M.write
            (Update.Add { command = cmd; fee; add_to_applicable_by_fee = true })
        in
        by_sender :=
          { !by_sender with data = Some (F_sequence.singleton cmd, consumed) } ;
        (cmd, Sequence.empty)
    | Some (queued_cmds, reserved_currency) ->
        (* commands queued for this sender *)
        assert (not @@ F_sequence.is_empty queued_cmds) ;
        let last_queued_nonce =
          F_sequence.last_exn queued_cmds
          |> Transaction_hash.User_command_with_valid_signature.command
          |> User_command.nonce_exn
        in
        if Account_nonce.equal (Account_nonce.succ last_queued_nonce) nonce then (
          (* this command goes on the end *)
          let%bind reserved_currency' =
            M.of_result
              Result.Let_syntax.(
                let%bind reserved_currency' =
                  Currency.Amount.(consumed + reserved_currency)
                  |> Result.of_option ~error:Overflow
                  (* C4 *)
                in
                let%map () =
                  Result.ok_if_true
                    Currency.Amount.(balance >= reserved_currency')
                    ~error:
                      (Insufficient_funds (`Balance balance, reserved_currency'))
                  (* C2 *)
                in
                reserved_currency')
          in
          let%bind cmd = verified () in
          let new_state =
            (F_sequence.snoc queued_cmds cmd, reserved_currency')
          in
          let%map () =
            M.write
              (Update.Add
                 { command = cmd; fee; add_to_applicable_by_fee = false })
          in
          by_sender := { !by_sender with data = Some new_state } ;
          (cmd, Sequence.empty) )
        else
          (* we're replacing a command *)
          let first_queued_nonce =
            F_sequence.head_exn queued_cmds
            |> Transaction_hash.User_command_with_valid_signature.command
            |> User_command.nonce_exn
          in
          assert (Account_nonce.equal first_queued_nonce current_nonce) ;
          let%bind () =
            Result.ok_if_true
              (Account_nonce.between ~low:first_queued_nonce
                 ~high:last_queued_nonce nonce)
              ~error:
                (Invalid_nonce
                   (`Between (first_queued_nonce, last_queued_nonce), nonce))
            |> M.of_result
            (* C1/C1b *)
          in
          assert (
            F_sequence.length queued_cmds
            = Account_nonce.to_int last_queued_nonce
              - Account_nonce.to_int first_queued_nonce
              + 1 ) ;
          let _keep_queue, drop_queue =
            F_sequence.split_at queued_cmds
              ( Account_nonce.to_int nonce
              - Account_nonce.to_int first_queued_nonce )
          in
          let to_drop =
            F_sequence.head_exn drop_queue
            |> Transaction_hash.User_command_with_valid_signature.command
          in
          assert (Account_nonce.equal (User_command.nonce_exn to_drop) nonce) ;
          (* We check the fee increase twice because we need to be sure the
             subtraction is safe. *)
          let%bind () =
            let replace_fee = User_command.fee_exn to_drop in
            Result.ok_if_true
              Currency.Fee.(fee >= replace_fee)
              ~error:(Insufficient_replace_fee (`Replace_fee replace_fee, fee))
            |> M.of_result
            (* C3 *)
          in
          let%bind dropped =
            remove_with_dependents_exn ~constraint_constants
              (F_sequence.head_exn drop_queue)
              by_sender
            |> M.lift
          in
          (* check remove_exn dropped the right things *)
          [%test_eq:
            Transaction_hash.User_command_with_valid_signature.t Sequence.t]
            dropped
            (F_sequence.to_seq drop_queue) ;
          let%bind cmd = verified () in
          (* Add the new transaction *)
          let%bind cmd, _ =
            let%map v, dropped' =
              add_from_gossip_exn ~config ~verify (`Checked cmd) current_nonce
                balance by_sender
            in
            (* We've already removed them, so this should always be empty. *)
            assert (Sequence.is_empty dropped') ;
            (v, dropped)
          in
          let drop_head, drop_tail = Option.value_exn (Sequence.next dropped) in
          let increment =
            Option.value_exn Currency.Fee.(fee - User_command.fee_exn to_drop)
          in
          (* Re-add all of the transactions we dropped until there are none left,
             or until the fees from dropped transactions exceed the fee increase
             over the first transaction.
          *)
          let%bind increment, dropped' =
            let rec go increment dropped dropped' current_nonce : _ M.t =
              match (Sequence.next dropped, dropped') with
              | None, Some dropped' ->
                  return (increment, dropped')
              | None, None ->
                  return (increment, Sequence.empty)
              | Some (cmd, dropped), Some _ -> (
                  let cmd_unchecked =
                    Transaction_hash.User_command_with_valid_signature.command
                      cmd
                  in
                  let replace_fee = User_command.fee_exn cmd_unchecked in
                  match Currency.Fee.(increment - replace_fee) with
                  | Some increment ->
                      go increment dropped dropped' current_nonce
                  | None ->
                      Error
                        (Insufficient_replace_fee
                           (`Replace_fee replace_fee, increment))
                      |> M.of_result )
              | Some (cmd, dropped'), None ->
                  let current_nonce = Account_nonce.succ current_nonce in
                  let by_sender_pre = !by_sender in
                  M.catch
                    (add_from_gossip_exn ~config ~verify (`Checked cmd)
                       current_nonce balance by_sender)
                    ~f:(function
                      | Ok ((_v, dropped_), ups) ->
                          assert (Sequence.is_empty dropped_) ;
                          let%bind () = M.write_all ups in
                          go increment dropped' None current_nonce
                      | Error _err ->
                          by_sender := by_sender_pre ;
                          (* Re-evaluate with the same [dropped] to calculate the new
                             fee increment.
                          *)
                          go increment dropped (Some dropped') current_nonce)
            in
            go increment drop_tail None current_nonce
          in
          let%map () =
            Result.ok_if_true
              Currency.Fee.(increment >= replace_fee)
              ~error:
                (Insufficient_replace_fee (`Replace_fee replace_fee, increment))
            |> M.of_result
            (* C3 *)
          in
          (cmd, Sequence.(append (return drop_head) dropped'))
end

module Add_from_gossip_exn0 = Add_from_gossip_exn (Writer_result)

let add_from_gossip_exn t ~verify cmd0 nonce balance :
    ( Transaction_hash.User_command_with_valid_signature.t
      * t
      * Transaction_hash.User_command_with_valid_signature.t Sequence.t
    , Command_error.t )
    Result.t =
  let x =
    Add_from_gossip_exn0.add_from_gossip_exn ~config:t.config
      ~verify:(fun c ->
        Result.of_option (verify c) ~error:Command_error.Invalid_transaction
        |> Writer_result.of_result)
      cmd0 nonce balance
  in
  Result.map
    ~f:(fun ((c, cs), t) -> (c, t, cs))
    ( match cmd0 with
    | `Checked cmd ->
        run' t cmd x
    | `Unchecked (cmd, _) ->
        run t
          ~sender:
            (User_command.fee_payer (Transaction_hash.User_command.command cmd))
          x )

module Add_from_gossip_exn_async = Add_from_gossip_exn (Writer_result.Deferred)

let add_from_gossip_exn_async ~config
    ~(sender_local_state : Sender_local_state.t) ~verify cmd0 nonce balance =
  let open Async in
  let r = ref sender_local_state in
  let x =
    Add_from_gossip_exn_async.add_from_gossip_exn ~config
      ~verify:(fun c ->
        Writer_result.Deferred.Deferred
          (Deferred.map (verify c) ~f:(fun r ->
               Result.of_option r ~error:Command_error.Invalid_transaction
               |> Writer_result.of_result)))
      cmd0 nonce balance r
  in
  Deferred.Result.map (Writer_result.Deferred.run x) ~f:(fun ((c, cs), us) ->
      ((c, Sequence.to_list cs), !r, us))

let add_from_backtrack :
       t
    -> Transaction_hash.User_command_with_valid_signature.t
    -> (t, Command_error.t) Result.t =
 fun ({ config = { constraint_constants; _ }; _ } as t) cmd ->
  let open Result.Let_syntax in
  let unchecked =
    Transaction_hash.User_command_with_valid_signature.command cmd
  in
  let%map () = check_expiry t.config unchecked in
  let fee_payer = User_command.fee_payer unchecked in
  let fee = User_command.fee_exn unchecked in
  let consumed =
    Option.value_exn (currency_consumed ~constraint_constants cmd)
  in
  match Map.find t.all_by_sender fee_payer with
  | None ->
      { all_by_sender =
          (* If the command comes from backtracking, then we know it doesn't
             cause overflow, so it's OK to throw here.
          *)
          Map.add_exn t.all_by_sender ~key:fee_payer
            ~data:(F_sequence.singleton cmd, consumed)
      ; all_by_fee =
          Map_set.insert
            (module Transaction_hash.User_command_with_valid_signature)
            t.all_by_fee fee cmd
      ; all_by_hash =
          Map.set t.all_by_hash
            ~key:(Transaction_hash.User_command_with_valid_signature.hash cmd)
            ~data:cmd
      ; applicable_by_fee =
          Map_set.insert
            (module Transaction_hash.User_command_with_valid_signature)
            t.applicable_by_fee fee cmd
      ; transactions_with_expiration =
          add_to_expiration t.transactions_with_expiration cmd
      ; size = t.size + 1
      ; config = t.config
      }
  | Some (queue, currency_reserved) ->
      let first_queued = F_sequence.head_exn queue in
      if
        not
          (Account_nonce.equal
             (unchecked |> User_command.nonce_exn |> Account_nonce.succ)
             ( first_queued
             |> Transaction_hash.User_command_with_valid_signature.command
             |> User_command.nonce_exn ))
      then
        failwith
        @@ sprintf
             !"indexed pool nonces inconsistent when adding from backtrack. \
               Trying to add \
               %{sexp:Transaction_hash.User_command_with_valid_signature.t} to \
               %{sexp: t}"
             cmd t ;
      let t' = remove_applicable_exn t first_queued in
      { applicable_by_fee =
          Map_set.insert
            (module Transaction_hash.User_command_with_valid_signature)
            t'.applicable_by_fee fee cmd
      ; all_by_fee =
          Map_set.insert
            (module Transaction_hash.User_command_with_valid_signature)
            t'.all_by_fee fee cmd
      ; all_by_hash =
          Map.set t.all_by_hash
            ~key:(Transaction_hash.User_command_with_valid_signature.hash cmd)
            ~data:cmd
      ; all_by_sender =
          Map.set t'.all_by_sender ~key:fee_payer
            ~data:
              ( F_sequence.cons cmd queue
              , Option.value_exn Currency.Amount.(currency_reserved + consumed)
              )
      ; transactions_with_expiration =
          add_to_expiration t.transactions_with_expiration cmd
      ; size = t.size + 1
      ; config = t.config
      }

let global_slot_since_genesis t = global_slot_since_genesis t.config

let%test_module _ =
  ( module struct
    open For_tests

    let test_keys = Array.init 10 ~f:(fun _ -> Signature_lib.Keypair.create ())

    let gen_cmd ?sign_type ?nonce ?fee_token ?payment_token () =
      User_command.Valid.Gen.payment_with_random_participants ~keys:test_keys
        ~max_amount:1000 ~fee_range:10 ?sign_type ?nonce ?fee_token
        ?payment_token ()
      |> Quickcheck.Generator.map
           ~f:Transaction_hash.User_command_with_valid_signature.create

    let precomputed_values = Lazy.force Precomputed_values.for_unit_tests

    let constraint_constants = precomputed_values.constraint_constants

    let consensus_constants = precomputed_values.consensus_constants

    let logger = Logger.null ()

    let time_controller = Block_time.Controller.basic ~logger

    let empty =
      empty ~constraint_constants ~consensus_constants ~time_controller

    let%test_unit "empty invariants" = assert_invariants empty

    let don't_verify _ = None

    let%test_unit "singleton properties" =
      Quickcheck.test (gen_cmd ()) ~f:(fun cmd ->
          let pool = empty in
          let add_res =
            add_from_gossip_exn pool (`Checked cmd) Account_nonce.zero
              ~verify:don't_verify
              (Currency.Amount.of_int 500)
          in
          if
            Option.value_exn (currency_consumed ~constraint_constants cmd)
            |> Currency.Amount.to_int > 500
          then
            match add_res with
            | Error (Insufficient_funds _) ->
                ()
            | _ ->
                failwith "should've returned insufficient_funds"
          else
            match add_res with
            | Ok (_, pool', dropped) ->
                assert_invariants pool' ;
                assert (Sequence.is_empty dropped) ;
                [%test_eq: int] (size pool') 1 ;
                [%test_eq:
                  Transaction_hash.User_command_with_valid_signature.t option]
                  (get_highest_fee pool') (Some cmd) ;
                let dropped', pool'' = remove_lowest_fee pool' in
                [%test_eq:
                  Transaction_hash.User_command_with_valid_signature.t
                  Sequence.t] dropped' (Sequence.singleton cmd) ;
                [%test_eq: t] ~equal pool pool''
            | _ ->
                failwith "should've succeeded")

    let%test_unit "sequential adds (all valid)" =
      let gen :
          ( Ledger.init_state
          * Transaction_hash.User_command_with_valid_signature.t list )
          Quickcheck.Generator.t =
        let open Quickcheck.Generator.Let_syntax in
        let%bind ledger_init = Ledger.gen_initial_ledger_state in
        let%map cmds = User_command.Valid.Gen.sequence ledger_init in
        ( ledger_init
        , List.map ~f:Transaction_hash.User_command_with_valid_signature.create
            cmds )
      in
      let shrinker :
          ( Ledger.init_state
          * Transaction_hash.User_command_with_valid_signature.t list )
          Quickcheck.Shrinker.t =
        Quickcheck.Shrinker.create (fun (init_state, cmds) ->
            Sequence.singleton
              (init_state, List.take cmds (List.length cmds - 1)))
      in
      Quickcheck.test gen ~trials:1000
        ~sexp_of:
          [%sexp_of:
            Ledger.init_state
            * Transaction_hash.User_command_with_valid_signature.t list]
        ~shrinker ~shrink_attempts:`Exhaustive ~seed:(`Deterministic "d")
        ~sizes:(Sequence.repeat 10) ~f:(fun (ledger_init, cmds) ->
          let account_init_states_seq = Array.to_sequence ledger_init in
          let balances = Hashtbl.create (module Public_key.Compressed) in
          let nonces = Hashtbl.create (module Public_key.Compressed) in
          Sequence.iter account_init_states_seq
            ~f:(fun (kp, balance, nonce, _) ->
              let compressed = Public_key.compress kp.public_key in
              Hashtbl.add_exn balances ~key:compressed ~data:balance ;
              Hashtbl.add_exn nonces ~key:compressed ~data:nonce) ;
          let pool = ref empty in
          let rec go cmds_acc =
            match cmds_acc with
            | [] ->
                ()
            | cmd :: rest -> (
                let unchecked =
                  Transaction_hash.User_command_with_valid_signature.command cmd
                in
                let account_id = User_command.fee_payer unchecked in
                let pk = Account_id.public_key account_id in
                let add_res =
                  add_from_gossip_exn !pool (`Checked cmd) ~verify:don't_verify
                    (Hashtbl.find_exn nonces pk)
                    (Hashtbl.find_exn balances pk)
                in
                match add_res with
                | Ok (_, pool', dropped) ->
                    [%test_eq:
                      Transaction_hash.User_command_with_valid_signature.t
                      Sequence.t] dropped Sequence.empty ;
                    assert_invariants pool' ;
                    pool := pool' ;
                    go rest
                | Error (Invalid_nonce (`Expected want, got)) ->
                    failwithf
                      !"Bad nonce. Expected: %{sexp: Account.Nonce.t}. Got: \
                        %{sexp: Account.Nonce.t}"
                      want got ()
                | Error (Invalid_nonce (`Between (low, high), got)) ->
                    failwithf
                      !"Bad nonce. Expected between %{sexp: Account.Nonce.t} \
                        and %{sexp:Account.Nonce.t}. Got: %{sexp: \
                        Account.Nonce.t}"
                      low high got ()
                | Error (Insufficient_funds (`Balance bal, amt)) ->
                    failwithf
                      !"Insufficient funds. Balance: %{sexp: \
                        Currency.Amount.t}. Amount: %{sexp: Currency.Amount.t}"
                      bal amt ()
                | Error (Insufficient_replace_fee (`Replace_fee rfee, fee)) ->
                    failwithf
                      !"Insufficient fee for replacement. Needed at least \
                        %{sexp: Currency.Fee.t} but got \
                        %{sexp:Currency.Fee.t}."
                      rfee fee ()
                | Error Overflow ->
                    failwith "Overflow."
                | Error Bad_token ->
                    failwith "Token is incompatible with the command."
                | Error Invalid_transaction ->
                    failwith
                      "Transaction had invalid signature or was malformed"
                | Error (Unwanted_fee_token fee_token) ->
                    failwithf
                      !"Bad fee token. The fees are paid in token %{sexp: \
                        Token_id.t}, which we are not accepting fees in."
                      fee_token ()
                | Error
                    (Expired
                      ( `Valid_until valid_until
                      , `Global_slot_since_genesis global_slot_since_genesis ))
                  ->
                    failwithf
                      !"Expired user command. Current global slot is \
                        %{sexp:Mina_numbers.Global_slot.t} but user command is \
                        only valid until %{sexp:Mina_numbers.Global_slot.t}"
                      global_slot_since_genesis valid_until () )
          in
          go cmds)

    let%test_unit "replacement" =
      let modify_payment (c : User_command.t) ~sender ~common:fc ~body:fb =
        let modified_payload : Signed_command.Payload.t =
          match c with
          | Signed_command
              { payload = { body = Payment payment_payload; common }; _ } ->
              { common = fc common
              ; body = Signed_command.Payload.Body.Payment (fb payment_payload)
              }
          | _ ->
              failwith "generated user command that wasn't a payment"
        in
        Signed_command
          (Signed_command.For_tests.fake_sign sender modified_payload)
        |> Transaction_hash.User_command_with_valid_signature.create
      in
      let gen :
          ( Account_nonce.t
          * Currency.Amount.t
          * Transaction_hash.User_command_with_valid_signature.t list
          * Transaction_hash.User_command_with_valid_signature.t )
          Quickcheck.Generator.t =
        let open Quickcheck.Generator.Let_syntax in
        let%bind sender_index = Int.gen_incl 0 9 in
        let sender = test_keys.(sender_index) in
        let%bind init_nonce =
          Quickcheck.Generator.map ~f:Account_nonce.of_int
          @@ Int.gen_incl 0 1000
        in
        let init_balance = Currency.Amount.of_int 100_000_000_000_000 in
        let%bind size = Quickcheck.Generator.size in
        let%bind amounts =
          Quickcheck.Generator.map ~f:Array.of_list
          @@ Quickcheck_lib.gen_division_currency init_balance (size + 1)
        in
        let rec go current_nonce current_balance n =
          if n > 0 then
            let%bind cmd =
              let key_gen =
                Quickcheck.Generator.tuple2 (return sender)
                  (Quickcheck_lib.of_array test_keys)
              in
              User_command.Gen.payment ~sign_type:`Fake ~key_gen
                ~nonce:current_nonce ~max_amount:1 ~fee_range:0 ()
            in
            let cmd_currency = amounts.(n - 1) in
            let%bind fee =
              Currency.Amount.(gen_incl zero (min (of_int 10) cmd_currency))
            in
            let amount =
              Option.value_exn Currency.Amount.(cmd_currency - fee)
            in
            let cmd' =
              modify_payment cmd ~sender
                ~common:(fun c -> { c with fee = Currency.Amount.to_fee fee })
                ~body:(fun b -> { b with amount })
            in
            let consumed =
              Option.value_exn (currency_consumed ~constraint_constants cmd')
            in
            let%map rest =
              go
                (Account_nonce.succ current_nonce)
                (Option.value_exn Currency.Amount.(current_balance - consumed))
                (n - 1)
            in
            cmd' :: rest
          else return []
        in
        let%bind setup_cmds = go init_nonce init_balance (size + 1) in
        let init_nonce_int = Account.Nonce.to_int init_nonce in
        let%bind replaced_nonce =
          Int.gen_incl init_nonce_int
            (init_nonce_int + List.length setup_cmds - 1)
        in
        let%map replace_cmd_skeleton =
          let key_gen =
            Quickcheck.Generator.tuple2 (return sender)
              (Quickcheck_lib.of_array test_keys)
          in
          User_command.Gen.payment ~sign_type:`Fake ~key_gen
            ~nonce:(Account_nonce.of_int replaced_nonce)
            ~max_amount:(Currency.Amount.to_int init_balance)
            ~fee_range:0 ()
        in
        let replace_cmd =
          modify_payment replace_cmd_skeleton ~sender ~body:Fn.id
            ~common:(fun c ->
              { c with
                fee =
                  Currency.Fee.of_int ((10 + (5 * (size + 1))) * 1_000_000_000)
              })
        in
        (init_nonce, init_balance, setup_cmds, replace_cmd)
      in
      Quickcheck.test ~trials:20 gen
        ~sexp_of:
          [%sexp_of:
            Account_nonce.t
            * Currency.Amount.t
            * Transaction_hash.User_command_with_valid_signature.t list
            * Transaction_hash.User_command_with_valid_signature.t]
        ~f:(fun (init_nonce, init_balance, setup_cmds, replace_cmd) ->
          let t =
            List.fold_left setup_cmds ~init:empty ~f:(fun t cmd ->
                match
                  add_from_gossip_exn t (`Checked cmd) init_nonce init_balance
                    ~verify:don't_verify
                with
                | Ok (_, t', removed) ->
                    [%test_eq:
                      Transaction_hash.User_command_with_valid_signature.t
                      Sequence.t] removed Sequence.empty ;
                    t'
                | _ ->
                    failwith
                    @@ sprintf
                         !"adding command %{sexp: \
                           Transaction_hash.User_command_with_valid_signature.t} \
                           failed"
                         cmd)
          in
          let replaced_idx =
            Account_nonce.to_int
              ( replace_cmd
              |> Transaction_hash.User_command_with_valid_signature.command
              |> User_command.nonce_exn )
            - Account_nonce.to_int
                ( List.hd_exn setup_cmds
                |> Transaction_hash.User_command_with_valid_signature.command
                |> User_command.nonce_exn )
          in
          let currency_consumed_pre_replace =
            List.fold_left
              (List.take setup_cmds (replaced_idx + 1))
              ~init:Currency.Amount.zero
              ~f:(fun consumed_so_far cmd ->
                Option.value_exn
                  Option.(
                    currency_consumed ~constraint_constants cmd
                    >>= fun consumed ->
                    Currency.Amount.(consumed + consumed_so_far)))
          in
          assert (
            Currency.Amount.(currency_consumed_pre_replace <= init_balance) ) ;
          let currency_consumed_post_replace =
            Option.value_exn
              (let open Option.Let_syntax in
              let%bind replaced_currency_consumed =
                currency_consumed ~constraint_constants
                @@ List.nth_exn setup_cmds replaced_idx
              in
              let%bind replacer_currency_consumed =
                currency_consumed ~constraint_constants replace_cmd
              in
              let%bind a =
                Currency.Amount.(
                  currency_consumed_pre_replace - replaced_currency_consumed)
              in
              Currency.Amount.(a + replacer_currency_consumed))
          in
          let add_res =
            add_from_gossip_exn t (`Checked replace_cmd) init_nonce init_balance
              ~verify:don't_verify
          in
          if Currency.Amount.(currency_consumed_post_replace <= init_balance)
          then
            match add_res with
            | Ok (_, t', dropped) ->
                assert (not (Sequence.is_empty dropped)) ;
                assert_invariants t'
            | Error _ ->
                failwith "adding command failed"
          else
            match add_res with
            | Error (Insufficient_funds _) ->
                ()
            | _ ->
                failwith "should've returned insufficient_funds")
  end )<|MERGE_RESOLUTION|>--- conflicted
+++ resolved
@@ -124,18 +124,6 @@
                 zero
           | Stake_delegation _ ->
               zero
-<<<<<<< HEAD
-        | Stake_delegation _ ->
-            zero
-        | Create_new_token _ ->
-            Currency.Amount.of_fee constraint_constants.account_creation_fee
-        | Create_token_account _ ->
-            Currency.Amount.of_fee constraint_constants.account_creation_fee
-        | Mint_tokens _ ->
-            zero )
-    | Parties _ ->
-        failwith "TODO"
-=======
           | Create_new_token _ ->
               Currency.Amount.of_fee constraint_constants.account_creation_fee
           | Create_token_account _ ->
@@ -148,7 +136,6 @@
             None
         | Neg ->
             Some fee_payer.data.body.delta.magnitude )
->>>>>>> 13f4f83e
   in
   fee_amt + amt
 
