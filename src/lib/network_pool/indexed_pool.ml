(* See the .mli for a description of the purpose of this module. *)
open Core
open Coda_base
open Coda_numbers
open Signature_lib

(* Fee increase required to replace a transaction. This represents the cost to
   the network as a whole of checking, gossiping, and storing a transaction
   until it is included in a block. I did some napkin math and came up with
   $0.00007. Ideally we'd fetch an exchange rate and convert that into an amount
   of currency, but a made up number will do for the testnets at least. See
   issue #2385.
*)
let replace_fee : Currency.Fee.t = Currency.Fee.of_int 5

(* Invariants, maintained whenever a t is exposed from this module:
   * Iff a command is in all_by_fee it is also in all_by_sender.
   * Iff a command is at the head of its sender's queue it is also in
     applicable_by_fee.
   * Sequences in all_by_sender are ordered by nonce and "dense".
   * There are no empty sets or sequences.
   * Fee indices are correct.
   * Total currency required is correct.
   * size = the sum of sizes of the sets in all_by_fee = the sum of the lengths
     of the queues in all_by_sender
*)
type t =
  { applicable_by_fee:
      User_command.With_valid_signature.Set.t Currency.Fee.Map.t
        (** Transactions valid against the current ledger, indexed by fee. *)
  ; all_by_sender:
      (User_command.With_valid_signature.t F_sequence.t * Currency.Amount.t)
      Account_id.Map.t
        (** All pending transactions along with the total currency required to
            execute them -- plus any currency spent from this account by
            transactions from other accounts -- indexed by sender account.
            Ordered by nonce inside the accounts. *)
  ; all_by_fee: User_command.With_valid_signature.Set.t Currency.Fee.Map.t
        (** All transactions in the pool indexed by fee. *)
  ; size: int }
[@@deriving sexp_of]

(* Compute the total currency required from the sender to execute a command.
   Returns None in case of overflow.
*)
let currency_consumed :
    User_command.With_valid_signature.t -> Currency.Amount.t option =
 fun cmd ->
  let cmd' = User_command.forget_check cmd in
  let fee_amt = Currency.Amount.of_fee @@ User_command.fee cmd' in
  Currency.Amount.(
    fee_amt
    +
    match cmd'.payload.body with
    | Payment {amount; receiver} ->
        if
          Token_id.equal cmd'.payload.common.fee_token
            (Account_id.token_id receiver)
        then
          (* The fee-payer is also the sender account, include the amount. *)
          amount
        else zero
    | Stake_delegation _ ->
        zero)

let currency_consumed' :
       User_command.With_valid_signature.t
    -> (Currency.Amount.t, [> `Overflow]) Result.t =
 fun cmd -> cmd |> currency_consumed |> Result.of_option ~error:`Overflow

module For_tests = struct
  (* Check the invariants of the pool structure as listed in the comment above.
  *)
  let assert_invariants : t -> unit =
   fun {applicable_by_fee; all_by_sender; all_by_fee; size} ->
    let assert_all_by_fee tx =
      if
        Set.mem
          (Map.find_exn all_by_fee
             (User_command.forget_check tx |> User_command.fee))
          tx
      then ()
      else
        failwith
        @@ sprintf
             !"Not found in all_by_fee: %{sexp: \
               User_command.With_valid_signature.t}"
             tx
    in
    Map.iteri applicable_by_fee ~f:(fun ~key ~data ->
        Set.iter data ~f:(fun tx ->
            let unchecked = User_command.forget_check tx in
            [%test_eq: Currency.Fee.t] key (User_command.fee unchecked) ;
            let tx' =
              Map.find_exn all_by_sender (User_command.fee_sender unchecked)
              |> Tuple2.get1 |> F_sequence.head_exn
            in
            [%test_eq: User_command.With_valid_signature.t] tx tx' ;
            assert_all_by_fee tx ) ) ;
    Map.iteri all_by_sender
      ~f:(fun ~key:sender ~data:(tx_seq, currency_reserved) ->
        assert (F_sequence.length tx_seq > 0) ;
        let check_consistent tx =
          [%test_eq: Account_id.t]
            (User_command.forget_check tx |> User_command.fee_sender)
            sender ;
          assert_all_by_fee tx
        in
        let applicable, inapplicables =
          Option.value_exn (F_sequence.uncons tx_seq)
        in
        let applicable_unchecked = User_command.forget_check applicable in
        check_consistent applicable ;
        assert (
          Set.mem
            (Map.find_exn applicable_by_fee
               (User_command.fee applicable_unchecked))
            applicable ) ;
        let _last_nonce, currency_reserved' =
          F_sequence.foldl
            (fun (prev_nonce, currency_acc) tx ->
              let unchecked = User_command.forget_check tx in
              [%test_eq: Account_nonce.t]
                (User_command.nonce unchecked)
                (Account_nonce.succ prev_nonce) ;
              check_consistent tx ;
              ( User_command.nonce unchecked
              , Option.value_exn
                  Currency.Amount.(
                    Option.value_exn (currency_consumed tx) + currency_acc) )
              )
            ( User_command.nonce applicable_unchecked
            , Option.value_exn (currency_consumed applicable) )
            inapplicables
        in
        [%test_eq: Currency.Amount.t] currency_reserved currency_reserved' ) ;
    Map.iteri all_by_fee ~f:(fun ~key:fee ~data:tx_set ->
        Set.iter tx_set ~f:(fun tx ->
            let unchecked = User_command.forget_check tx in
            [%test_eq: Currency.Fee.t] fee (User_command.fee unchecked) ;
            let sender_txs, _currency_reserved =
              Map.find_exn all_by_sender (User_command.fee_sender unchecked)
            in
            let applicable, _inapplicables =
              Option.value_exn (F_sequence.uncons sender_txs)
            in
            assert (
              Set.mem
                (Map.find_exn applicable_by_fee
                   (applicable |> User_command.forget_check |> User_command.fee))
                applicable ) ;
            let first_nonce =
              applicable |> User_command.forget_check |> User_command.nonce
              |> Account_nonce.to_int
            in
            let _split_l, split_r =
              F_sequence.split_at sender_txs
                ( Account_nonce.to_int (User_command.nonce unchecked)
                - first_nonce )
            in
            let tx' = F_sequence.head_exn split_r in
            [%test_eq: User_command.With_valid_signature.t] tx tx' ) ) ;
    [%test_eq: int]
      (Map.fold all_by_fee ~init:0 ~f:(fun ~key:_ ~data:cmd_set acc ->
           Set.length cmd_set + acc ))
      size
end

let empty : t =
  { applicable_by_fee= Currency.Fee.Map.empty
  ; all_by_sender= Account_id.Map.empty
  ; all_by_fee= Currency.Fee.Map.empty
  ; size= 0 }

let size : t -> int = fun t -> t.size

let min_fee : t -> Currency.Fee.t option =
 fun {all_by_fee; _} -> Option.map ~f:Tuple2.get1 @@ Map.min_elt all_by_fee

let member : t -> User_command.With_valid_signature.t -> bool =
 fun t cmd ->
  match
    Map.find t.all_by_fee (User_command.forget_check cmd |> User_command.fee)
  with
  | None ->
      false
  | Some cmds_at_fee ->
      Set.mem cmds_at_fee cmd

let all_from_account :
    t -> Account_id.t -> User_command.With_valid_signature.t list =
 fun {all_by_sender; _} account_id ->
  Option.value_map ~default:[] (Map.find all_by_sender account_id)
    ~f:(fun (user_commands, _) ->
      Sequence.to_list @@ F_sequence.to_seq user_commands )

(* Remove a command from the applicable_by_fee field. This may break an
   invariant. *)
let remove_applicable_exn : t -> User_command.With_valid_signature.t -> t =
 fun t cmd ->
  let fee = User_command.forget_check cmd |> User_command.fee in
  {t with applicable_by_fee= Map_set.remove_exn t.applicable_by_fee fee cmd}

(* Remove a command from the all_by_fee field and decrement size. This may break
   an invariant. *)
let remove_all_by_fee_exn : t -> User_command.With_valid_signature.t -> t =
 fun t cmd ->
  let fee = User_command.forget_check cmd |> User_command.fee in
  {t with all_by_fee= Map_set.remove_exn t.all_by_fee fee cmd; size= t.size - 1}

(* Remove a given command from the pool, as well as any commands that depend on
   it. Called from revalidate and remove_lowest_fee, and when replacing
   transactions. *)
let remove_with_dependents_exn :
       t
    -> User_command.With_valid_signature.t
    -> User_command.With_valid_signature.t Sequence.t * t =
 fun t cmd ->
  let unchecked = User_command.forget_check cmd in
  let sender = User_command.fee_sender unchecked in
  let sender_queue, reserved_currency = Map.find_exn t.all_by_sender sender in
  assert (not @@ F_sequence.is_empty sender_queue) ;
  let first_cmd = F_sequence.head_exn sender_queue in
  let first_nonce =
    User_command.forget_check first_cmd
    |> User_command.nonce |> Account_nonce.to_int
  in
  let cmd_nonce = User_command.nonce unchecked |> Account_nonce.to_int in
  assert (cmd_nonce >= first_nonce) ;
  let index = cmd_nonce - first_nonce in
  let keep_queue, drop_queue = F_sequence.split_at sender_queue index in
  assert (not (F_sequence.is_empty drop_queue)) ;
  let currency_to_remove =
    F_sequence.foldl
      (fun acc cmd' ->
        Option.value_exn
          (* safe because we check for overflow when we add commands. *)
          (let open Option.Let_syntax in
          let%bind consumed = currency_consumed cmd' in
          Currency.Amount.(consumed + acc)) )
      Currency.Amount.zero drop_queue
  in
  let reserved_currency' =
    (* This is safe because the currency in a subset of the commands much be <=
       total currency in all the commands. *)
    Option.value_exn Currency.Amount.(reserved_currency - currency_to_remove)
  in
  let t' =
    F_sequence.foldl
      (fun acc cmd' -> remove_all_by_fee_exn acc cmd')
      t drop_queue
  in
  ( F_sequence.to_seq drop_queue
  , { t' with
      all_by_sender=
        ( if not (F_sequence.is_empty keep_queue) then
          Map.set t'.all_by_sender ~key:sender
            ~data:(keep_queue, reserved_currency')
        else (
          assert (Currency.Amount.(equal reserved_currency' zero)) ;
          Map.remove t'.all_by_sender sender ) )
    ; applicable_by_fee=
        ( if User_command.With_valid_signature.equal first_cmd cmd then
          Map_set.remove_exn t'.applicable_by_fee
            (User_command.fee unchecked)
            cmd
        else t'.applicable_by_fee ) } )

(** Drop commands from the end of the queue until the total currency consumed is
    <= the current balance. *)
let drop_until_sufficient_balance :
       User_command.With_valid_signature.t F_sequence.t * Currency.Amount.t
    -> Currency.Amount.t
    -> User_command.With_valid_signature.t F_sequence.t
       * Currency.Amount.t
       * User_command.With_valid_signature.t Sequence.t =
 fun (queue, currency_reserved) current_balance ->
  let rec go queue' currency_reserved' dropped_so_far =
    if Currency.Amount.(currency_reserved' <= current_balance) then
      (queue', currency_reserved', dropped_so_far)
    else
      let daeh, liat =
        Option.value_exn
          ~message:
            "couldn't drop any more transactions when trying to preserve \
             sufficient balance"
          (F_sequence.unsnoc queue')
      in
      let consumed = Option.value_exn (currency_consumed liat) in
      go daeh
        (Option.value_exn Currency.Amount.(currency_reserved' - consumed))
        (Sequence.append dropped_so_far @@ Sequence.singleton liat)
  in
  go queue currency_reserved Sequence.empty

(* Iterate over all commands in the pool, removing them if they require too much
   currency or have too low of a nonce.
*)
let revalidate :
       t
    -> (Account_id.t -> Account_nonce.t * Currency.Amount.t)
    -> t * User_command.With_valid_signature.t Sequence.t =
 fun t f ->
  Map.fold t.all_by_sender ~init:(t, Sequence.empty)
    ~f:(fun ~key:sender
       ~data:(queue, currency_reserved)
       ((t', dropped_acc) as acc)
       ->
      let current_nonce, current_balance = f sender in
      let first_cmd = F_sequence.head_exn queue in
      let first_nonce = User_command.(first_cmd |> forget_check |> nonce) in
      if Account_nonce.(current_nonce < first_nonce) then
        let dropped, t'' = remove_with_dependents_exn t first_cmd in
        (t'', Sequence.append dropped_acc dropped)
      else
        (* current_nonce >= first_nonce *)
        let idx = Account_nonce.(to_int current_nonce - to_int first_nonce) in
        let drop_queue, keep_queue = F_sequence.split_at queue idx in
        let currency_reserved' =
          F_sequence.foldl
            (fun c cmd ->
              Option.value_exn
                Currency.Amount.(c - Option.value_exn (currency_consumed cmd))
              )
            currency_reserved drop_queue
        in
        let keep_queue', currency_reserved'', dropped_for_balance =
          drop_until_sufficient_balance
            (keep_queue, currency_reserved')
            current_balance
        in
        let to_drop =
          Sequence.append (F_sequence.to_seq drop_queue) dropped_for_balance
        in
        match Sequence.next to_drop with
        | None ->
            acc
        | Some (head, tail) ->
            let t'' =
              Sequence.fold tail
                ~init:
                  (remove_all_by_fee_exn (remove_applicable_exn t' head) head)
                ~f:remove_all_by_fee_exn
            in
            ( { t'' with
                all_by_sender=
                  Map.set t''.all_by_sender ~key:sender
                    ~data:(keep_queue', currency_reserved'') }
            , Sequence.append dropped_acc to_drop ) )

let handle_committed_txn :
       t
    -> User_command.With_valid_signature.t
<<<<<<< HEAD
    -> fee_sender_balance:Currency.Amount.t
    -> sender_balance:Currency.Amount.t
    -> t * User_command.With_valid_signature.t Sequence.t =
 fun t committed ~fee_sender_balance ~sender_balance ->
  let committed' = User_command.forget_check committed in
  let fee_sender = User_command.fee_sender committed' in
=======
    -> Currency.Amount.t
    -> ( t * User_command.With_valid_signature.t Sequence.t
       , [ `Queued_txns_by_sender of
           string * User_command.With_valid_signature.t Sequence.t ] )
       Result.t =
 fun t committed current_balance ->
  let committed' = (committed :> User_command.t) in
>>>>>>> bdffb0a1
  let sender = User_command.sender committed' in
  let nonce_to_remove = User_command.nonce committed' in
  match Map.find t.all_by_sender fee_sender with
  | None ->
      Ok (t, Sequence.empty)
  | Some (cmds, currency_reserved) ->
      let first_cmd, rest_cmds = Option.value_exn (F_sequence.uncons cmds) in
      let first_nonce =
        first_cmd |> User_command.forget_check |> User_command.nonce
      in
      if Account_nonce.(nonce_to_remove <> first_nonce) then
        Error
          (`Queued_txns_by_sender
            ( "Tried to handle a committed transaction in the pool but its \
               nonce doesn't match the head of the queue for that sender"
            , F_sequence.to_seq cmds ))
      else
        let first_cmd_consumed =
          (* safe since we checked this when we added it to the pool originally *)
          Option.value_exn (currency_consumed first_cmd)
        in
        let currency_reserved' =
          (* safe since the sum reserved must be >= reserved by any individual
             command *)
          Option.value_exn
            Currency.Amount.(currency_reserved - first_cmd_consumed)
        in
        let t1 =
          t
          |> Fn.flip remove_applicable_exn first_cmd
          |> Fn.flip remove_all_by_fee_exn first_cmd
        in
        let new_queued_cmds, currency_reserved'', dropped_cmds =
          drop_until_sufficient_balance
            (rest_cmds, currency_reserved')
            fee_sender_balance
        in
        let t2 =
          Sequence.fold dropped_cmds ~init:t1 ~f:remove_all_by_fee_exn
        in
<<<<<<< HEAD
        let set_all_by_sender sender_id commands currency_reserved t =
          match F_sequence.uncons commands with
          | None ->
              {t with all_by_sender= Map.remove t.all_by_sender sender_id}
          | Some (head_cmd, _) ->
              { t with
                all_by_sender=
                  Map.set t.all_by_sender ~key:sender_id
                    ~data:(commands, currency_reserved)
              ; applicable_by_fee=
                  Map_set.insert
                    (module User_command.With_valid_signature)
                    t.applicable_by_fee
                    (head_cmd |> User_command.forget_check |> User_command.fee)
                    head_cmd }
        in
        let t3 =
          set_all_by_sender fee_sender new_queued_cmds currency_reserved'' t2
        in
        let t4, sender_dropped_cmds =
          if Account_id.equal sender fee_sender then (t3, Sequence.empty)
          else
            match Map.find t.all_by_sender sender with
            | None ->
                (t3, Sequence.empty)
            | Some (sender_cmds, currency_reserved) ->
                let new_queued_cmds, currency_reserved, dropped_cmds =
                  drop_until_sufficient_balance
                    (sender_cmds, currency_reserved)
                    sender_balance
                in
                let t3' =
                  if F_sequence.is_empty new_queued_cmds then t3
                  else
                    let first_cmd = F_sequence.head_exn sender_cmds in
                    t3
                    |> Fn.flip remove_applicable_exn first_cmd
                    |> Fn.flip remove_all_by_fee_exn first_cmd
                in
                let t3'' =
                  Sequence.fold dropped_cmds ~init:t3' ~f:remove_all_by_fee_exn
                in
                ( set_all_by_sender sender new_queued_cmds currency_reserved
                    t3''
                , dropped_cmds )
        in
        ( t4
        , Sequence.append
            (Sequence.append
               ( if User_command.With_valid_signature.equal committed first_cmd
               then Sequence.empty
               else Sequence.singleton first_cmd )
               dropped_cmds)
            sender_dropped_cmds )
=======
        let t'' =
          Sequence.fold dropped_cmds ~init:t' ~f:remove_all_by_fee_exn
        in
        Ok
          ( { t'' with
              all_by_sender=
                ( if F_sequence.is_empty new_queued_cmds then
                  Map.remove t.all_by_sender sender
                else
                  Map.set t.all_by_sender ~key:sender
                    ~data:(new_queued_cmds, currency_reserved'') )
            ; applicable_by_fee=
                ( match F_sequence.uncons new_queued_cmds with
                | None ->
                    t''.applicable_by_fee
                | Some (head_cmd, _) ->
                    Map_set.insert
                      (module User_command.With_valid_signature)
                      t''.applicable_by_fee
                      ( head_cmd |> User_command.forget_check
                      |> User_command.fee )
                      head_cmd ) }
          , Sequence.append
              ( if User_command.With_valid_signature.equal committed first_cmd
              then Sequence.empty
              else Sequence.singleton first_cmd )
              dropped_cmds )
>>>>>>> bdffb0a1

let remove_lowest_fee : t -> User_command.With_valid_signature.t Sequence.t * t
    =
 fun t ->
  match Map.min_elt t.all_by_fee with
  | None ->
      (Sequence.empty, t)
  | Some (_min_fee, min_fee_set) ->
      remove_with_dependents_exn t @@ Set.min_elt_exn min_fee_set

let get_highest_fee : t -> User_command.With_valid_signature.t option =
 fun t ->
  Option.map ~f:(Fn.compose Set.min_elt_exn Tuple2.get2)
  @@ Map.max_elt t.applicable_by_fee

(* Add a command that came in from gossip, or return an error. We need to check
   a whole bunch of conditions here and return the appropriate errors.
   Conditions:
   1. Command nonce must be >= account nonce.
   1a. If the sender's queue is empty, command nonce must equal account nonce.
   1b. If the sender's queue is non-empty, command nonce must be <= the nonce of
       the last queued command + 1
   2. The sum of the currency consumed by all queued commands for the sender
      must be <= the sender's balance.
   3. If a command is replaced, the new command must have a fee greater than the
      replaced command by at least replace fee * (number of commands after the
      the replaced command + 1)
   4. No integer overflows are allowed.

   These conditions are referenced in the comments below.
*)
let rec add_from_gossip_exn :
       t
    -> User_command.With_valid_signature.t
    -> Account_nonce.t
    -> Currency.Amount.t
    -> ( t * User_command.With_valid_signature.t Sequence.t
       , [> `Invalid_nonce
         | `Insufficient_funds
         | `Insufficient_replace_fee
         | `Overflow ] )
       Result.t =
 fun t cmd current_nonce balance ->
  let unchecked = User_command.forget_check cmd in
  let fee = User_command.fee unchecked in
  let fee_sender = User_command.fee_sender unchecked in
  let nonce = User_command.nonce unchecked in
  (* Result errors indicate problems with the command, while assert failures
     indicate bugs in Coda. *)
  let open Result.Let_syntax in
  let%bind consumed = currency_consumed' cmd in
  (* C4 *)
  match Map.find t.all_by_sender fee_sender with
  | None ->
      (* nothing queued for this sender *)
      let%bind () =
        Result.ok_if_true
          (Account_nonce.equal current_nonce nonce)
          ~error:`Invalid_nonce
        (* C1/1a *)
      in
      let%bind () =
        Result.ok_if_true
          Currency.Amount.(consumed <= balance)
          ~error:`Insufficient_funds
        (* C2 *)
      in
      Result.Ok
        ( { applicable_by_fee=
              Map_set.insert
                (module User_command.With_valid_signature)
                t.applicable_by_fee fee cmd
          ; all_by_sender=
              Map.set t.all_by_sender ~key:fee_sender
                ~data:(F_sequence.singleton cmd, consumed)
          ; all_by_fee=
              Map_set.insert
                (module User_command.With_valid_signature)
                t.all_by_fee fee cmd
          ; size= t.size + 1 }
        , Sequence.empty )
  | Some (queued_cmds, reserved_currency) -> (
      (* commands queued for this sender *)
      assert (not @@ F_sequence.is_empty queued_cmds) ;
      let last_queued_nonce =
        F_sequence.last_exn queued_cmds
        |> User_command.forget_check |> User_command.nonce
      in
      if Account_nonce.equal (Account_nonce.succ last_queued_nonce) nonce then
        (* this command goes on the end *)
        let%bind reserved_currency' =
          Currency.Amount.(consumed + reserved_currency)
          |> Result.of_option ~error:`Overflow
          (* C4 *)
        in
        let%bind () =
          Result.ok_if_true
            Currency.Amount.(balance >= reserved_currency')
            ~error:`Insufficient_funds
          (* C2 *)
        in
        Result.Ok
          ( { t with
              all_by_sender=
                Map.set t.all_by_sender ~key:fee_sender
                  ~data:(F_sequence.snoc queued_cmds cmd, reserved_currency')
            ; all_by_fee=
                Map_set.insert
                  (module User_command.With_valid_signature)
                  t.all_by_fee fee cmd
            ; size= t.size + 1 }
          , Sequence.empty )
      else
        (* we're replacing a command *)
        let first_queued_nonce =
          F_sequence.head_exn queued_cmds
          |> User_command.forget_check |> User_command.nonce
        in
        assert (Account_nonce.equal first_queued_nonce current_nonce) ;
        let%bind () =
          Result.ok_if_true
            (Account_nonce.between ~low:first_queued_nonce
               ~high:last_queued_nonce nonce)
            ~error:`Invalid_nonce
          (* C1/C1b *)
        in
        assert (
          F_sequence.length queued_cmds
          = Account_nonce.to_int last_queued_nonce
            - Account_nonce.to_int first_queued_nonce
            + 1 ) ;
        let _keep_queue, drop_queue =
          F_sequence.split_at queued_cmds
            ( Account_nonce.to_int nonce
            - Account_nonce.to_int first_queued_nonce )
        in
        let to_drop =
          F_sequence.head_exn drop_queue |> User_command.forget_check
        in
        assert (Account_nonce.equal (User_command.nonce to_drop) nonce) ;
        (* We check the fee increase twice because we need to be sure the
           subtraction is safe. *)
        let%bind () =
          Result.ok_if_true
            Currency.Fee.(fee >= User_command.fee to_drop)
            ~error:`Insufficient_replace_fee
          (* C3 *)
        in
        let increment =
          Currency.Fee.to_int
          @@ Option.value_exn Currency.Fee.(fee - User_command.fee to_drop)
        in
        let%bind () =
          Result.ok_if_true
            ( increment
            >= Currency.Fee.to_int replace_fee * F_sequence.length drop_queue
            )
            ~error:`Insufficient_replace_fee
          (* C3 *)
        in
        let dropped, t' =
          remove_with_dependents_exn t @@ F_sequence.head_exn drop_queue
        in
        (* check remove_exn dropped the right things *)
        [%test_eq: User_command.With_valid_signature.t Sequence.t] dropped
          (F_sequence.to_seq drop_queue) ;
        match add_from_gossip_exn t' cmd current_nonce balance with
        | Ok (t'', dropped') ->
            (* We've already removed them, so this should always be empty. *)
            assert (Sequence.is_empty dropped') ;
            Result.Ok (t'', dropped)
        | Error `Insufficient_funds ->
            Error `Insufficient_funds (* C2 *)
        | _ ->
            failwith "recursive add_exn failed" )

let add_from_backtrack : t -> User_command.With_valid_signature.t -> t =
 fun t cmd ->
  let unchecked = User_command.forget_check cmd in
  let fee_sender = User_command.fee_sender unchecked in
  let fee = User_command.fee unchecked in
  let consumed = Option.value_exn (currency_consumed cmd) in
  match Map.find t.all_by_sender fee_sender with
  | None ->
      { all_by_sender=
          Map.add_exn t.all_by_sender
            ~key:
              fee_sender
              (* If the command comes from backtracking, then we know it doesn't
             cause overflow, so it's OK to throw here.
          *)
            ~data:(F_sequence.singleton cmd, consumed)
      ; all_by_fee=
          Map_set.insert
            (module User_command.With_valid_signature)
            t.all_by_fee fee cmd
      ; applicable_by_fee=
          Map_set.insert
            (module User_command.With_valid_signature)
            t.applicable_by_fee fee cmd
      ; size= t.size + 1 }
  | Some (queue, currency_reserved) ->
      let first_queued = F_sequence.head_exn queue in
      if
        not
          (Account_nonce.equal
             (unchecked |> User_command.nonce |> Account_nonce.succ)
             (first_queued |> User_command.forget_check |> User_command.nonce))
      then
        failwith
        @@ sprintf
             !"indexed pool nonces inconsistent when adding from backtrack. \
               Trying to add %{sexp:User_command.With_valid_signature.t} to \
               %{sexp: t}"
             cmd t ;
      let t' = remove_applicable_exn t first_queued in
      { applicable_by_fee=
          Map_set.insert
            (module User_command.With_valid_signature)
            t'.applicable_by_fee fee cmd
      ; all_by_fee=
          Map_set.insert
            (module User_command.With_valid_signature)
            t'.all_by_fee fee cmd
      ; all_by_sender=
          Map.set t'.all_by_sender ~key:fee_sender
            ~data:
              ( F_sequence.cons cmd queue
              , Option.value_exn Currency.Amount.(currency_reserved + consumed)
              )
      ; size= t.size + 1 }

let%test_module _ =
  ( module struct
    open For_tests

    let test_keys = Array.init 10 ~f:(fun _ -> Signature_lib.Keypair.create ())

    let gen_cmd =
      User_command.With_valid_signature.Gen.payment_with_random_participants
        ~keys:test_keys ~max_amount:1000 ~max_fee:10

    let%test_unit "empty invariants" = assert_invariants empty

    let%test_unit "singleton properties" =
      Quickcheck.test (gen_cmd ()) ~f:(fun cmd ->
          let pool = empty in
          let add_res =
            add_from_gossip_exn pool cmd Account_nonce.zero
              (Currency.Amount.of_int 500)
          in
          if
            Option.value_exn (currency_consumed cmd)
            |> Currency.Amount.to_int > 500
          then
            match add_res with
            | Error `Insufficient_funds ->
                ()
            | _ ->
                failwith "should've returned nsf"
          else
            match add_res with
            | Ok (pool', dropped) ->
                assert_invariants pool' ;
                assert (Sequence.is_empty dropped) ;
                [%test_eq: int] (size pool') 1 ;
                [%test_eq: User_command.With_valid_signature.t option]
                  (get_highest_fee pool') (Some cmd) ;
                let dropped', pool'' = remove_lowest_fee pool' in
                [%test_eq: User_command.With_valid_signature.t Sequence.t]
                  dropped' (Sequence.singleton cmd) ;
                [%test_eq: t] pool pool''
            | _ ->
                failwith "should've succeeded" )

    let%test_unit "sequential adds (all valid)" =
      let gen :
          (Ledger.init_state * User_command.With_valid_signature.t list)
          Quickcheck.Generator.t =
        let open Quickcheck.Generator.Let_syntax in
        let%bind ledger_init = Ledger.gen_initial_ledger_state in
        let%map cmds =
          User_command.With_valid_signature.Gen.sequence ledger_init
        in
        (ledger_init, cmds)
      in
      let shrinker :
          (Ledger.init_state * User_command.With_valid_signature.t list)
          Quickcheck.Shrinker.t =
        Quickcheck.Shrinker.create (fun (init_state, cmds) ->
            Sequence.singleton
              (init_state, List.take cmds (List.length cmds - 1)) )
      in
      Quickcheck.test gen
        ~sexp_of:
          [%sexp_of:
            Ledger.init_state * User_command.With_valid_signature.t list]
        ~shrinker ~shrink_attempts:`Exhaustive ~seed:(`Deterministic "d")
        ~sizes:(Sequence.repeat 10) ~f:(fun (ledger_init, cmds) ->
          let account_init_states_seq = Array.to_sequence ledger_init in
          let balances = Hashtbl.create (module Public_key.Compressed) in
          let nonces = Hashtbl.create (module Public_key.Compressed) in
          Sequence.iter account_init_states_seq ~f:(fun (kp, balance, nonce) ->
              let compressed = Public_key.compress kp.public_key in
              Hashtbl.add_exn balances ~key:compressed ~data:balance ;
              Hashtbl.add_exn nonces ~key:compressed ~data:nonce ) ;
          let pool = ref empty in
          let rec go cmds_acc =
            match cmds_acc with
            | [] ->
                ()
            | cmd :: rest -> (
                let unchecked = User_command.forget_check cmd in
                let account_id = User_command.fee_sender unchecked in
                let pk = Account_id.public_key account_id in
                let add_res =
                  add_from_gossip_exn !pool cmd
                    (Hashtbl.find_exn nonces pk)
                    (Hashtbl.find_exn balances pk)
                in
                match add_res with
                | Ok (pool', dropped) ->
                    [%test_eq: User_command.With_valid_signature.t Sequence.t]
                      dropped Sequence.empty ;
                    assert_invariants pool' ;
                    pool := pool' ;
                    go rest
                | Error `Invalid_nonce ->
                    failwith "bad nonce"
                | Error `Insufficient_funds ->
                    failwith "insufficient funds"
                | Error `Insufficient_replace_fee ->
                    failwith "insufficient replace fee"
                | Error `Overflow ->
                    failwith "overflow" )
          in
          go cmds )

    let%test_unit "replacement" =
      let gen :
          ( Account_nonce.t
          * Currency.Amount.t
          * User_command.With_valid_signature.t list
          * User_command.With_valid_signature.t )
          Quickcheck.Generator.t =
        let open Quickcheck.Generator.Let_syntax in
        let%bind sender_index = Int.gen_incl 0 9 in
        let sender = test_keys.(sender_index) in
        let%bind init_nonce =
          Quickcheck.Generator.map ~f:Account_nonce.of_int
          @@ Int.gen_incl 0 1000
        in
        let init_balance = Currency.Amount.of_int 100_000 in
        let%bind size = Quickcheck.Generator.size in
        let%bind amounts =
          Quickcheck.Generator.map ~f:Array.of_list
          @@ Quickcheck_lib.gen_division_currency init_balance (size + 1)
        in
        let rec go current_nonce current_balance n =
          if n > 0 then
            let%bind cmd =
              let key_gen =
                Quickcheck.Generator.tuple2 (return sender)
                  (Quickcheck_lib.of_array test_keys)
              in
              User_command.Gen.payment ~sign_type:`Fake ~key_gen
                ~nonce:current_nonce ~max_amount:1 ~max_fee:0 ()
            in
            let cmd_currency = amounts.(n - 1) in
            let%bind fee =
              Currency.Amount.(gen_incl zero (min (of_int 10) cmd_currency))
            in
            let amount =
              Option.value_exn Currency.Amount.(cmd_currency - fee)
            in
            let modified_payload : User_command.Payload.t =
              match cmd.payload.body with
              | Payment {receiver; amount= _amount_unused} ->
                  { common=
                      {cmd.payload.common with fee= Currency.Amount.to_fee fee}
                  ; body= User_command.Payload.Body.Payment {receiver; amount}
                  }
              | _ ->
                  failwith "generated user command that wasn't a payment"
            in
            let cmd' =
              User_command.For_tests.fake_sign sender modified_payload
            in
            let consumed = Option.value_exn (currency_consumed cmd') in
            let%map rest =
              go
                (Account_nonce.succ current_nonce)
                (Option.value_exn Currency.Amount.(current_balance - consumed))
                (n - 1)
            in
            cmd' :: rest
          else return []
        in
        let%bind setup_cmds = go init_nonce init_balance (size + 1) in
        let init_nonce_int = Account.Nonce.to_int init_nonce in
        let%bind replaced_nonce =
          Int.gen_incl init_nonce_int
            (init_nonce_int + List.length setup_cmds - 1)
        in
        let%map replace_cmd_skeleton =
          let key_gen =
            Quickcheck.Generator.tuple2 (return sender)
              (Quickcheck_lib.of_array test_keys)
          in
          User_command.Gen.payment ~sign_type:`Fake ~key_gen
            ~nonce:(Account_nonce.of_int replaced_nonce)
            ~max_amount:(Currency.Amount.to_int init_balance)
            ~max_fee:0 ()
        in
        let replace_cmd_payload =
          { replace_cmd_skeleton.payload with
            common=
              { replace_cmd_skeleton.payload.common with
                fee= Currency.Fee.of_int (10 + (5 * (size + 1))) } }
        in
        let replace_cmd =
          User_command.For_tests.fake_sign sender replace_cmd_payload
        in
        (init_nonce, init_balance, setup_cmds, replace_cmd)
      in
      Quickcheck.test gen
        ~sexp_of:
          [%sexp_of:
            Account_nonce.t
            * Currency.Amount.t
            * User_command.With_valid_signature.t list
            * User_command.With_valid_signature.t]
        ~f:(fun (init_nonce, init_balance, setup_cmds, replace_cmd) ->
          let t =
            List.fold_left setup_cmds ~init:empty ~f:(fun t cmd ->
                match add_from_gossip_exn t cmd init_nonce init_balance with
                | Ok (t', removed) ->
                    [%test_eq: User_command.With_valid_signature.t Sequence.t]
                      removed Sequence.empty ;
                    t'
                | _ ->
                    failwith
                    @@ sprintf
                         !"adding command %{sexp: \
                           User_command.With_valid_signature.t} failed"
                         cmd )
          in
          let replaced_idx =
            Account_nonce.to_int
              (replace_cmd |> User_command.forget_check |> User_command.nonce)
            - Account_nonce.to_int
                ( List.hd_exn setup_cmds |> User_command.forget_check
                |> User_command.nonce )
          in
          let currency_consumed_pre_replace =
            List.fold_left
              (List.take setup_cmds (replaced_idx + 1))
              ~init:Currency.Amount.zero
              ~f:(fun consumed_so_far cmd ->
                Option.value_exn
                  Option.(
                    currency_consumed cmd
                    >>= fun consumed ->
                    Currency.Amount.(consumed + consumed_so_far)) )
          in
          assert (
            Currency.Amount.(currency_consumed_pre_replace <= init_balance) ) ;
          let currency_consumed_post_replace =
            Option.value_exn
              (let open Option.Let_syntax in
              let%bind replaced_currency_consumed =
                currency_consumed @@ List.nth_exn setup_cmds replaced_idx
              in
              let%bind replacer_currency_consumed =
                currency_consumed replace_cmd
              in
              let%bind a =
                Currency.Amount.(
                  currency_consumed_pre_replace - replaced_currency_consumed)
              in
              Currency.Amount.(a + replacer_currency_consumed))
          in
          let add_res =
            add_from_gossip_exn t replace_cmd init_nonce init_balance
          in
          if Currency.Amount.(currency_consumed_post_replace <= init_balance)
          then
            match add_res with
            | Ok (t', dropped) ->
                assert (not (Sequence.is_empty dropped)) ;
                assert_invariants t'
            | Error _ ->
                failwith "adding command failed"
          else
            match add_res with
            | Error `Insufficient_funds ->
                ()
            | _ ->
                failwith "should've returned nsf" )
  end )<|MERGE_RESOLUTION|>--- conflicted
+++ resolved
@@ -351,22 +351,15 @@
 let handle_committed_txn :
        t
     -> User_command.With_valid_signature.t
-<<<<<<< HEAD
     -> fee_sender_balance:Currency.Amount.t
     -> sender_balance:Currency.Amount.t
-    -> t * User_command.With_valid_signature.t Sequence.t =
- fun t committed ~fee_sender_balance ~sender_balance ->
-  let committed' = User_command.forget_check committed in
-  let fee_sender = User_command.fee_sender committed' in
-=======
-    -> Currency.Amount.t
     -> ( t * User_command.With_valid_signature.t Sequence.t
        , [ `Queued_txns_by_sender of
            string * User_command.With_valid_signature.t Sequence.t ] )
        Result.t =
- fun t committed current_balance ->
-  let committed' = (committed :> User_command.t) in
->>>>>>> bdffb0a1
+ fun t committed ~fee_sender_balance ~sender_balance ->
+  let committed' = User_command.forget_check committed in
+  let fee_sender = User_command.fee_sender committed' in
   let sender = User_command.sender committed' in
   let nonce_to_remove = User_command.nonce committed' in
   match Map.find t.all_by_sender fee_sender with
@@ -407,7 +400,6 @@
         let t2 =
           Sequence.fold dropped_cmds ~init:t1 ~f:remove_all_by_fee_exn
         in
-<<<<<<< HEAD
         let set_all_by_sender sender_id commands currency_reserved t =
           match F_sequence.uncons commands with
           | None ->
@@ -454,43 +446,16 @@
                     t3''
                 , dropped_cmds )
         in
-        ( t4
-        , Sequence.append
-            (Sequence.append
-               ( if User_command.With_valid_signature.equal committed first_cmd
-               then Sequence.empty
-               else Sequence.singleton first_cmd )
-               dropped_cmds)
-            sender_dropped_cmds )
-=======
-        let t'' =
-          Sequence.fold dropped_cmds ~init:t' ~f:remove_all_by_fee_exn
-        in
         Ok
-          ( { t'' with
-              all_by_sender=
-                ( if F_sequence.is_empty new_queued_cmds then
-                  Map.remove t.all_by_sender sender
-                else
-                  Map.set t.all_by_sender ~key:sender
-                    ~data:(new_queued_cmds, currency_reserved'') )
-            ; applicable_by_fee=
-                ( match F_sequence.uncons new_queued_cmds with
-                | None ->
-                    t''.applicable_by_fee
-                | Some (head_cmd, _) ->
-                    Map_set.insert
-                      (module User_command.With_valid_signature)
-                      t''.applicable_by_fee
-                      ( head_cmd |> User_command.forget_check
-                      |> User_command.fee )
-                      head_cmd ) }
+          ( t4
           , Sequence.append
-              ( if User_command.With_valid_signature.equal committed first_cmd
-              then Sequence.empty
-              else Sequence.singleton first_cmd )
-              dropped_cmds )
->>>>>>> bdffb0a1
+              (Sequence.append
+                 ( if
+                   User_command.With_valid_signature.equal committed first_cmd
+                 then Sequence.empty
+                 else Sequence.singleton first_cmd )
+                 dropped_cmds)
+              sender_dropped_cmds )
 
 let remove_lowest_fee : t -> User_command.With_valid_signature.t Sequence.t * t
     =
