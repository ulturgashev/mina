--- conflicted
+++ resolved
@@ -109,14 +109,6 @@
           ~metadata:[("error", Error_json.error_to_yojson e)] ;
         Broadcast_callback.error e cb
 
-<<<<<<< HEAD
-  let filter_verified (type a) (pipe : a Strict_pipe.Reader.t) (t : t)
-      ~(f :
-         a -> Resource_pool.Diff.t Envelope.Incoming.t * Broadcast_callback.t)
-      :
-      (Resource_pool.Diff.verified Envelope.Incoming.t * Broadcast_callback.t)
-      Strict_pipe.Reader.t =
-=======
   let log_rate_limiter_occasionally t rl =
     let time = Time_ns.Span.of_min 1. in
     every time (fun () ->
@@ -124,8 +116,13 @@
           ~metadata:[("rate_limiter", Rate_limiter.summary rl)]
           !"%s $rate_limiter" Resource_pool.label )
 
-  let filter_verified ~log_rate_limiter pipe t ~f =
->>>>>>> 81ac6158
+  let filter_verified (type a) ~log_rate_limiter
+      (pipe : a Strict_pipe.Reader.t) (t : t)
+      ~(f :
+         a -> Resource_pool.Diff.t Envelope.Incoming.t * Broadcast_callback.t)
+      :
+      (Resource_pool.Diff.verified Envelope.Incoming.t * Broadcast_callback.t)
+      Strict_pipe.Reader.t =
     let r, w =
       Strict_pipe.create ~name:"verified network pool diffs"
         (Buffered
@@ -162,28 +159,6 @@
               with
             | `Capacity_exceeded ->
                 [%log' trace t.logger]
-<<<<<<< HEAD
-                  "Refusing to rebroadcast $diff. Verification error: $error"
-                  ~metadata:
-                    [ ("diff", summary)
-                    ; ("error", Error_json.error_to_yojson err) ] ;
-                (*reject incoming messages*)
-                Broadcast_callback.error err cb
-            | Ok verified_diff -> (
-                [%log' debug t.logger] "Verified diff: $verified_diff"
-                  ~metadata:
-                    [ ( "verified_diff"
-                      , Resource_pool.Diff.verified_to_yojson
-                        @@ Envelope.Incoming.data verified_diff )
-                    ; ( "sender"
-                      , Envelope.Sender.to_yojson
-                        @@ Envelope.Incoming.sender verified_diff ) ] ;
-                match Strict_pipe.Writer.write w (verified_diff, cb) with
-                | Some r ->
-                    r
-                | None ->
-                    Deferred.unit ) ) ) )
-=======
                   ~metadata:[("sender", Envelope.Sender.to_yojson diff.sender)]
                   "exceeded capacity from $sender" ;
                 Broadcast_callback.error
@@ -200,7 +175,7 @@
                         ; ("error", Error_json.error_to_yojson err) ] ;
                     (*reject incoming messages*)
                     Broadcast_callback.error err cb
-                | Ok verified_diff ->
+                | Ok verified_diff -> (
                     [%log' debug t.logger] "Verified diff: $verified_diff"
                       ~metadata:
                         [ ( "verified_diff"
@@ -209,9 +184,11 @@
                         ; ( "sender"
                           , Envelope.Sender.to_yojson
                             @@ Envelope.Incoming.sender verified_diff ) ] ;
-                    Deferred.return
-                    @@ Strict_pipe.Writer.write w (verified_diff, cb) ) ) ) )
->>>>>>> 81ac6158
+                    match Strict_pipe.Writer.write w (verified_diff, cb) with
+                    | Some r ->
+                        r
+                    | None ->
+                        Deferred.unit ) ) ) ) )
     |> don't_wait_for ;
     r
 
