open Async_kernel
open Core_kernel
open Mina_base
open Pipe_lib
open Network_peer

(** A [Resource_pool_base_intf] is a mutable pool of resources that supports
 *  mutation via some [Resource_pool_diff_intf]. A [Resource_pool_base_intf]
 *  can only be initialized, and any interaction with it must go through
 *  its [Resource_pool_diff_intf] *)
module type Resource_pool_base_intf = sig
  type t [@@deriving sexp_of]

  val label : string

  type transition_frontier_diff

  type transition_frontier

  module Config : sig
    type t [@@deriving sexp_of]
  end

  (** Diff from a transition frontier extension that would update the resource pool*)
  val handle_transition_frontier_diff :
    transition_frontier_diff -> t -> unit Deferred.t

  val create :
       constraint_constants:Genesis_constants.Constraint_constants.t
    -> consensus_constants:Consensus.Constants.t
    -> time_controller:Block_time.Controller.t
    -> frontier_broadcast_pipe:
         transition_frontier Option.t Broadcast_pipe.Reader.t
    -> config:Config.t
    -> logger:Logger.t
    -> tf_diff_writer:
         ( transition_frontier_diff
         , Strict_pipe.synchronous
         , unit Deferred.t )
         Strict_pipe.Writer.t
    -> t
end

(** A [Resource_pool_diff_intf] is a representation of a mutation to
 *  perform on a [Resource_pool_base_intf]. It includes the logic for
 *  processing this mutation and applying it to an underlying
 *  [Resource_pool_base_intf]. *)
module type Resource_pool_diff_intf = sig
  type pool

  type t [@@deriving sexp, to_yojson]

  type verified [@@deriving sexp, to_yojson]

  (** Part of the diff that was not added to the resource pool*)
  type rejected [@@deriving sexp, to_yojson]

  val empty : t

  val reject_overloaded_diff : verified -> rejected

  (** Used to check whether or not information was filtered out of diffs
   *  during diff application. Assumes that diff size will be the equal or
   *  smaller after application is completed. *)
  val size : t -> int

  (* TODO
     val verified_size : verified -> int
  *)

  (** How big to consider this diff for purposes of metering. *)
  val score : t -> int

  (** The maximum "diff score" permitted per IP/peer-id per 15 seconds. *)
  val max_per_15_seconds : int

  val summary : t -> string

  (** Warning: It must be safe to call this function asynchronously! *)
  val verify :
       pool
    -> t Envelope.Incoming.t
    -> verified Envelope.Incoming.t Deferred.Or_error.t

  (** Warning: Using this directly could corrupt the resource pool if it
      conincides with applying locally generated diffs or diffs from the network
      or diffs from transition frontier extensions.*)
  val unsafe_apply :
       pool
    -> verified Envelope.Incoming.t
    -> ( t * rejected
       , [ `Locally_generated of t * rejected | `Other of Error.t ] )
       Result.t
       Deferred.t

  val is_empty : t -> bool
end

(** A [Resource_pool_intf] ties together an associated pair of
 *  [Resource_pool_base_intf] and [Resource_pool_diff_intf]. *)
module type Resource_pool_intf = sig
  include Resource_pool_base_intf

  module Diff : Resource_pool_diff_intf with type pool := t

  (** Locally generated items (user commands and snarks) should be periodically
      rebroadcast, to ensure network unreliability doesn't mean they're never
      included in a block. This function gets the locally generated items that
      are currently rebroadcastable. [has_timed_out] is a function that returns
      true if an item that was added at a given time should not be rebroadcast
      anymore. If it does, the implementation should not return that item, and
      remove it from the set of potentially-rebroadcastable item.
  *)
  val get_rebroadcastable :
    t -> has_timed_out:(Time.t -> [ `Timed_out | `Ok ]) -> Diff.t list
end

(** A [Network_pool_base_intf] is the core implementation of a
 *  network pool on top of a [Resource_pool_intf]. It wraps
 *  some [Resource_pool_intf] and provides a generic interface
 *  for interacting with the [Resource_pool_intf] using the
 *  network. A [Network_pool_base_intf] wires the [Resource_pool_intf]
 *  into the network using pipes of diffs and transition frontiers.
 *  It also provides a way to apply new diffs and rebroadcast them
 *  to the network if necessary. *)
module type Network_pool_base_intf = sig
  type t

  type resource_pool

  type resource_pool_diff

  type resource_pool_diff_verified

  type rejected_diff

  type transition_frontier_diff

  type config

  type transition_frontier

  module Broadcast_callback : sig
    type t =
      | Local of ((resource_pool_diff * rejected_diff) Or_error.t -> unit)
      | External of Mina_net2.Validation_callback.t
  end

  val create :
       config:config
    -> constraint_constants:Genesis_constants.Constraint_constants.t
    -> consensus_constants:Consensus.Constants.t
    -> time_controller:Block_time.Controller.t
    -> incoming_diffs:
         ( resource_pool_diff Envelope.Incoming.t
         * Mina_net2.Validation_callback.t )
         Strict_pipe.Reader.t
    -> local_diffs:
         ( resource_pool_diff
         * ((resource_pool_diff * rejected_diff) Or_error.t -> unit) )
         Strict_pipe.Reader.t
    -> frontier_broadcast_pipe:
         transition_frontier Option.t Broadcast_pipe.Reader.t
    -> logger:Logger.t
    -> t

  val of_resource_pool_and_diffs :
       resource_pool
    -> logger:Logger.t
    -> constraint_constants:Genesis_constants.Constraint_constants.t
    -> incoming_diffs:
         ( resource_pool_diff Envelope.Incoming.t
         * Mina_net2.Validation_callback.t )
         Strict_pipe.Reader.t
    -> local_diffs:
         ( resource_pool_diff
         * ((resource_pool_diff * rejected_diff) Or_error.t -> unit) )
         Strict_pipe.Reader.t
    -> tf_diffs:transition_frontier_diff Strict_pipe.Reader.t
    -> t

  val resource_pool : t -> resource_pool

  val broadcasts : t -> resource_pool_diff Linear_pipe.Reader.t

  val create_rate_limiter : unit -> Rate_limiter.t

  val apply_and_broadcast :
       t
    -> resource_pool_diff_verified Envelope.Incoming.t
    -> Broadcast_callback.t
    -> unit Deferred.t
end

(** A [Snark_resource_pool_intf] is a superset of a
 *  [Resource_pool_intf] specifically for handling snarks. *)
module type Snark_resource_pool_intf = sig
  include Resource_pool_base_intf

  val make_config :
       trust_system:Trust_system.t
    -> verifier:Verifier.t
    -> disk_location:string
    -> Config.t

  val add_snark :
       ?is_local:bool
    -> t
    -> work:Transaction_snark_work.Statement.t
    -> proof:Ledger_proof.t One_or_two.t
    -> fee:Fee_with_prover.t
    -> [ `Added | `Statement_not_referenced ] Deferred.t

  val request_proof :
       t
    -> Transaction_snark_work.Statement.t
    -> Ledger_proof.t One_or_two.t Priced_proof.t option

  val verify_and_act :
       t
    -> work:
         Transaction_snark_work.Statement.t
         * Ledger_proof.t One_or_two.t Priced_proof.t
    -> sender:Envelope.Sender.t
    -> bool Deferred.t

  val snark_pool_json : t -> Yojson.Safe.t

  val all_completed_work : t -> Transaction_snark_work.Info.t list

  val get_logger : t -> Logger.t
end

(** A [Snark_pool_diff_intf] is the resource pool diff for
 *  a [Snark_resource_pool_intf]. *)
module type Snark_pool_diff_intf = sig
  type resource_pool

  type t =
    | Add_solved_work of
        Transaction_snark_work.Statement.t
        * Ledger_proof.t One_or_two.t Priced_proof.t
    | Empty
  [@@deriving compare, sexp]

  type verified = t [@@deriving compare, sexp]

  type compact =
    { work : Transaction_snark_work.Statement.t
    ; fee : Currency.Fee.t
    ; prover : Signature_lib.Public_key.Compressed.t
    }
  [@@deriving yojson, hash]

  include
    Resource_pool_diff_intf
      with type t := t
       and type verified := t
       and type pool := resource_pool

  val to_compact : t -> compact option

  val compact_json : t -> Yojson.Safe.t option

  val of_result :
       ( (_, _) Snark_work_lib.Work.Single.Spec.t Snark_work_lib.Work.Spec.t
       , Ledger_proof.t )
       Snark_work_lib.Work.Result.t
    -> t
end

module type Transaction_pool_diff_intf = sig
  type resource_pool

  type t = User_command.t list [@@deriving sexp, of_yojson]

  module Diff_error : sig
    type t =
      | Insufficient_replace_fee
      | Invalid_signature
      | Duplicate
      | Sender_account_does_not_exist
      | Invalid_nonce
      | Insufficient_funds
      | Insufficient_fee
      | Overflow
      | Bad_token
      | Unwanted_fee_token
      | Expired
      | Overloaded
    [@@deriving sexp, yojson]

    val to_string_hum : t -> string
  end

  module Rejected : sig
    type t = (User_command.t * Diff_error.t) list [@@deriving sexp, yojson]
  end

  include
    Resource_pool_diff_intf
      with type t := t
       and type pool := resource_pool
       and type rejected = Rejected.t
end

module type Transaction_resource_pool_intf = sig
  type t

  include Resource_pool_base_intf with type t := t

  val make_config :
       trust_system:Trust_system.t
    -> pool_max_size:int
    -> verifier:Verifier.t
    -> Config.t

  val member : t -> Transaction_hash.User_command_with_valid_signature.t -> bool

  val transactions :
       logger:Logger.t
    -> t
    -> Transaction_hash.User_command_with_valid_signature.t Sequence.t

  val all_from_account :
       t
    -> Account_id.t
    -> Transaction_hash.User_command_with_valid_signature.t list

  val get_all : t -> Transaction_hash.User_command_with_valid_signature.t list

  val find_by_hash :
       t
    -> Transaction_hash.t
    -> Transaction_hash.User_command_with_valid_signature.t option
end

module type Base_ledger_intf = sig
  type t

  module Location : sig
    type t
  end

  val location_of_account : t -> Account_id.t -> Location.t option

  val location_of_account_batch :
    t -> Account_id.t list -> (Account_id.t * Location.t option) list

  val get : t -> Location.t -> Account.t option

<<<<<<< HEAD
  val accounts : t -> Account_id.Set.t
=======
  val get_batch : t -> Location.t list -> (Location.t * Account.t option) list
>>>>>>> a561fecb

  val detached_signal : t -> unit Deferred.t
end<|MERGE_RESOLUTION|>--- conflicted
+++ resolved
@@ -349,11 +349,9 @@
 
   val get : t -> Location.t -> Account.t option
 
-<<<<<<< HEAD
   val accounts : t -> Account_id.Set.t
-=======
+
   val get_batch : t -> Location.t list -> (Location.t * Account.t option) list
->>>>>>> a561fecb
 
   val detached_signal : t -> unit Deferred.t
 end