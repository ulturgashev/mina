--- conflicted
+++ resolved
@@ -100,11 +100,7 @@
     module V2 : sig
       type t = Resource_pool.Diff.t =
         | Add_solved_work of
-<<<<<<< HEAD
-            Transaction_snark_work.Statement.Stable.V1.t
-=======
             Transaction_snark_work.Statement.Stable.V2.t
->>>>>>> 8c1dc0c9
             * Ledger_proof.Stable.V2.t One_or_two.Stable.V1.t
               Priced_proof.Stable.V1.t
         | Empty
