(** A pool of transactions that can be included in future blocks. Combined with
    the Network_pool module, this handles storing and gossiping the correct
    transactions (user commands) and providing them to the block producer code.
*)

open Core
open Async
open Mina_base
open Pipe_lib
open Signature_lib
open Network_peer

(* TEMP HACK UNTIL DEFUNCTORING: transition frontier interface is simplified *)
module type Transition_frontier_intf = sig
  type t

  type staged_ledger

  module Breadcrumb : sig
    type t

    val staged_ledger : t -> staged_ledger
  end

  type best_tip_diff =
    { new_commands: User_command.Valid.t With_status.t list
    ; removed_commands: User_command.Valid.t With_status.t list
    ; reorg_best_tip: bool }

  val best_tip : t -> Breadcrumb.t

  val best_tip_diff_pipe : t -> best_tip_diff Broadcast_pipe.Reader.t
end

(* versioned type, outside of functors *)
module Diff_versioned = struct
  [%%versioned
  module Stable = struct
    [@@@no_toplevel_latest_type]

    module V1 = struct
      type t = User_command.Stable.V1.t list [@@deriving sexp, yojson, hash]

      let to_latest = Fn.id
    end
  end]

  (* We defer do any checking on signed-commands until the call to
   [add_from_gossip_gossip_exn].

   The real solution would be to have more explicit queueing to make sure things don't happen out of order, factor
   [add_from_gossip_gossip_exn] into [check_from_gossip_exn] (which just does
   the checks) and [set_from_gossip_exn] (which just does the mutating the pool),
   and do the same for snapp commands as well.
*)
  type verified = Signed_command.t list [@@deriving sexp, yojson]

  type t = User_command.t list [@@deriving sexp, yojson]

  module Diff_error = struct
    [%%versioned
    module Stable = struct
      [@@@no_toplevel_latest_type]

      module V1 = struct
        type t =
          | Insufficient_replace_fee
          | Invalid_signature
          | Duplicate
          | Sender_account_does_not_exist
          | Invalid_nonce
          | Insufficient_funds
          | Insufficient_fee
          | Overflow
          | Bad_token
          | Unwanted_fee_token
          | Expired
          | Overloaded
        [@@deriving sexp, yojson]

        let to_latest = Fn.id
      end
    end]

    type t = Stable.Latest.t =
      | Insufficient_replace_fee
      | Invalid_signature
      | Duplicate
      | Sender_account_does_not_exist
      | Invalid_nonce
      | Insufficient_funds
      | Insufficient_fee
      | Overflow
      | Bad_token
      | Unwanted_fee_token
      | Expired
      | Overloaded
    [@@deriving sexp, yojson]

    let to_string_hum = function
      | Insufficient_replace_fee ->
          "This transaction would have replaced an existing transaction in \
           the pool, but the fee was too low"
      | Invalid_signature ->
          "This transaction had an invalid signature"
      | Duplicate ->
          "This transaction is a duplicate of one already in the pool"
      | Sender_account_does_not_exist ->
          "The fee-payer's account for this transaction could not be found in \
           the ledger"
      | Invalid_nonce ->
          "This transaction had an invalid nonce"
      | Insufficient_funds ->
          "There are not enough funds in the fee-payer's account to execute \
           this transaction"
      | Insufficient_fee ->
          "The fee for this transaction is too low"
      | Overflow ->
          "Executing this transaction would result in an integer overflow"
      | Bad_token ->
          "This transaction uses non-default tokens where they are not \
           permitted"
      | Unwanted_fee_token ->
          "This transaction pays fees in a non-default token that this pool \
           does not accept"
      | Expired ->
          "This transaction has expired"
      | Overloaded ->
          "The diff containing this transaction was too large"
  end

  module Rejected = struct
    [%%versioned
    module Stable = struct
      [@@@no_toplevel_latest_type]

      module V1 = struct
        type t = (User_command.Stable.V1.t * Diff_error.Stable.V1.t) list
        [@@deriving sexp, yojson]

        let to_latest = Fn.id
      end
    end]

    type t = Stable.Latest.t [@@deriving sexp, yojson]
  end

  type rejected = Rejected.t [@@deriving sexp, yojson]

  let summary t =
    Printf.sprintf "Transaction diff of length %d" (List.length t)

  let is_empty t = List.is_empty t
end

type Structured_log_events.t +=
  | Rejecting_command_for_reason of
      { command: User_command.t
      ; reason: Diff_versioned.Diff_error.t
      ; error_extra: (string * Yojson.Safe.t) list }
  [@@deriving register_event {msg= "Rejecting command because: $reason"}]

module type S = sig
  open Intf

  type transition_frontier

  module Resource_pool : sig
    include
      Transaction_resource_pool_intf
      with type transition_frontier := transition_frontier

    module Diff :
      Transaction_pool_diff_intf
      with type resource_pool := t
       and type Diff_error.t = Diff_versioned.Diff_error.t
       and type Rejected.t = Diff_versioned.Rejected.t
  end

  include
    Network_pool_base_intf
    with type resource_pool := Resource_pool.t
     and type transition_frontier := transition_frontier
     and type resource_pool_diff := Diff_versioned.t
     and type resource_pool_diff_verified := Diff_versioned.verified
     and type config := Resource_pool.Config.t
     and type transition_frontier_diff :=
                Resource_pool.transition_frontier_diff
     and type rejected_diff := Diff_versioned.rejected
end

(* Functor over user command, base ledger and transaction validator for
   mocking. *)
module Make0
    (Base_ledger : Intf.Base_ledger_intf) (Staged_ledger : sig
        type t

        val ledger : t -> Base_ledger.t
    end)
    (Transition_frontier : Transition_frontier_intf
                           with type staged_ledger := Staged_ledger.t) =
struct
  module Breadcrumb = Transition_frontier.Breadcrumb

  module Resource_pool = struct
    type transition_frontier_diff =
      Transition_frontier.best_tip_diff * Base_ledger.t

    let label = "transaction_pool"

    module Config = struct
      type t =
        { trust_system: (Trust_system.t [@sexp.opaque])
        ; pool_max_size: int
        (* note this value needs to be mostly the same across gossipping nodes, so
           nodes with larger pools don't send nodes with smaller pools lots of
           low fee transactions the smaller-pooled nodes consider useless and get
           themselves banned.
        *)
        ; verifier: (Verifier.t [@sexp.opaque]) }
      [@@deriving sexp_of, make]
    end

    let make_config = Config.make

    module Batcher = Batcher.Transaction_pool

    module Lru_cache = struct
      let max_size = 2048

      module T = struct
        type t = User_command.t list [@@deriving hash]
      end

      module Q = Hash_queue.Make (Int)

      type t = unit Q.t

      let mem t h = Q.mem t h

      let add t h =
        if not (Q.mem t h) then (
<<<<<<< HEAD
          if Q.length t >= max_size then ignore (Q.dequeue_front t : 'a option);
          Q.enqueue_back_exn t h () )
        else
          ignore (Q.lookup_and_move_to_back t h : unit option)
=======
          if Q.length t >= max_size then ignore (Q.dequeue_front t : 'a option) ;
          Q.enqueue_back_exn t h () )
        else ignore (Q.lookup_and_move_to_back t h : unit option)
>>>>>>> 1591df37
    end

    type t =
      { mutable pool: Indexed_pool.t
      ; recently_seen: (Lru_cache.t [@sexp.opaque])
      ; locally_generated_uncommitted:
          ( Transaction_hash.User_command_with_valid_signature.t
          , Time.t )
          Hashtbl.t
            (** Commands generated on this machine, that are not included in the
                current best tip, along with the time they were added. *)
      ; locally_generated_committed:
          ( Transaction_hash.User_command_with_valid_signature.t
          , Time.t )
          Hashtbl.t
            (** Ones that are included in the current best tip. *)
      ; config: Config.t
      ; logger: (Logger.t [@sexp.opaque])
      ; batcher: Batcher.t
      ; mutable best_tip_diff_relay: (unit Deferred.t [@sexp.opaque]) Option.t
      ; mutable best_tip_ledger: (Base_ledger.t [@sexp.opaque]) Option.t }
    [@@deriving sexp_of]

    let member t x =
      Indexed_pool.member t.pool (Transaction_hash.User_command.of_checked x)

    let transactions' ~logger p =
      Sequence.unfold ~init:p ~f:(fun pool ->
          match Indexed_pool.get_highest_fee pool with
          | Some cmd -> (
            match
              Indexed_pool.handle_committed_txn pool
                cmd
                (* we have the invariant that the transactions currently
                   in the pool are always valid against the best tip, so
                   no need to check balances here *)
                ~fee_payer_balance:Currency.Amount.max_int
                ~fee_payer_nonce:
                  ( Transaction_hash.User_command_with_valid_signature.command
                      cmd
                  |> User_command.nonce_exn )
            with
            | Ok (t, _) ->
                Some (cmd, t)
            | Error (`Queued_txns_by_sender (error_str, queued_cmds)) ->
                [%log error]
                  "Error handling committed transaction $cmd: $error "
                  ~metadata:
                    [ ( "cmd"
                      , Transaction_hash.User_command_with_valid_signature
                        .to_yojson cmd )
                    ; ("error", `String error_str)
                    ; ( "queue"
                      , `List
                          (List.map (Sequence.to_list queued_cmds) ~f:(fun c ->
                               Transaction_hash
                               .User_command_with_valid_signature
                               .to_yojson c )) ) ] ;
                failwith error_str )
          | None ->
              None )

    let transactions ~logger t = transactions' ~logger t.pool

    let all_from_account {pool; _} = Indexed_pool.all_from_account pool

    let get_all {pool; _} = Indexed_pool.get_all pool

    let find_by_hash {pool; _} hash = Indexed_pool.find_by_hash pool hash

    (** Get the best tip ledger*)
    let get_best_tip_ledger frontier =
      Transition_frontier.best_tip frontier
      |> Breadcrumb.staged_ledger |> Staged_ledger.ledger

    let drop_until_below_max_size :
           pool_max_size:int
        -> Indexed_pool.t
        -> Indexed_pool.t
           * Transaction_hash.User_command_with_valid_signature.t Sequence.t =
     fun ~pool_max_size pool ->
      let rec go pool' dropped =
        if Indexed_pool.size pool' > pool_max_size then (
          let dropped', pool'' = Indexed_pool.remove_lowest_fee pool' in
          assert (not (Sequence.is_empty dropped')) ;
          go pool'' @@ Sequence.append dropped dropped' )
        else (pool', dropped)
      in
      go pool @@ Sequence.empty

    let has_sufficient_fee ~pool_max_size pool cmd : bool =
      match Indexed_pool.min_fee pool with
      | None ->
          true
      | Some min_fee ->
          if Indexed_pool.size pool >= pool_max_size then
            Currency.Fee.(User_command.fee_exn cmd > min_fee)
          else true

    let of_indexed_pool_error = function
      | Indexed_pool.Command_error.Invalid_nonce (`Between (low, hi), nonce) ->
          let nonce_json = Account.Nonce.to_yojson in
          ( "invalid_nonce"
          , [ ( "between"
              , `Assoc [("low", nonce_json low); ("hi", nonce_json hi)] )
            ; ("nonce", nonce_json nonce) ] )
      | Invalid_nonce (`Expected enonce, nonce) ->
          let nonce_json = Account.Nonce.to_yojson in
          ( "invalid_nonce"
          , [("expected_nonce", nonce_json enonce); ("nonce", nonce_json nonce)]
          )
      | Insufficient_funds (`Balance bal, amt) ->
          let amt_json = Currency.Amount.to_yojson in
          ( "insufficient_funds"
          , [("balance", amt_json bal); ("amount", amt_json amt)] )
      | Insufficient_replace_fee (`Replace_fee rfee, fee) ->
          let fee_json = Currency.Fee.to_yojson in
          ( "insufficient_replace_fee"
          , [("replace_fee", fee_json rfee); ("fee", fee_json fee)] )
      | Overflow ->
          ("overflow", [])
      | Bad_token ->
          ("bad_token", [])
      | Invalid_transaction ->
          ("invalid_transaction", [])
      | Unwanted_fee_token fee_token ->
          ("unwanted_fee_token", [("fee_token", Token_id.to_yojson fee_token)])
      | Expired
          (`Valid_until valid_until, `Current_global_slot current_global_slot)
        ->
          ( "expired"
          , [ ("valid_until", Mina_numbers.Global_slot.to_yojson valid_until)
            ; ( "current_global_slot"
              , Mina_numbers.Global_slot.to_yojson current_global_slot ) ] )

    let balance_of_account ~global_slot (account : Account.t) =
      match account.timing with
      | Untimed ->
          account.balance
      | Timed
          { initial_minimum_balance
          ; cliff_time
          ; cliff_amount
          ; vesting_period
          ; vesting_increment } ->
          Currency.Balance.sub_amount account.balance
            (Currency.Balance.to_amount
               (Account.min_balance_at_slot ~global_slot ~cliff_time
                  ~cliff_amount ~vesting_period ~vesting_increment
                  ~initial_minimum_balance))
          |> Option.value ~default:Currency.Balance.zero

    let check_command (t : User_command.t) : User_command.Valid.t option =
      match t with
      | Snapp_command _ ->
          None
      | Signed_command t ->
          Option.map (Signed_command.check t) ~f:(fun x ->
              User_command.Signed_command x )

    let handle_transition_frontier_diff
        ( ({new_commands; removed_commands; reorg_best_tip= _} :
            Transition_frontier.best_tip_diff)
        , best_tip_ledger ) t =
      (* This runs whenever the best tip changes. The simple case is when the
         new best tip is an extension of the old one. There, we just remove any
         user commands that were included in it from the transaction pool.
         Dealing with a fork is more intricate. In general we want to remove any
         commands from the pool that are included in the new best tip; and add
         any commands to the pool that were included in the old one but not the
         new one, provided they are still valid against the ledger of the best
         tip. The goal is that transactions are carried from losing forks to
         winning ones as much as possible.

         The locally generated commands need to move from
         locally_generated_uncommitted to locally_generated_committed and vice
         versa so those hashtables remain in sync with reality.
      *)
      let global_slot = Indexed_pool.current_global_slot t.pool in
      t.best_tip_ledger <- Some best_tip_ledger ;
      let pool_max_size = t.config.pool_max_size in
      let log_indexed_pool_error error_str ~metadata cmd =
        [%log' debug t.logger]
          "Couldn't re-add locally generated command $cmd, not valid against \
           new ledger. Error: $error"
          ~metadata:
            ( [ ( "cmd"
                , Transaction_hash.User_command_with_valid_signature.to_yojson
                    cmd )
              ; ("error", `String error_str) ]
            @ metadata )
      in
      [%log' trace t.logger]
        ~metadata:
          [ ( "removed"
            , `List
                (List.map removed_commands
                   ~f:(With_status.to_yojson User_command.Valid.to_yojson)) )
          ; ( "added"
            , `List
                (List.map new_commands
                   ~f:(With_status.to_yojson User_command.Valid.to_yojson)) )
          ]
        "Diff: removed: $removed added: $added from best tip" ;
      let pool', dropped_backtrack =
        Sequence.fold
          ( removed_commands |> List.rev |> Sequence.of_list
          |> Sequence.map ~f:(fun unchecked ->
                 unchecked.data
                 |> Transaction_hash.User_command_with_valid_signature.create
             ) )
          ~init:(t.pool, Sequence.empty)
          ~f:(fun (pool, dropped_so_far) cmd ->
            ( match
                Hashtbl.find_and_remove t.locally_generated_committed cmd
              with
            | None ->
                ()
            | Some time_added ->
                Hashtbl.add_exn t.locally_generated_uncommitted ~key:cmd
                  ~data:time_added ) ;
            let pool', dropped_seq =
              match cmd |> Indexed_pool.add_from_backtrack pool with
              | Error e ->
                  let error_str, metadata = of_indexed_pool_error e in
                  log_indexed_pool_error error_str ~metadata cmd ;
                  (pool, Sequence.empty)
              | Ok indexed_pool ->
                  drop_until_below_max_size ~pool_max_size indexed_pool
            in
            (pool', Sequence.append dropped_so_far dropped_seq) )
      in
      (* Track what locally generated commands were removed from the pool
         during backtracking due to the max size constraint. *)
      let locally_generated_dropped =
        Sequence.filter dropped_backtrack
          ~f:(Hashtbl.mem t.locally_generated_uncommitted)
        |> Sequence.to_list_rev
      in
      if not (List.is_empty locally_generated_dropped) then
        [%log' debug t.logger]
          "Dropped locally generated commands $cmds during backtracking to \
           maintain max size. Will attempt to re-add after forwardtracking."
          ~metadata:
            [ ( "cmds"
              , `List
                  (List.map
                     ~f:
                       Transaction_hash.User_command_with_valid_signature
                       .to_yojson locally_generated_dropped) ) ] ;
      let pool'', dropped_commit_conflicts =
        List.fold new_commands ~init:(pool', Sequence.empty)
          ~f:(fun (p, dropped_so_far) cmd ->
            let balance account_id =
              match
                Base_ledger.location_of_account best_tip_ledger account_id
              with
              | None ->
                  (Currency.Amount.zero, Mina_base.Account.Nonce.zero)
              | Some loc ->
                  let acc =
                    Option.value_exn
                      ~message:"public key has location but no account"
                      (Base_ledger.get best_tip_ledger loc)
                  in
                  ( Currency.Balance.to_amount
                      (balance_of_account ~global_slot acc)
                  , acc.nonce )
            in
            let fee_payer = User_command.(fee_payer (forget_check cmd.data)) in
            let fee_payer_balance, fee_payer_nonce = balance fee_payer in
            let cmd' =
              Transaction_hash.User_command_with_valid_signature.create
                cmd.data
            in
            ( match
                Hashtbl.find_and_remove t.locally_generated_uncommitted cmd'
              with
            | None ->
                ()
            | Some time_added ->
                [%log' info t.logger]
                  "Locally generated command $cmd committed in a block!"
                  ~metadata:
                    [ ( "cmd"
                      , With_status.to_yojson User_command.Valid.to_yojson cmd
                      ) ] ;
                Hashtbl.add_exn t.locally_generated_committed ~key:cmd'
                  ~data:time_added ) ;
            let p', dropped =
              match
                Indexed_pool.handle_committed_txn p cmd' ~fee_payer_balance
                  ~fee_payer_nonce
              with
              | Ok res ->
                  res
              | Error (`Queued_txns_by_sender (error_str, queued_cmds)) ->
                  [%log' error t.logger]
                    "Error handling committed transaction $cmd: $error "
                    ~metadata:
                      [ ( "cmd"
                        , With_status.to_yojson User_command.Valid.to_yojson
                            cmd )
                      ; ("error", `String error_str)
                      ; ( "queue"
                        , `List
                            (List.map (Sequence.to_list queued_cmds)
                               ~f:(fun c ->
                                 Transaction_hash
                                 .User_command_with_valid_signature
                                 .to_yojson c )) ) ] ;
                  failwith error_str
            in
            (p', Sequence.append dropped_so_far dropped) )
      in
      let commit_conflicts_locally_generated =
        Sequence.filter dropped_commit_conflicts ~f:(fun cmd ->
            Hashtbl.find_and_remove t.locally_generated_uncommitted cmd
            |> Option.is_some )
      in
      if not @@ Sequence.is_empty commit_conflicts_locally_generated then
        [%log' info t.logger]
          "Locally generated commands $cmds dropped because they conflicted \
           with a committed command."
          ~metadata:
            [ ( "cmds"
              , `List
                  (Sequence.to_list
                     (Sequence.map commit_conflicts_locally_generated
                        ~f:
                          Transaction_hash.User_command_with_valid_signature
                          .to_yojson)) ) ] ;
      [%log' debug t.logger]
        !"Finished handling diff. Old pool size %i, new pool size %i. Dropped \
          %i commands during backtracking to maintain max size."
        (Indexed_pool.size t.pool) (Indexed_pool.size pool'')
        (Sequence.length dropped_backtrack) ;
      t.pool <- pool'' ;
      List.iter locally_generated_dropped ~f:(fun cmd ->
          (* If the dropped transaction was included in the winning chain, it'll
             be in locally_generated_committed. If it wasn't, try re-adding to
             the pool. *)
          let remove_cmd () =
            assert (
              Option.is_some
              @@ Hashtbl.find_and_remove t.locally_generated_uncommitted cmd )
          in
          let log_and_remove ?(metadata = []) error_str =
            log_indexed_pool_error error_str ~metadata cmd ;
            remove_cmd ()
          in
          if not (Hashtbl.mem t.locally_generated_committed cmd) then
            if
              not
                (has_sufficient_fee t.pool
                   (Transaction_hash.User_command_with_valid_signature.command
                      cmd)
                   ~pool_max_size)
            then (
              [%log' info t.logger]
                "Not re-adding locally generated command $cmd to pool, \
                 insufficient fee"
                ~metadata:
                  [ ( "cmd"
                    , Transaction_hash.User_command_with_valid_signature
                      .to_yojson cmd ) ] ;
              remove_cmd () )
            else
              let unchecked =
                Transaction_hash.User_command_with_valid_signature.command cmd
              in
              match
                Option.bind
                  (Base_ledger.location_of_account best_tip_ledger
                     (User_command.fee_payer unchecked))
                  ~f:(Base_ledger.get best_tip_ledger)
              with
              | Some acct -> (
                match
                  Indexed_pool.add_from_gossip_exn t.pool (`Checked cmd)
                    acct.nonce ~verify:check_command
                    ( balance_of_account ~global_slot acct
                    |> Currency.Balance.to_amount )
                with
                | Error e ->
                    let error_str, metadata = of_indexed_pool_error e in
                    log_and_remove error_str
                      ~metadata:
                        ( ("user_command", User_command.to_yojson unchecked)
                        :: metadata )
                | Ok (_, pool''', _) ->
                    [%log' debug t.logger]
                      "re-added locally generated command $cmd to transaction \
                       pool after reorg"
                      ~metadata:
                        [ ( "cmd"
                          , Transaction_hash.User_command_with_valid_signature
                            .to_yojson cmd ) ] ;
                    t.pool <- pool''' )
              | None ->
                  log_and_remove "Fee_payer_account not found"
                    ~metadata:
                      [("user_command", User_command.to_yojson unchecked)] ) ;
      (*Remove any expired user commands*)
      let expired_commands, pool = Indexed_pool.remove_expired t.pool in
      Sequence.iter expired_commands ~f:(fun cmd ->
          [%log' debug t.logger]
            "Dropping expired user command from the pool $cmd"
            ~metadata:
              [ ( "cmd"
                , Transaction_hash.User_command_with_valid_signature.to_yojson
                    cmd ) ] ;
<<<<<<< HEAD
          ignore (Hashtbl.find_and_remove t.locally_generated_uncommitted cmd : Time.t option)
      ) ;
=======
          ignore
            ( Hashtbl.find_and_remove t.locally_generated_uncommitted cmd
              : Time.t option ) ) ;
>>>>>>> 1591df37
      t.pool <- pool ;
      Deferred.unit

    let create ~constraint_constants ~consensus_constants ~time_controller
        ~frontier_broadcast_pipe ~config ~logger ~tf_diff_writer =
      let t =
        { pool=
            Indexed_pool.empty ~constraint_constants ~consensus_constants
              ~time_controller
        ; locally_generated_uncommitted=
            Hashtbl.create
              ( module Transaction_hash.User_command_with_valid_signature.Stable
                       .Latest )
        ; locally_generated_committed=
            Hashtbl.create
              ( module Transaction_hash.User_command_with_valid_signature.Stable
                       .Latest )
        ; config
        ; logger
        ; batcher= Batcher.create config.verifier
        ; best_tip_diff_relay= None
        ; recently_seen= Lru_cache.Q.create ()
        ; best_tip_ledger= None }
      in
      don't_wait_for
        (Broadcast_pipe.Reader.iter frontier_broadcast_pipe
           ~f:(fun frontier_opt ->
             match frontier_opt with
             | None -> (
                 [%log debug] "no frontier" ;
                 t.best_tip_ledger <- None ;
                 (* Sanity check: the view pipe should have been closed before
                    the frontier was destroyed. *)
                 match t.best_tip_diff_relay with
                 | None ->
                     Deferred.unit
                 | Some hdl ->
                     let is_finished = ref false in
                     Deferred.any_unit
                       [ (let%map () = hdl in
                          t.best_tip_diff_relay <- None ;
                          is_finished := true)
                       ; (let%map () = Async.after (Time.Span.of_sec 5.) in
                          if not !is_finished then (
                            [%log fatal]
                              "Transition frontier closed without first \
                               closing best tip view pipe" ;
                            assert false )
                          else ()) ] )
             | Some frontier ->
                 [%log debug] "Got frontier!" ;
                 let validation_ledger = get_best_tip_ledger frontier in
                 (*update our cache*)
                 t.best_tip_ledger <- Some validation_ledger ;
                 (* The frontier has changed, so transactions in the pool may
                    not be valid against the current best tip. *)
                 let global_slot = Indexed_pool.current_global_slot t.pool in
                 let new_pool, dropped =
                   Indexed_pool.revalidate t.pool (fun sender ->
                       match
                         Base_ledger.location_of_account validation_ledger
                           sender
                       with
                       | None ->
                           (Account.Nonce.zero, Currency.Amount.zero)
                       | Some loc ->
                           let acc =
                             Option.value_exn
                               ~message:
                                 "Somehow a public key has a location but no \
                                  account"
                               (Base_ledger.get validation_ledger loc)
                           in
                           ( acc.nonce
                           , balance_of_account ~global_slot acc
                             |> Currency.Balance.to_amount ) )
                 in
                 let dropped_locally_generated =
                   Sequence.filter dropped ~f:(fun cmd ->
                       let find_remove_bool tbl =
                         Hashtbl.find_and_remove tbl cmd |> Option.is_some
                       in
                       let dropped_committed =
                         find_remove_bool t.locally_generated_committed
                       in
                       let dropped_uncommitted =
                         find_remove_bool t.locally_generated_uncommitted
                       in
                       (* Nothing should be in both tables. *)
                       assert (not (dropped_committed && dropped_uncommitted)) ;
                       dropped_committed || dropped_uncommitted )
                 in
                 (* In this situation we don't know whether the commands aren't
                    valid against the new ledger because they were already
                    committed or because they conflict with others,
                    unfortunately. *)
                 if not (Sequence.is_empty dropped_locally_generated) then
                   [%log info]
                     "Dropped locally generated commands $cmds from pool when \
                      transition frontier was recreated."
                     ~metadata:
                       [ ( "cmds"
                         , `List
                             (List.map
                                (Sequence.to_list dropped_locally_generated)
                                ~f:
                                  Transaction_hash
                                  .User_command_with_valid_signature
                                  .to_yojson) ) ] ;
                 [%log debug]
                   !"Re-validated transaction pool after restart: dropped %i \
                     of %i previously in pool"
                   (Sequence.length dropped) (Indexed_pool.size t.pool) ;
                 t.pool <- new_pool ;
                 t.best_tip_diff_relay
                 <- Some
                      (Broadcast_pipe.Reader.iter
                         (Transition_frontier.best_tip_diff_pipe frontier)
                         ~f:(fun diff ->
                           Strict_pipe.Writer.write tf_diff_writer
                             (diff, get_best_tip_ledger frontier)
                           |> Deferred.don't_wait_for ;
                           Deferred.unit )) ;
                 Deferred.unit )) ;
      t

    type pool = t

    module Diff = struct
      type t = User_command.t list [@@deriving sexp, yojson]

      type verified = Signed_command.t list [@@deriving sexp, yojson]

      type _unused = unit constraint t = Diff_versioned.t

      module Diff_error = struct
        type t = Diff_versioned.Diff_error.t =
          | Insufficient_replace_fee
          | Invalid_signature
          | Duplicate
          | Sender_account_does_not_exist
          | Invalid_nonce
          | Insufficient_funds
          | Insufficient_fee
          | Overflow
          | Bad_token
          | Unwanted_fee_token
          | Expired
          | Overloaded
        [@@deriving sexp, yojson]

        let to_string_hum = Diff_versioned.Diff_error.to_string_hum
      end

      module Rejected = struct
        type t = (User_command.t * Diff_error.t) list [@@deriving sexp, yojson]

        type _unused = unit constraint t = Diff_versioned.Rejected.t
      end

      type rejected = Rejected.t [@@deriving sexp, yojson]

      let reject_overloaded_diff (diffs : verified) =
        List.map diffs ~f:(fun cmd ->
            (User_command.Signed_command cmd, Diff_error.Overloaded) )

      let empty = []

      let size = List.length

      let score x = Int.max 1 (List.length x)

      let max_per_15_seconds = 10

      let verified_size = List.length

      let summary t =
        Printf.sprintf "Transaction diff of length %d" (List.length t)

      let is_empty t = List.is_empty t

      let log_and_punish ?(punish = true) t d e =
        let sender = Envelope.Incoming.sender d in
        let trust_record =
          Trust_system.record_envelope_sender t.config.trust_system t.logger
            sender
        in
        let is_local = Envelope.Sender.(equal Local sender) in
        let metadata =
          [ ("error", Error_json.error_to_yojson e)
          ; ("sender", Envelope.Sender.to_yojson sender) ]
        in
        [%log' error t.logger] ~metadata
          "Error verifying transaction pool diff from $sender: $error" ;
        if punish && not is_local then
          (* TODO: Make this error more specific (could also be a bad signature. *)
          trust_record
            ( Trust_system.Actions.Sent_invalid_proof
            , Some ("Error verifying transaction pool diff: $error", metadata)
            )
        else Deferred.return ()

      (* TODO: Move the actual verify call to the end for now instead of "pre" doing it *)

      (* TODO:
   Don't allow arbitrary transactions. Check the account actually has
   the funds and the nonce is in [current nonce, current nonce + 10] or something. *)

      (* Transaction verification currently happens in apply. In the future we could batch it. *)
      let verify (t : pool) (diffs : t Envelope.Incoming.t) :
          verified Envelope.Incoming.t Deferred.Or_error.t =
        let open Deferred.Let_syntax in
        let sender = Envelope.Incoming.sender diffs in
        let diffs_are_valid () =
          List.for_all (Envelope.Incoming.data diffs) ~f:(fun cmd ->
              let is_valid = not (User_command.has_insufficient_fee cmd) in
              if not is_valid then
                [%log' debug t.logger]
                  "Filtering user command with insufficient fee from \
                   transaction-pool diff $cmd from $sender"
                  ~metadata:
                    [ ("cmd", User_command.to_yojson cmd)
                    ; ( "sender"
                      , Envelope.(Sender.to_yojson (Incoming.sender diffs)) )
                    ] ;
              is_valid )
        in
        let h = Lru_cache.T.hash diffs.data in
        let already_mem = Lru_cache.mem t.recently_seen h in
        Lru_cache.add t.recently_seen h ;
        if already_mem then Deferred.Or_error.error_string "already saw this"
        else if not (diffs_are_valid ()) then
          Deferred.Or_error.error_string
            "at least one user command had an insufficient fee"
        else
          match t.best_tip_ledger with
          | None ->
              Deferred.Or_error.error_string
                "We don't have a transition frontier at the moment, so we're \
                 unable to verify any transactions."
          | Some _ledger -> (
            match
              Option.all
                (List.map diffs.data ~f:(function
                  | Snapp_command _ ->
                      None
                  | Signed_command x ->
                      Some x ))
              |> Option.map ~f:(fun data -> {diffs with data})
            with
            | None ->
                let trust_record =
                  Trust_system.record_envelope_sender t.config.trust_system
                    t.logger sender
                in
                let%map () =
                  (* that's an insta-ban *)
                  trust_record
                    ( Trust_system.Actions.Sent_snapp_transaction
                    , Some ("peer sent snapp transaction", []) )
                in
                Or_error.error_string "diff contained snapp transactions"
            | Some diffs' ->
                Deferred.Or_error.return diffs'
                (* Currently we defer all verification to [apply] *) )

      let apply t (env : verified Envelope.Incoming.t) =
        let txs = Envelope.Incoming.data env in
        let sender = Envelope.Incoming.sender env in
        let is_sender_local = Envelope.Sender.(equal sender Local) in
        let pool_max_size = t.config.pool_max_size in
        let global_slot = Indexed_pool.current_global_slot t.pool in
        match t.best_tip_ledger with
        | None ->
            Deferred.Or_error.error_string
              "Got transaction pool diff when transition frontier is \
               unavailable, ignoring."
        | Some ledger -> (
            let trust_record =
              Trust_system.record_envelope_sender t.config.trust_system
                t.logger sender
            in
            let rec go txs' (accepted, rejected) =
              let open Interruptible.Deferred_let_syntax in
              match txs' with
              | [] ->
                  Interruptible.Or_error.return
                  @@ (List.rev accepted, List.rev rejected)
              | tx :: txs'' -> (
                  let tx = User_command.Signed_command tx in
                  (*                   let tx = User_command.forget_check tx' in *)
                  let tx' = Transaction_hash.User_command.create tx in
                  if Indexed_pool.member t.pool tx' then
                    let%bind _ =
                      trust_record (Trust_system.Actions.Sent_old_gossip, None)
                    in
                    go txs''
                      ( accepted
                      , (tx, Diff_versioned.Diff_error.Duplicate) :: rejected
                      )
                  else
                    let account ledger account_id =
                      Option.bind
                        (Base_ledger.location_of_account ledger account_id)
                        ~f:(Base_ledger.get ledger)
                    in
                    match account ledger (User_command.fee_payer tx) with
                    | None ->
                        let%bind _ =
                          trust_record
                            ( Trust_system.Actions.Sent_useless_gossip
                            , Some
                                ( "account does not exist for command: $cmd"
                                , [("cmd", User_command.to_yojson tx)] ) )
                        in
                        go txs''
                          ( accepted
                          , ( tx
                            , Diff_versioned.Diff_error
                              .Sender_account_does_not_exist )
                            :: rejected )
                    | Some sender_account ->
                        let pool = t.pool in
                        if has_sufficient_fee pool tx ~pool_max_size then (
                          let add_res =
                            Indexed_pool.add_from_gossip_exn pool
                              (`Unchecked tx') sender_account.nonce
                              ~verify:check_command
                            @@ Currency.Balance.to_amount
                            @@ balance_of_account ~global_slot sender_account
                          in
                          let of_indexed_pool_error = function
                            | Indexed_pool.Command_error.Invalid_nonce
                                (`Between (low, hi), nonce) ->
                                let nonce_json = Account.Nonce.to_yojson in
                                ( Diff_versioned.Diff_error.Invalid_nonce
                                , [ ( "between"
                                    , `Assoc
                                        [ ("low", nonce_json low)
                                        ; ("hi", nonce_json hi) ] )
                                  ; ("nonce", nonce_json nonce) ] )
                            | Invalid_nonce (`Expected enonce, nonce) ->
                                let nonce_json = Account.Nonce.to_yojson in
                                ( Diff_versioned.Diff_error.Invalid_nonce
                                , [ ("expected_nonce", nonce_json enonce)
                                  ; ("nonce", nonce_json nonce) ] )
                            | Insufficient_funds (`Balance bal, amt) ->
                                let amt_json = Currency.Amount.to_yojson in
                                ( Insufficient_funds
                                , [ ("balance", amt_json bal)
                                  ; ("amount", amt_json amt) ] )
                            | Insufficient_replace_fee (`Replace_fee rfee, fee)
                              ->
                                let fee_json = Currency.Fee.to_yojson in
                                ( Insufficient_replace_fee
                                , [ ("replace_fee", fee_json rfee)
                                  ; ("fee", fee_json fee) ] )
                            | Overflow ->
                                (Overflow, [])
                            | Bad_token ->
                                (Bad_token, [])
                            | Invalid_transaction ->
                                (Diff_error.Invalid_signature, [])
                            | Unwanted_fee_token fee_token ->
                                ( Unwanted_fee_token
                                , [("fee_token", Token_id.to_yojson fee_token)]
                                )
                            | Expired
                                ( `Valid_until valid_until
                                , `Current_global_slot current_global_slot ) ->
                                ( Expired
                                , [ ( "valid_until"
                                    , Mina_numbers.Global_slot.to_yojson
                                        valid_until )
                                  ; ( "current_global_slot"
                                    , Mina_numbers.Global_slot.to_yojson
                                        current_global_slot ) ] )
                          in
                          let yojson_fail_reason =
                            Fn.compose
                              (fun s -> `String s)
                              (function
                                | Indexed_pool.Command_error.Invalid_nonce _ ->
                                    "invalid nonce"
                                | Insufficient_funds _ ->
                                    "insufficient funds"
                                | Invalid_transaction ->
                                    "transaction had bad signature or was \
                                     malformed"
                                | Insufficient_replace_fee _ ->
                                    "insufficient replace fee"
                                | Overflow ->
                                    "overflow"
                                | Bad_token ->
                                    "bad token"
                                | Unwanted_fee_token _ ->
                                    "unwanted fee token"
                                | Expired _ ->
                                    "expired" )
                          in
                          match add_res with
                          | Ok (verified, pool', dropped) ->
                              if is_sender_local then
                                Hashtbl.add_exn t.locally_generated_uncommitted
                                  ~key:verified ~data:(Time.now ()) ;
                              let pool'', dropped_for_size =
                                drop_until_below_max_size pool' ~pool_max_size
                              in
                              t.pool <- pool'' ;
                              let%bind _ =
                                trust_record
                                  ( Trust_system.Actions.Sent_useful_gossip
                                  , Some
                                      ( "$cmd"
                                      , [("cmd", User_command.to_yojson tx)] )
                                  )
                              in
                              let seq_cmd_to_yojson seq =
                                `List
                                  Sequence.(
                                    to_list
                                    @@ map
                                         ~f:
                                           Transaction_hash
                                           .User_command_with_valid_signature
                                           .to_yojson seq)
                              in
                              if not (Sequence.is_empty dropped) then
                                [%log' debug t.logger]
                                  "dropped commands due to transaction \
                                   replacement: $dropped"
                                  ~metadata:
                                    [("dropped", seq_cmd_to_yojson dropped)] ;
                              if not (Sequence.is_empty dropped_for_size) then
                                [%log' debug t.logger]
                                  "dropped commands to maintain max size: $cmds"
                                  ~metadata:
                                    [ ( "cmds"
                                      , seq_cmd_to_yojson dropped_for_size ) ] ;
                              let locally_generated_dropped =
                                Sequence.filter
                                  (Sequence.append dropped dropped_for_size)
                                  ~f:(fun tx_dropped ->
                                    Hashtbl.find_and_remove
                                      t.locally_generated_uncommitted
                                      tx_dropped
                                    |> Option.is_some )
                                |> Sequence.to_list
                              in
                              if not (List.is_empty locally_generated_dropped)
                              then
                                [%log' info t.logger]
                                  "Dropped locally generated commands $cmds \
                                   from transaction pool due to replacement \
                                   or max size"
                                  ~metadata:
                                    [ ( "cmds"
                                      , `List
                                          (List.map
                                             ~f:
                                               Transaction_hash
                                               .User_command_with_valid_signature
                                               .to_yojson
                                             locally_generated_dropped) ) ] ;
                              go txs'' (tx :: accepted, rejected)
                          | Error
                              (Insufficient_replace_fee
                                (`Replace_fee rfee, fee)) ->
                              (* We can't punish peers for this, since an
                             attacker can simultaneously send different
                             transactions at the same nonce to different
                             nodes, which will then naturally gossip them.
                          *)
                              let f_log =
                                if is_sender_local then [%log' error t.logger]
                                else [%log' debug t.logger]
                              in
                              f_log
                                "rejecting $cmd because of insufficient \
                                 replace fee ($rfee > $fee)"
                                ~metadata:
                                  [ ("cmd", User_command.to_yojson tx)
                                  ; ("rfee", Currency.Fee.to_yojson rfee)
                                  ; ("fee", Currency.Fee.to_yojson fee) ] ;
                              go txs''
                                ( accepted
                                , ( tx
                                  , Diff_versioned.Diff_error
                                    .Insufficient_replace_fee )
                                  :: rejected )
                          | Error (Unwanted_fee_token fee_token) ->
                              (* We can't punish peers for this, since these
                                   are our specific preferences.
                                *)
                              let f_log =
                                if is_sender_local then [%log' error t.logger]
                                else [%log' debug t.logger]
                              in
                              f_log
                                "rejecting $cmd because we don't accept fees \
                                 in $token"
                                ~metadata:
                                  [ ("cmd", User_command.to_yojson tx)
                                  ; ("token", Token_id.to_yojson fee_token) ] ;
                              go txs''
                                ( accepted
                                , ( tx
                                  , Diff_versioned.Diff_error
                                    .Unwanted_fee_token )
                                  :: rejected )
                          | Error Invalid_transaction ->
                              let%bind _ =
                                trust_record
                                  ( Trust_system.Actions.Sent_useless_gossip
                                  , Some
                                      ( "rejecting command because had \
                                         invalid signature or was malformed"
                                      , [] ) )
                              in
                              go txs''
                                ( accepted
                                , ( tx
                                  , Diff_versioned.Diff_error.Invalid_signature
                                  )
                                  :: rejected )
                          | Error err ->
                              let diff_err, error_extra =
                                of_indexed_pool_error err
                              in
                              if is_sender_local then
                                [%str_log' error t.logger]
                                  (Rejecting_command_for_reason
                                     { command= tx
                                     ; reason= diff_err
                                     ; error_extra }) ;
                              let%bind _ =
                                trust_record
                                  ( Trust_system.Actions.Sent_useless_gossip
                                  , Some
                                      ( "rejecting $cmd because of $reason. \
                                         ($error_extra)"
                                      , [ ("cmd", User_command.to_yojson tx)
                                        ; ("reason", yojson_fail_reason err)
                                        ; ("error_extra", `Assoc error_extra)
                                        ] ) )
                              in
                              go txs'' (accepted, (tx, diff_err) :: rejected) )
                        else
                          let%bind _ =
                            trust_record
                              ( Trust_system.Actions.Sent_useless_gossip
                              , Some
                                  ( sprintf
                                      "rejecting command $cmd due to \
                                       insufficient fee."
                                  , [("cmd", User_command.to_yojson tx)] ) )
                          in
                          go txs''
                            ( accepted
                            , (tx, Diff_versioned.Diff_error.Insufficient_fee)
                              :: rejected ) )
            in
            match%map
              Interruptible.force
              @@
              let open Interruptible.Let_syntax in
              let signal =
                Deferred.map (Base_ledger.detached_signal ledger) ~f:(fun () ->
                    Error.createf "Ledger was detatched"
                    |> Error.tag ~tag:"Transaction_pool.apply" )
              in
              let%bind () = Interruptible.lift Deferred.unit signal in
              go txs ([], [])
            with
            | Ok res ->
                res
            | Error err ->
                Error err )

      let unsafe_apply t diff =
        match%map apply t diff with
        | Ok ((accepted, _) as e) ->
            ( if not (List.is_empty accepted) then
              Mina_metrics.(
                Gauge.set
                  Transaction_pool.useful_transactions_received_time_sec
                  (let x =
                     Time.(now () |> to_span_since_epoch |> Span.to_sec)
                   in
                   x -. Mina_metrics.time_offset_sec)) ) ;
            Ok e
        | Error e ->
            Error (`Other e)
    end

    let get_rebroadcastable (t : t) ~has_timed_out =
      let metadata ~key ~data =
        [ ( "cmd"
          , Transaction_hash.User_command_with_valid_signature.to_yojson key )
        ; ("time", `String (Time.to_string_abs ~zone:Time.Zone.utc data)) ]
      in
      let added_str =
        "it was added at $time and its rebroadcast period is now expired."
      in
      let logger = t.logger in
      Hashtbl.filteri_inplace t.locally_generated_uncommitted
        ~f:(fun ~key ~data ->
          match has_timed_out data with
          | `Timed_out ->
              [%log info]
                "No longer rebroadcasting uncommitted command $cmd, %s"
                added_str ~metadata:(metadata ~key ~data) ;
              false
          | `Ok ->
              true ) ;
      Hashtbl.filteri_inplace t.locally_generated_committed
        ~f:(fun ~key ~data ->
          match has_timed_out data with
          | `Timed_out ->
              [%log debug]
                "Removing committed locally generated command $cmd from \
                 possible rebroadcast pool, %s"
                added_str ~metadata:(metadata ~key ~data) ;
              false
          | `Ok ->
              true ) ;
      (* Important to maintain ordering here *)
      let rebroadcastable_txs =
        Hashtbl.keys t.locally_generated_uncommitted
        |> List.map
             ~f:Transaction_hash.User_command_with_valid_signature.command
      in
      if List.is_empty rebroadcastable_txs then []
      else
        [ List.sort rebroadcastable_txs ~compare:(fun tx1 tx2 ->
              User_command.(
                Mina_numbers.Account_nonce.compare (nonce_exn tx1)
                  (nonce_exn tx2)) ) ]
  end

  include Network_pool_base.Make (Transition_frontier) (Resource_pool)
end

(* Use this one in downstream consumers *)
module Make (Staged_ledger : sig
  type t

  val ledger : t -> Mina_base.Ledger.t
end)
(Transition_frontier : Transition_frontier_intf
                       with type staged_ledger := Staged_ledger.t) :
  S with type transition_frontier := Transition_frontier.t =
  Make0 (Mina_base.Ledger) (Staged_ledger) (Transition_frontier)

(* TODO: defunctor or remove monkey patching (#3731) *)
include Make
          (Staged_ledger)
          (struct
            include Transition_frontier

            type best_tip_diff = Extensions.Best_tip_diff.view =
              { new_commands: User_command.Valid.t With_status.t list
              ; removed_commands: User_command.Valid.t With_status.t list
              ; reorg_best_tip: bool }

            let best_tip_diff_pipe t =
              Extensions.(get_view_pipe (extensions t) Best_tip_diff)
          end)

let%test_module _ =
  ( module struct
    module Mock_base_ledger = Mocks.Base_ledger
    module Mock_staged_ledger = Mocks.Staged_ledger

    let test_keys = Array.init 10 ~f:(fun _ -> Signature_lib.Keypair.create ())

    let precomputed_values = Lazy.force Precomputed_values.for_unit_tests

    let constraint_constants = precomputed_values.constraint_constants

    let consensus_constants = precomputed_values.consensus_constants

    let proof_level = precomputed_values.proof_level

    let logger = Logger.null ()

    let time_controller = Block_time.Controller.basic ~logger

    let verifier =
      Async.Thread_safe.block_on_async_exn (fun () ->
          Verifier.create ~logger ~proof_level ~constraint_constants
            ~conf_dir:None
            ~pids:(Child_processes.Termination.create_pid_table ()) )

    module Mock_transition_frontier = struct
      module Breadcrumb = struct
        type t = Mock_staged_ledger.t

        let staged_ledger = Fn.id
      end

      type best_tip_diff =
        { new_commands: User_command.Valid.t With_status.t list
        ; removed_commands: User_command.Valid.t With_status.t list
        ; reorg_best_tip: bool }

      type t = best_tip_diff Broadcast_pipe.Reader.t * Breadcrumb.t ref

      let create : unit -> t * best_tip_diff Broadcast_pipe.Writer.t =
       fun () ->
        let pipe_r, pipe_w =
          Broadcast_pipe.create
            {new_commands= []; removed_commands= []; reorg_best_tip= false}
        in
        let accounts =
          List.map (Array.to_list test_keys) ~f:(fun kp ->
              let compressed = Public_key.compress kp.public_key in
              let account_id = Account_id.create compressed Token_id.default in
              ( account_id
              , Account.create account_id
                @@ Currency.Balance.of_int 1_000_000_000_000 ) )
        in
        let ledger = Account_id.Map.of_alist_exn accounts in
        ((pipe_r, ref ledger), pipe_w)

      let best_tip (_, best_tip_ref) = !best_tip_ref

      let best_tip_diff_pipe (pipe, _) = pipe
    end

    module Test =
      Make0 (Mock_base_ledger) (Mock_staged_ledger) (Mock_transition_frontier)

    let pool_max_size = 25

    let () =
      Core.Backtrace.elide := false ;
      Async.Scheduler.set_record_backtraces true

    (** Assert the invariants of the locally generated command tracking system.
    *)
    let assert_locally_generated (pool : Test.Resource_pool.t) =
<<<<<<< HEAD
      ignore (
        Hashtbl.merge pool.locally_generated_committed
          pool.locally_generated_uncommitted ~f:(fun ~key -> function
          | `Both (committed, uncommitted) ->
              failwithf
                !"Command \
                  %{sexp:Transaction_hash.User_command_with_valid_signature.t} \
                  in both locally generated committed and uncommitted with \
                  times %s and %s"
                key (Time.to_string committed)
                (Time.to_string uncommitted)
                ()
          | `Left cmd ->
              Some cmd
          | `Right cmd ->
              (* Locally generated uncommitted transactions should be in the
                 pool, so long as we're not in the middle of updating it. *)
              assert (
                Indexed_pool.member pool.pool
                  (Transaction_hash.User_command.of_checked key) ) ;
              Some cmd ) : ( Transaction_hash.User_command_with_valid_signature.t
                           , Time.t )
            Hashtbl.t)
=======
      ignore
        ( Hashtbl.merge pool.locally_generated_committed
            pool.locally_generated_uncommitted ~f:(fun ~key -> function
            | `Both (committed, uncommitted) ->
                failwithf
                  !"Command \
                    %{sexp:Transaction_hash.User_command_with_valid_signature.t} \
                    in both locally generated committed and uncommitted with \
                    times %s and %s"
                  key (Time.to_string committed)
                  (Time.to_string uncommitted)
                  ()
            | `Left cmd ->
                Some cmd
            | `Right cmd ->
                (* Locally generated uncommitted transactions should be in the
                 pool, so long as we're not in the middle of updating it. *)
                assert (
                  Indexed_pool.member pool.pool
                    (Transaction_hash.User_command.of_checked key) ) ;
                Some cmd )
          : ( Transaction_hash.User_command_with_valid_signature.t
            , Time.t )
            Hashtbl.t )
>>>>>>> 1591df37

    let setup_test () =
      let tf, best_tip_diff_w = Mock_transition_frontier.create () in
      let tf_pipe_r, _tf_pipe_w = Broadcast_pipe.create @@ Some tf in
      let incoming_diff_r, _incoming_diff_w =
        Strict_pipe.(create ~name:"Transaction pool test" Synchronous)
      in
      let local_diff_r, _local_diff_w =
        Strict_pipe.(create ~name:"Transaction pool test" Synchronous)
      in
      let trust_system = Trust_system.null () in
      let config =
        Test.Resource_pool.make_config ~trust_system ~pool_max_size ~verifier
      in
      let pool =
        Test.create ~config ~logger ~constraint_constants ~consensus_constants
          ~time_controller ~incoming_diffs:incoming_diff_r
          ~local_diffs:local_diff_r ~frontier_broadcast_pipe:tf_pipe_r
        |> Test.resource_pool
      in
      let%map () = Async.Scheduler.yield () in
      ( (fun txs ->
          Indexed_pool.For_tests.assert_invariants pool.pool ;
          assert_locally_generated pool ;
          [%test_eq: User_command.t List.t]
            ( Test.Resource_pool.transactions ~logger pool
            |> Sequence.map
                 ~f:Transaction_hash.User_command_with_valid_signature.command
            |> Sequence.to_list
            |> List.sort ~compare:User_command.compare )
            (List.sort ~compare:User_command.compare txs) )
      , pool
      , best_tip_diff_w
      , tf )

    let independent_cmds : User_command.Valid.t list =
      let rec go n cmds =
        let open Quickcheck.Generator.Let_syntax in
        if n < Array.length test_keys then
          let%bind cmd =
            let sender = test_keys.(n) in
            User_command.Valid.Gen.payment ~sign_type:`Real
              ~key_gen:
                (Quickcheck.Generator.tuple2 (return sender)
                   (Quickcheck_lib.of_array test_keys))
              ~max_amount:100_000_000_000 ~fee_range:10_000_000_000 ()
          in
          go (n + 1) (cmd :: cmds)
        else Quickcheck.Generator.return @@ List.rev cmds
      in
      Quickcheck.random_value ~seed:(`Deterministic "constant") (go 0 [])

    let independent_cmds' =
      List.map independent_cmds ~f:User_command.forget_check

    module Result = struct
      include Result

      (*let equal ok_eq err_eq a b =
      match a, b with
      | Ok a, Ok b -> ok_eq a b
      | Error a, Error b -> err_eq a b
      | _ -> false*)
    end

    type pool_apply = (User_command.t list, [`Other of Error.t]) Result.t
    [@@deriving sexp, compare]

    let accepted_commands = Result.map ~f:fst

    let mk_with_status (cmd : User_command.Valid.t) =
      { With_status.data= cmd
      ; status=
          Applied
            ( Transaction_status.Auxiliary_data.empty
            , Transaction_status.Balance_data.empty ) }

    let independent_signed_cmds' =
      List.map independent_cmds' ~f:(function
        | User_command.Signed_command x ->
            x
        | _ ->
            failwith
              "when snapp commands are enabled, [independent_signed_cmds'] \
               should be removed." )

    let%test_unit "transactions are removed in linear case" =
      Thread_safe.block_on_async_exn (fun () ->
          let%bind assert_pool_txs, pool, best_tip_diff_w, _frontier =
            setup_test ()
          in
          assert_pool_txs [] ;
          let%bind apply_res =
            Test.Resource_pool.Diff.unsafe_apply pool
              (Envelope.Incoming.local independent_signed_cmds')
          in
          [%test_eq: pool_apply]
            (accepted_commands apply_res)
            (Ok independent_cmds') ;
          assert_pool_txs independent_cmds' ;
          let%bind () =
            Broadcast_pipe.Writer.write best_tip_diff_w
              { new_commands= [mk_with_status (List.hd_exn independent_cmds)]
              ; removed_commands= []
              ; reorg_best_tip= false }
          in
          let%bind () = Async.Scheduler.yield_until_no_jobs_remain () in
          assert_pool_txs (List.tl_exn independent_cmds') ;
          let%bind () =
            Broadcast_pipe.Writer.write best_tip_diff_w
              { new_commands=
                  List.map ~f:mk_with_status
                    (List.take (List.tl_exn independent_cmds) 2)
              ; removed_commands= []
              ; reorg_best_tip= false }
          in
          let%bind () = Async.Scheduler.yield_until_no_jobs_remain () in
          assert_pool_txs (List.drop independent_cmds' 3) ;
          Deferred.unit )

    let rec map_set_multi map pairs =
      match pairs with
      | (k, v) :: pairs' ->
          let pk = Public_key.compress test_keys.(k).public_key in
          let key = Account_id.create pk Token_id.default in
          map_set_multi (Map.set map ~key ~data:v) pairs'
      | [] ->
          map

    let mk_account i balance nonce =
      let public_key = Public_key.compress @@ test_keys.(i).public_key in
      ( i
      , { Account.Poly.Stable.Latest.public_key
        ; token_id= Token_id.default
        ; token_permissions=
            Token_permissions.Not_owned {account_disabled= false}
        ; balance= Currency.Balance.of_int balance
        ; nonce= Account.Nonce.of_int nonce
        ; receipt_chain_hash= Receipt.Chain_hash.empty
        ; delegate= Some public_key
        ; voting_for=
            Quickcheck.random_value ~seed:(`Deterministic "constant")
              State_hash.gen
        ; timing= Account.Timing.Untimed
        ; permissions= Permissions.user_default
        ; snapp= None } )

    let%test_unit "Transactions are removed and added back in fork changes" =
      Thread_safe.block_on_async_exn (fun () ->
          let%bind assert_pool_txs, pool, best_tip_diff_w, (_, best_tip_ref) =
            setup_test ()
          in
          assert_pool_txs [] ;
          let%bind apply_res =
            Test.Resource_pool.Diff.unsafe_apply pool
              ( Envelope.Incoming.local
              @@ List.hd_exn independent_signed_cmds'
                 :: List.drop independent_signed_cmds' 2 )
          in
          [%test_eq: pool_apply]
            (accepted_commands apply_res)
            (Ok (List.hd_exn independent_cmds' :: List.drop independent_cmds' 2)) ;
          best_tip_ref :=
            map_set_multi !best_tip_ref [mk_account 1 1_000_000_000_000 1] ;
          let%bind () =
            Broadcast_pipe.Writer.write best_tip_diff_w
              { new_commands=
                  List.map ~f:mk_with_status @@ List.take independent_cmds 1
              ; removed_commands=
                  List.map ~f:mk_with_status
                  @@ [List.nth_exn independent_cmds 1]
              ; reorg_best_tip= true }
          in
          assert_pool_txs (List.tl_exn independent_cmds') ;
          Deferred.unit )

    let%test_unit "invalid transactions are not accepted" =
      Thread_safe.block_on_async_exn (fun () ->
          let%bind assert_pool_txs, pool, best_tip_diff_w, (_, best_tip_ref) =
            setup_test ()
          in
          assert_pool_txs [] ;
          best_tip_ref :=
            map_set_multi !best_tip_ref
              [mk_account 0 0 0; mk_account 1 1_000_000_000_000 1] ;
          (* need a best tip diff so the ref is actually read *)
          let%bind _ =
            Broadcast_pipe.Writer.write best_tip_diff_w
              {new_commands= []; removed_commands= []; reorg_best_tip= false}
          in
          let%bind apply_res =
            Test.Resource_pool.Diff.unsafe_apply pool
            @@ Envelope.Incoming.local independent_signed_cmds'
          in
          [%test_eq: pool_apply]
            (Ok (List.drop independent_cmds' 2))
            (accepted_commands apply_res) ;
          assert_pool_txs (List.drop independent_cmds' 2) ;
          Deferred.unit )

    let mk_payment' ?valid_until sender_idx fee nonce receiver_idx amount =
      let get_pk idx = Public_key.compress test_keys.(idx).public_key in
      Signed_command.sign test_keys.(sender_idx)
        (Signed_command_payload.create ~fee:(Currency.Fee.of_int fee)
           ~fee_token:Token_id.default ~fee_payer_pk:(get_pk sender_idx)
           ~valid_until
           ~nonce:(Account.Nonce.of_int nonce)
           ~memo:(Signed_command_memo.create_by_digesting_string_exn "foo")
           ~body:
             (Signed_command_payload.Body.Payment
                { source_pk= get_pk sender_idx
                ; receiver_pk= get_pk receiver_idx
                ; token_id= Token_id.default
                ; amount= Currency.Amount.of_int amount }))

    let mk_payment ?valid_until sender_idx fee nonce receiver_idx amount =
      User_command.Signed_command
        (mk_payment' ?valid_until sender_idx fee nonce receiver_idx amount)

    let current_global_slot () =
      let current_time = Block_time.now time_controller in
      Consensus.Data.Consensus_time.(
        of_time_exn ~constants:consensus_constants current_time
        |> to_global_slot)

    let%test_unit "Now-invalid transactions are removed from the pool on fork \
                   changes" =
      Thread_safe.block_on_async_exn (fun () ->
          let%bind assert_pool_txs, pool, best_tip_diff_w, (_, best_tip_ref) =
            setup_test ()
          in
          assert_pool_txs [] ;
          best_tip_ref :=
            map_set_multi !best_tip_ref [mk_account 0 1_000_000_000_000 1] ;
          let%bind _ =
            Broadcast_pipe.Writer.write best_tip_diff_w
              { new_commands=
                  List.map ~f:mk_with_status @@ List.take independent_cmds 2
              ; removed_commands= []
              ; reorg_best_tip= false }
          in
          assert_pool_txs [] ;
          let cmd1 =
            let sender = test_keys.(0) in
            Quickcheck.random_value
              (User_command.Valid.Gen.payment ~sign_type:`Real
                 ~key_gen:
                   Quickcheck.Generator.(
                     tuple2 (return sender) (Quickcheck_lib.of_array test_keys))
                 ~nonce:(Account.Nonce.of_int 1) ~max_amount:100_000_000_000
                 ~fee_range:10_000_000_000 ())
          in
          let%bind apply_res =
            Test.Resource_pool.Diff.unsafe_apply pool
            @@ Envelope.Incoming.local
                 [ ( match cmd1 with
                   | Signed_command x ->
                       Signed_command.forget_check x
                   | _ ->
                       failwith "fix when snapps are enabled" ) ]
          in
          [%test_eq: pool_apply]
            (accepted_commands apply_res)
            (Ok [User_command.forget_check cmd1]) ;
          assert_pool_txs [User_command.forget_check cmd1] ;
          let cmd2 = mk_payment 0 1_000_000_000 0 5 999_000_000_000 in
          best_tip_ref := map_set_multi !best_tip_ref [mk_account 0 0 1] ;
          let%bind _ =
            Broadcast_pipe.Writer.write best_tip_diff_w
              { new_commands=
                  List.map ~f:mk_with_status
                  @@ (cmd2 :: List.drop independent_cmds 2)
              ; removed_commands=
                  List.map ~f:mk_with_status @@ List.take independent_cmds 2
              ; reorg_best_tip= true }
          in
          (*first cmd from removed_commands gets replaced by cmd2 (same sender), cmd1 is invalid because of insufficient balance, and so only the second cmd from removed_commands is expected to be in the pool*)
          assert_pool_txs [List.nth_exn independent_cmds' 1] ;
          Deferred.unit )

    let extract_signed_commands =
      List.map ~f:(function
        | User_command.Signed_command x ->
            Signed_command.forget_check x
        | _ ->
            failwith
              "when snapp commands are enabled, [extract_signed_commands] \
               should be removed." )

    let%test_unit "expired transactions are not accepted" =
      Thread_safe.block_on_async_exn (fun () ->
          let%bind assert_pool_txs, pool, _best_tip_diff_w, (_, _best_tip_ref)
              =
            setup_test ()
          in
          assert_pool_txs [] ;
          let curr_slot = current_global_slot () in
          let curr_slot_plus_three =
            Mina_numbers.Global_slot.(succ (succ (succ curr_slot)))
          in
          let valid_command =
            mk_payment ~valid_until:curr_slot_plus_three 1 1_000_000_000 1 9
              1_000_000_000
          in
          let expired_commands =
            [ mk_payment ~valid_until:curr_slot 0 1_000_000_000 1 9
                1_000_000_000
            ; mk_payment 0 1_000_000_000 2 9 1_000_000_000 ]
          in
          (*Wait till global slot increases* by 1 which invalidates the commands with valid_until=curr_slot*)
          let%bind () =
            after
              (Block_time.Span.to_time_span
                 consensus_constants.block_window_duration_ms)
          in
          let all_valid_commands = independent_cmds @ [valid_command] in
          let%bind apply_res =
            Test.Resource_pool.Diff.unsafe_apply pool
            @@ Envelope.Incoming.local
                 (extract_signed_commands
                    (all_valid_commands @ expired_commands))
          in
          let cmds_wo_check =
            List.map all_valid_commands ~f:User_command.forget_check
          in
          [%test_eq: pool_apply] (Ok cmds_wo_check)
            (accepted_commands apply_res) ;
          assert_pool_txs cmds_wo_check ;
          Deferred.unit )

    let%test_unit "Expired transactions that are already in the pool are \
                   removed from the pool when best tip changes" =
      Thread_safe.block_on_async_exn (fun () ->
          let%bind assert_pool_txs, pool, best_tip_diff_w, (_, best_tip_ref) =
            setup_test ()
          in
          assert_pool_txs [] ;
          let curr_slot = current_global_slot () in
          let curr_slot_plus_three =
            Mina_numbers.Global_slot.(succ (succ (succ curr_slot)))
          in
          let curr_slot_plus_seven =
            Mina_numbers.Global_slot.(
              succ (succ (succ (succ curr_slot_plus_three))))
          in
          let few_now, _few_later =
            List.split_n independent_cmds (List.length independent_cmds / 2)
          in
          let expires_later1 =
            mk_payment ~valid_until:curr_slot_plus_three 0 1_000_000_000 1 9
              10_000_000_000
          in
          let expires_later2 =
            mk_payment ~valid_until:curr_slot_plus_seven 0 1_000_000_000 2 9
              10_000_000_000
          in
          let valid_commands = few_now @ [expires_later1; expires_later2] in
          let%bind apply_res =
            Test.Resource_pool.Diff.unsafe_apply pool
            @@ Envelope.Incoming.local (extract_signed_commands valid_commands)
          in
          let cmds_wo_check =
            List.map valid_commands ~f:User_command.forget_check
          in
          [%test_eq: pool_apply]
            (accepted_commands apply_res)
            (Ok cmds_wo_check) ;
          assert_pool_txs cmds_wo_check ;
          (*new commands from best tip diff should be removed from the pool*)
          (*update the nonce to be consistent with the commands in the block*)
          best_tip_ref :=
            map_set_multi !best_tip_ref [mk_account 0 1_000_000_000_000_000 2] ;
          let%bind _ =
            Broadcast_pipe.Writer.write best_tip_diff_w
              { new_commands=
                  List.map ~f:mk_with_status
                    [List.nth_exn few_now 0; expires_later1]
              ; removed_commands= []
              ; reorg_best_tip= false }
          in
          let cmds_wo_check =
            List.map ~f:User_command.forget_check
              (expires_later2 :: List.drop few_now 1)
          in
          let%bind () = Async.Scheduler.yield_until_no_jobs_remain () in
          assert_pool_txs cmds_wo_check ;
          (*Add new commands, remove old commands some of which are now expired*)
          let expired_command =
            mk_payment ~valid_until:curr_slot 9 1_000_000_000 0 5 1_000_000_000
          in
          let unexpired_command =
            mk_payment ~valid_until:curr_slot_plus_seven 8 1_000_000_000 0 9
              1_000_000_000
          in
          let valid_forever = List.nth_exn few_now 0 in
          let removed_commands =
            [valid_forever; expires_later1; expired_command; unexpired_command]
            |> List.map ~f:mk_with_status
          in
          let n_block_times n =
            Int64.(
              Block_time.Span.to_ms
                consensus_constants.block_window_duration_ms
              * n)
            |> Block_time.Span.of_ms
          in
          let%bind () =
            after (Block_time.Span.to_time_span (n_block_times 3L))
          in
          let%bind _ =
            Broadcast_pipe.Writer.write best_tip_diff_w
              { new_commands= [mk_with_status valid_forever]
              ; removed_commands
              ; reorg_best_tip= true }
          in
          (*expired_command should not be in the pool becuase they are expired and (List.nth few_now 0) becuase it was committed in a block*)
          let cmds_wo_check =
            List.map ~f:User_command.forget_check
              ( expires_later1 :: expires_later2 :: unexpired_command
              :: List.drop few_now 1 )
          in
          let%bind () = Async.Scheduler.yield_until_no_jobs_remain () in
          assert_pool_txs cmds_wo_check ;
          (*after 5 block times there should be no expired transactions*)
          let%bind () =
            after (Block_time.Span.to_time_span (n_block_times 5L))
          in
          let%bind _ =
            Broadcast_pipe.Writer.write best_tip_diff_w
              {new_commands= []; removed_commands= []; reorg_best_tip= false}
          in
          let cmds_wo_check =
            List.map ~f:User_command.forget_check (List.drop few_now 1)
          in
          let%bind () = Async.Scheduler.yield_until_no_jobs_remain () in
          assert_pool_txs cmds_wo_check ;
          Deferred.unit )

    let%test_unit "Now-invalid transactions are removed from the pool when \
                   the transition frontier is recreated" =
      Thread_safe.block_on_async_exn (fun () ->
          (* Set up initial frontier *)
          let frontier_pipe_r, frontier_pipe_w = Broadcast_pipe.create None in
          let incoming_diff_r, _incoming_diff_w =
            Strict_pipe.(create ~name:"Transaction pool test" Synchronous)
          in
          let local_diff_r, _local_diff_w =
            Strict_pipe.(create ~name:"Transaction pool test" Synchronous)
          in
          let trust_system = Trust_system.null () in
          let config =
            Test.Resource_pool.make_config ~trust_system ~pool_max_size
              ~verifier
          in
          let pool =
            Test.create ~config ~logger ~constraint_constants
              ~consensus_constants ~time_controller
              ~incoming_diffs:incoming_diff_r ~local_diffs:local_diff_r
              ~frontier_broadcast_pipe:frontier_pipe_r
            |> Test.resource_pool
          in
          let assert_pool_txs txs =
            [%test_eq: User_command.t List.t]
              ( Test.Resource_pool.transactions ~logger pool
              |> Sequence.map
                   ~f:
                     Transaction_hash.User_command_with_valid_signature.command
              |> Sequence.to_list
              |> List.sort ~compare:User_command.compare )
            @@ List.sort ~compare:User_command.compare txs
          in
          assert_pool_txs [] ;
          let frontier1, best_tip_diff_w1 =
            Mock_transition_frontier.create ()
          in
          let%bind _ =
            Broadcast_pipe.Writer.write frontier_pipe_w (Some frontier1)
          in
          let%bind _ =
            Test.Resource_pool.Diff.unsafe_apply pool
              (Envelope.Incoming.local
                 (extract_signed_commands independent_cmds))
          in
          assert_pool_txs @@ independent_cmds' ;
          (* Destroy initial frontier *)
          Broadcast_pipe.Writer.close best_tip_diff_w1 ;
          let%bind _ = Broadcast_pipe.Writer.write frontier_pipe_w None in
          (* Set up second frontier *)
          let ((_, ledger_ref2) as frontier2), _best_tip_diff_w2 =
            Mock_transition_frontier.create ()
          in
          ledger_ref2 :=
            map_set_multi !ledger_ref2
              [ mk_account 0 20_000_000_000_000 5
              ; mk_account 1 0 0
              ; mk_account 2 0 1 ] ;
          let%bind _ =
            Broadcast_pipe.Writer.write frontier_pipe_w (Some frontier2)
          in
          assert_pool_txs @@ List.drop independent_cmds' 3 ;
          Deferred.unit )

    let%test_unit "transaction replacement works" =
      Thread_safe.block_on_async_exn
      @@ fun () ->
      let%bind assert_pool_txs, pool, _best_tip_diff_w, frontier =
        setup_test ()
      in
      let set_sender idx (tx : Signed_command.t) =
        let sender_kp = test_keys.(idx) in
        let sender_pk = Public_key.compress sender_kp.public_key in
        let payload : Signed_command.Payload.t =
          match tx.payload with
          | {common; body= Payment payload} ->
              { common= {common with fee_payer_pk= sender_pk}
              ; body= Payment {payload with source_pk= sender_pk} }
          | {common; body= Stake_delegation (Set_delegate payload)} ->
              { common= {common with fee_payer_pk= sender_pk}
              ; body=
                  Stake_delegation
                    (Set_delegate {payload with delegator= sender_pk}) }
          | { common
            ; body=
                (Create_new_token _ | Create_token_account _ | Mint_tokens _)
                as body } ->
              {common= {common with fee_payer_pk= sender_pk}; body}
        in
        User_command.Signed_command (Signed_command.sign sender_kp payload)
      in
      let txs0 =
        [ mk_payment' 0 1_000_000_000 0 9 20_000_000_000
        ; mk_payment' 0 1_000_000_000 1 9 12_000_000_000
        ; mk_payment' 0 1_000_000_000 2 9 500_000_000_000 ]
      in
      let txs0' = List.map txs0 ~f:Signed_command.forget_check in
      let txs1 = List.map ~f:(set_sender 1) txs0' in
      let txs2 = List.map ~f:(set_sender 2) txs0' in
      let txs3 = List.map ~f:(set_sender 3) txs0' in
      let txs_all =
        List.map ~f:(fun x -> User_command.Signed_command x) txs0
        @ txs1 @ txs2 @ txs3
      in
      let%bind apply_res =
        Test.Resource_pool.Diff.unsafe_apply pool
          (Envelope.Incoming.local (extract_signed_commands txs_all))
      in
      let txs_all = List.map txs_all ~f:User_command.forget_check in
      [%test_eq: pool_apply] (Ok txs_all) (accepted_commands apply_res) ;
      assert_pool_txs @@ txs_all ;
      let replace_txs =
        [ (* sufficient fee *)
          mk_payment 0 16_000_000_000 0 1 440_000_000_000
        ; (* insufficient fee *)
          mk_payment 1 4_000_000_000 0 1 788_000_000_000
        ; (* sufficient *)
          mk_payment 2 20_000_000_000 1 4 721_000_000_000
        ; (* insufficient *)
          (let amount = 927_000_000_000 in
           let fee =
             let ledger = Mock_transition_frontier.best_tip frontier in
             let sender_kp = test_keys.(3) in
             let sender_pk = Public_key.compress sender_kp.public_key in
             let sender_aid = Account_id.create sender_pk Token_id.default in
             let location =
               Mock_base_ledger.location_of_account ledger sender_aid
               |> Option.value_exn
             in
             (* Spend all of the tokens in the account. Should fail because the
                command with nonce=0 will already have spent some.
             *)
             let account =
               Mock_base_ledger.get ledger location |> Option.value_exn
             in
             Currency.Balance.to_int account.balance - amount
           in
           mk_payment 3 fee 1 4 amount) ]
      in
      let%bind apply_res_2 =
        Test.Resource_pool.Diff.unsafe_apply pool
          (Envelope.Incoming.local (extract_signed_commands replace_txs))
      in
      let replace_txs = List.map replace_txs ~f:User_command.forget_check in
      [%test_eq: pool_apply]
        (Ok [List.nth_exn replace_txs 0; List.nth_exn replace_txs 2])
        (accepted_commands apply_res_2) ;
      Deferred.unit

    let%test_unit "it drops queued transactions if a committed one makes \
                   there be insufficient funds" =
      Thread_safe.block_on_async_exn
      @@ fun () ->
      let%bind assert_pool_txs, pool, best_tip_diff_w, (_, best_tip_ref) =
        setup_test ()
      in
      let txs =
        [ mk_payment 0 5_000_000_000 0 9 20_000_000_000
        ; mk_payment 0 6_000_000_000 1 5 77_000_000_000
        ; mk_payment 0 1_000_000_000 2 3 891_000_000_000 ]
      in
      let committed_tx = mk_payment 0 5_000_000_000 0 2 25_000_000_000 in
      let%bind apply_res =
        Test.Resource_pool.Diff.unsafe_apply pool
        @@ Envelope.Incoming.local (extract_signed_commands txs)
      in
      let txs = txs |> List.map ~f:User_command.forget_check in
      [%test_eq: pool_apply] (Ok txs) (accepted_commands apply_res) ;
      assert_pool_txs @@ txs ;
      best_tip_ref :=
        map_set_multi !best_tip_ref [mk_account 0 970_000_000_000 1] ;
      let%bind () =
        Broadcast_pipe.Writer.write best_tip_diff_w
          { new_commands= List.map ~f:mk_with_status @@ [committed_tx]
          ; removed_commands= []
          ; reorg_best_tip= false }
      in
      assert_pool_txs [List.nth_exn txs 1] ;
      Deferred.unit

    let%test_unit "max size is maintained" =
      Quickcheck.test ~trials:500
        (let open Quickcheck.Generator.Let_syntax in
        let%bind init_ledger_state = Ledger.gen_initial_ledger_state in
        let%bind cmds_count = Int.gen_incl pool_max_size (pool_max_size * 2) in
        let%bind cmds =
          User_command.Valid.Gen.sequence ~sign_type:`Real ~length:cmds_count
            init_ledger_state
        in
        return (init_ledger_state, cmds))
        ~f:(fun (init_ledger_state, cmds) ->
          Thread_safe.block_on_async_exn (fun () ->
              let%bind ( _assert_pool_txs
                       , pool
                       , best_tip_diff_w
                       , (_, best_tip_ref) ) =
                setup_test ()
              in
              let mock_ledger =
                Account_id.Map.of_alist_exn
                  ( init_ledger_state |> Array.to_sequence
                  |> Sequence.map ~f:(fun (kp, balance, nonce, timing) ->
                         let public_key = Public_key.compress kp.public_key in
                         let account_id =
                           Account_id.create public_key Token_id.default
                         in
                         ( account_id
                         , { (Account.initialize account_id) with
                             balance=
                               Currency.Balance.of_uint64
                                 (Currency.Amount.to_uint64 balance)
                           ; nonce
                           ; timing } ) )
                  |> Sequence.to_list )
              in
              best_tip_ref := mock_ledger ;
              let%bind () =
                Broadcast_pipe.Writer.write best_tip_diff_w
                  {new_commands= []; removed_commands= []; reorg_best_tip= true}
              in
              let cmds1, cmds2 = List.split_n cmds pool_max_size in
              let%bind apply_res1 =
                Test.Resource_pool.Diff.unsafe_apply pool
                  (Envelope.Incoming.local (extract_signed_commands cmds1))
              in
              assert (Result.is_ok apply_res1) ;
              [%test_eq: int] pool_max_size (Indexed_pool.size pool.pool) ;
              let%map _apply_res2 =
                Test.Resource_pool.Diff.unsafe_apply pool
                  (Envelope.Incoming.local (extract_signed_commands cmds2))
              in
              (* N.B. Adding a transaction when the pool is full may drop > 1
                 command, so the size now is not necessarily the maximum.
                 Applying the diff may also return an error if none of the new
                 commands have higher fee than the lowest one already in the
                 pool.
              *)
              assert (Indexed_pool.size pool.pool <= pool_max_size) ) )

    let assert_rebroadcastable pool cmds =
      let normalize = List.sort ~compare:User_command.compare in
      let expected =
        match normalize cmds with [] -> [] | normalized -> [normalized]
      in
      [%test_eq: User_command.t list list]
        ( List.map ~f:normalize
        @@ Test.Resource_pool.get_rebroadcastable pool
             ~has_timed_out:(Fn.const `Ok) )
        expected

    let mock_sender =
      Envelope.Sender.Remote
        (Peer.create
           (Unix.Inet_addr.of_string "1.2.3.4")
           ~peer_id:(Peer.Id.unsafe_of_string "contents should be irrelevant")
           ~libp2p_port:8302)

    let%test_unit "rebroadcastable transaction behavior" =
      Thread_safe.block_on_async_exn (fun () ->
          let%bind assert_pool_txs, pool, best_tip_diff_w, _frontier =
            setup_test ()
          in
          assert_pool_txs [] ;
          let local_cmds = List.take independent_cmds 5 in
          let local_cmds' = List.map local_cmds ~f:User_command.forget_check in
          let remote_cmds = List.drop independent_cmds 5 in
          let remote_cmds' =
            List.map remote_cmds ~f:User_command.forget_check
          in
          (* Locally generated transactions are rebroadcastable *)
          let%bind apply_res_1 =
            Test.Resource_pool.Diff.unsafe_apply pool
              (Envelope.Incoming.local (extract_signed_commands local_cmds))
          in
          [%test_eq: pool_apply]
            (accepted_commands apply_res_1)
            (Ok local_cmds') ;
          assert_pool_txs local_cmds' ;
          assert_rebroadcastable pool local_cmds' ;
          (* Adding non-locally-generated transactions doesn't affect
             rebroadcastable pool *)
          let%bind apply_res_2 =
            Test.Resource_pool.Diff.unsafe_apply pool
              (Envelope.Incoming.map
                 (Envelope.Incoming.wrap ~data:remote_cmds ~sender:mock_sender)
                 ~f:extract_signed_commands)
          in
          [%test_eq: pool_apply]
            (accepted_commands apply_res_2)
            (Ok remote_cmds') ;
          assert_pool_txs (local_cmds' @ remote_cmds') ;
          assert_rebroadcastable pool local_cmds' ;
          (* When locally generated transactions are committed they are no
             longer rebroadcastable *)
          let%bind () =
            Broadcast_pipe.Writer.write best_tip_diff_w
              { new_commands=
                  List.map ~f:mk_with_status @@ List.take local_cmds 2
                  @ List.take remote_cmds 3
              ; removed_commands= []
              ; reorg_best_tip= false }
          in
          assert_pool_txs (List.drop local_cmds' 2 @ List.drop remote_cmds' 3) ;
          assert_rebroadcastable pool (List.drop local_cmds' 2) ;
          (* Reorgs put locally generated transactions back into the
             rebroadcastable pool, if they were removed and not re-added *)
          let%bind () =
            Broadcast_pipe.Writer.write best_tip_diff_w
              { new_commands=
                  List.map ~f:mk_with_status @@ List.take local_cmds 1
              ; removed_commands=
                  List.map ~f:mk_with_status @@ List.take local_cmds 2
              ; reorg_best_tip= true }
          in
          assert_pool_txs (List.tl_exn local_cmds' @ List.drop remote_cmds' 3) ;
          assert_rebroadcastable pool (List.tl_exn local_cmds') ;
          (* Committing them again removes them from the pool again. *)
          let%bind () =
            Broadcast_pipe.Writer.write best_tip_diff_w
              { new_commands=
                  List.map ~f:mk_with_status @@ List.tl_exn local_cmds
                  @ List.drop remote_cmds 3
              ; removed_commands= []
              ; reorg_best_tip= false }
          in
          assert_pool_txs [] ;
          assert_rebroadcastable pool [] ;
          (* A reorg that doesn't re-add anything puts the right things back
             into the rebroadcastable pool. *)
          let%bind () =
            Broadcast_pipe.Writer.write best_tip_diff_w
              { new_commands= []
              ; removed_commands=
                  List.map ~f:mk_with_status @@ List.drop local_cmds 3
                  @ remote_cmds
              ; reorg_best_tip= true }
          in
          assert_pool_txs (List.drop local_cmds' 3 @ remote_cmds') ;
          assert_rebroadcastable pool (List.drop local_cmds' 3) ;
          (* Committing again removes them. (Checking this works in both one and
             two step reorg processes) *)
          let%bind () =
            Broadcast_pipe.Writer.write best_tip_diff_w
              { new_commands=
                  List.map ~f:mk_with_status @@ [List.nth_exn local_cmds 3]
              ; removed_commands= []
              ; reorg_best_tip= false }
          in
          assert_pool_txs (List.drop local_cmds' 4 @ remote_cmds') ;
          assert_rebroadcastable pool (List.drop local_cmds' 4) ;
          (* When transactions expire from rebroadcast pool they are gone. This
             doesn't affect the main pool.
          *)
<<<<<<< HEAD
          ignore (
            Test.Resource_pool.get_rebroadcastable pool
              ~has_timed_out:(Fn.const `Timed_out): User_command.t list list);
=======
          ignore
            ( Test.Resource_pool.get_rebroadcastable pool
                ~has_timed_out:(Fn.const `Timed_out)
              : User_command.t list list ) ;
>>>>>>> 1591df37
          assert_pool_txs (List.drop local_cmds' 4 @ remote_cmds') ;
          assert_rebroadcastable pool [] ;
          Deferred.unit )
  end )<|MERGE_RESOLUTION|>--- conflicted
+++ resolved
@@ -240,16 +240,9 @@
 
       let add t h =
         if not (Q.mem t h) then (
-<<<<<<< HEAD
-          if Q.length t >= max_size then ignore (Q.dequeue_front t : 'a option);
-          Q.enqueue_back_exn t h () )
-        else
-          ignore (Q.lookup_and_move_to_back t h : unit option)
-=======
           if Q.length t >= max_size then ignore (Q.dequeue_front t : 'a option) ;
           Q.enqueue_back_exn t h () )
         else ignore (Q.lookup_and_move_to_back t h : unit option)
->>>>>>> 1591df37
     end
 
     type t =
@@ -662,14 +655,9 @@
               [ ( "cmd"
                 , Transaction_hash.User_command_with_valid_signature.to_yojson
                     cmd ) ] ;
-<<<<<<< HEAD
-          ignore (Hashtbl.find_and_remove t.locally_generated_uncommitted cmd : Time.t option)
-      ) ;
-=======
           ignore
             ( Hashtbl.find_and_remove t.locally_generated_uncommitted cmd
               : Time.t option ) ) ;
->>>>>>> 1591df37
       t.pool <- pool ;
       Deferred.unit
 
@@ -1412,31 +1400,6 @@
     (** Assert the invariants of the locally generated command tracking system.
     *)
     let assert_locally_generated (pool : Test.Resource_pool.t) =
-<<<<<<< HEAD
-      ignore (
-        Hashtbl.merge pool.locally_generated_committed
-          pool.locally_generated_uncommitted ~f:(fun ~key -> function
-          | `Both (committed, uncommitted) ->
-              failwithf
-                !"Command \
-                  %{sexp:Transaction_hash.User_command_with_valid_signature.t} \
-                  in both locally generated committed and uncommitted with \
-                  times %s and %s"
-                key (Time.to_string committed)
-                (Time.to_string uncommitted)
-                ()
-          | `Left cmd ->
-              Some cmd
-          | `Right cmd ->
-              (* Locally generated uncommitted transactions should be in the
-                 pool, so long as we're not in the middle of updating it. *)
-              assert (
-                Indexed_pool.member pool.pool
-                  (Transaction_hash.User_command.of_checked key) ) ;
-              Some cmd ) : ( Transaction_hash.User_command_with_valid_signature.t
-                           , Time.t )
-            Hashtbl.t)
-=======
       ignore
         ( Hashtbl.merge pool.locally_generated_committed
             pool.locally_generated_uncommitted ~f:(fun ~key -> function
@@ -1461,7 +1424,6 @@
           : ( Transaction_hash.User_command_with_valid_signature.t
             , Time.t )
             Hashtbl.t )
->>>>>>> 1591df37
 
     let setup_test () =
       let tf, best_tip_diff_w = Mock_transition_frontier.create () in
@@ -2253,16 +2215,10 @@
           (* When transactions expire from rebroadcast pool they are gone. This
              doesn't affect the main pool.
           *)
-<<<<<<< HEAD
-          ignore (
-            Test.Resource_pool.get_rebroadcastable pool
-              ~has_timed_out:(Fn.const `Timed_out): User_command.t list list);
-=======
           ignore
             ( Test.Resource_pool.get_rebroadcastable pool
                 ~has_timed_out:(Fn.const `Timed_out)
               : User_command.t list list ) ;
->>>>>>> 1591df37
           assert_pool_txs (List.drop local_cmds' 4 @ remote_cmds') ;
           assert_rebroadcastable pool [] ;
           Deferred.unit )
