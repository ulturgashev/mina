(** A pool of transactions that can be included in future blocks. Combined with
    the Network_pool module, this handles storing and gossiping the correct
    transactions (user commands) and providing them to the block producer code.
*)

open Core
open Async
open Coda_base
open Pipe_lib
open Signature_lib
open Network_peer

(* TEMP HACK UNTIL DEFUNCTORING: transition frontier interface is simplified *)
module type Transition_frontier_intf = sig
  type t

  type staged_ledger

  module Breadcrumb : sig
    type t

    val staged_ledger : t -> staged_ledger
  end

  type best_tip_diff =
    { new_commands: Command_transaction.Valid.t With_status.t list
    ; removed_commands: Command_transaction.Valid.t With_status.t list
    ; reorg_best_tip: bool }

  val best_tip : t -> Breadcrumb.t

  val best_tip_diff_pipe : t -> best_tip_diff Broadcast_pipe.Reader.t
end

(* versioned type, outside of functors *)
module Diff_versioned = struct
  [%%versioned
  module Stable = struct
    [@@@no_toplevel_latest_type]

    module V1 = struct
      type t = Command_transaction.Stable.V1.t list [@@deriving sexp, yojson]

      let to_latest = Fn.id
    end
  end]

  type verified = Command_transaction.Valid.t list [@@deriving sexp, yojson]

  type t = Command_transaction.t list [@@deriving sexp, yojson]

  module Diff_error = struct
    [%%versioned
    module Stable = struct
      [@@@no_toplevel_latest_type]

      module V1 = struct
        type t =
          | Insufficient_replace_fee
          | Invalid_signature
          | Duplicate
          | Sender_account_does_not_exist
          | Invalid_nonce
          | Insufficient_funds
          | Insufficient_fee
          | Overflow
          | Bad_token
          | Unwanted_fee_token
        [@@deriving sexp, yojson]

        let to_latest = Fn.id
      end
    end]

    type t = Stable.Latest.t =
      | Insufficient_replace_fee
      | Invalid_signature
      | Duplicate
      | Sender_account_does_not_exist
      | Invalid_nonce
      | Insufficient_funds
      | Insufficient_fee
      | Overflow
      | Bad_token
      | Unwanted_fee_token
    [@@deriving sexp, yojson]
  end

  module Rejected = struct
    [%%versioned
    module Stable = struct
      [@@@no_toplevel_latest_type]

      module V1 = struct
        type t =
          (Command_transaction.Stable.V1.t * Diff_error.Stable.V1.t) list
        [@@deriving sexp, yojson]

        let to_latest = Fn.id
      end
    end]

    type t = Stable.Latest.t [@@deriving sexp, yojson]
  end

  type rejected = Rejected.t [@@deriving sexp, yojson]

  let summary t =
    Printf.sprintf "Transaction diff of length %d" (List.length t)

  let is_empty t = List.is_empty t
end

module type S = sig
  open Intf

  type transition_frontier

  module Resource_pool : sig
    include
      Transaction_resource_pool_intf
      with type transition_frontier := transition_frontier

    module Diff :
      Transaction_pool_diff_intf
      with type resource_pool := t
       and type Diff_error.t = Diff_versioned.Diff_error.t
       and type Rejected.t = Diff_versioned.Rejected.t
  end

  include
    Network_pool_base_intf
    with type resource_pool := Resource_pool.t
     and type transition_frontier := transition_frontier
     and type resource_pool_diff := Diff_versioned.t
     and type resource_pool_diff_verified := Diff_versioned.verified
     and type config := Resource_pool.Config.t
     and type transition_frontier_diff :=
                Resource_pool.transition_frontier_diff
     and type rejected_diff := Diff_versioned.rejected
end

(* Functor over user command, base ledger and transaction validator for
   mocking. *)
module Make0 (Base_ledger : sig
  type t

  module Location : sig
    type t
  end

  val location_of_account : t -> Account_id.t -> Location.t option

  val get : t -> Location.t -> Account.t option
end) (Staged_ledger : sig
  type t

  val ledger : t -> Base_ledger.t
end)
(Transition_frontier : Transition_frontier_intf
                       with type staged_ledger := Staged_ledger.t) =
struct
  module Breadcrumb = Transition_frontier.Breadcrumb

  module Resource_pool = struct
    type transition_frontier_diff =
      Transition_frontier.best_tip_diff * Base_ledger.t

    module Config = struct
      type t =
        { trust_system: Trust_system.t sexp_opaque
        ; pool_max_size: int
              (* note this value needs to be mostly the same across gossipping nodes, so
      nodes with larger pools don't send nodes with smaller pools lots of
      low fee transactions the smaller-pooled nodes consider useless and get
      themselves banned.
   *)
        ; verifier: Verifier.t sexp_opaque }
      [@@deriving sexp_of, make]
    end

    let make_config = Config.make

    module Batcher = Batcher.Transaction_pool

    type t =
      { mutable pool: Indexed_pool.t
      ; locally_generated_uncommitted:
          ( Transaction_hash.Command_transaction_with_valid_signature.t
          , Time.t )
          Hashtbl.t
            (** Commands generated on this machine, that are not included in the
                current best tip, along with the time they were added. *)
      ; locally_generated_committed:
          ( Transaction_hash.Command_transaction_with_valid_signature.t
          , Time.t )
          Hashtbl.t
            (** Ones that are included in the current best tip. *)
      ; config: Config.t
      ; logger: Logger.t sexp_opaque
      ; batcher: Batcher.t
      ; mutable best_tip_diff_relay: unit Deferred.t sexp_opaque Option.t
      ; mutable best_tip_ledger: Base_ledger.t sexp_opaque option }
    [@@deriving sexp_of]

    let member t = Indexed_pool.member t.pool

    let transactions' ~logger p =
      Sequence.unfold ~init:p ~f:(fun pool ->
          match Indexed_pool.get_highest_fee pool with
          | Some cmd -> (
            match
              Indexed_pool.handle_committed_txn pool
                cmd
                (* we have the invariant that the transactions currently
                   in the pool are always valid against the best tip, so
                   no need to check balances here *)
                ~fee_payer_balance:Currency.Amount.max_int
            with
            | Ok (t, _) ->
                Some (cmd, t)
            | Error (`Queued_txns_by_sender (error_str, queued_cmds)) ->
                [%log error]
                  "Error handling committed transaction $cmd: $error "
                  ~metadata:
                    [ ( "cmd"
                      , Transaction_hash
                        .Command_transaction_with_valid_signature
                        .to_yojson cmd )
                    ; ("error", `String error_str)
                    ; ( "queue"
                      , `List
                          (List.map (Sequence.to_list queued_cmds) ~f:(fun c ->
                               Transaction_hash
                               .Command_transaction_with_valid_signature
                               .to_yojson c )) ) ] ;
                failwith error_str )
          | None ->
              None )

    let transactions ~logger t = transactions' ~logger t.pool

    let all_from_account {pool; _} = Indexed_pool.all_from_account pool

    let get_all {pool; _} = Indexed_pool.get_all pool

    let find_by_hash {pool; _} hash = Indexed_pool.find_by_hash pool hash

    (** Get the best tip ledger*)
    let get_best_tip_ledger frontier =
      Transition_frontier.best_tip frontier
      |> Breadcrumb.staged_ledger |> Staged_ledger.ledger

    let drop_until_below_max_size :
           pool_max_size:int
        -> Indexed_pool.t
        -> Indexed_pool.t
           * Transaction_hash.Command_transaction_with_valid_signature.t
             Sequence.t =
     fun ~pool_max_size pool ->
      let rec go pool' dropped =
        if Indexed_pool.size pool' > pool_max_size then (
          let dropped', pool'' = Indexed_pool.remove_lowest_fee pool' in
          assert (not (Sequence.is_empty dropped')) ;
          go pool'' @@ Sequence.append dropped dropped' )
        else (pool', dropped)
      in
      go pool @@ Sequence.empty

    let has_sufficient_fee ~pool_max_size pool cmd : bool =
      match Indexed_pool.min_fee pool with
      | None ->
          true
      | Some min_fee ->
          if Indexed_pool.size pool >= pool_max_size then
            Currency.Fee.(Command_transaction.fee_exn cmd > min_fee)
          else true

    let handle_transition_frontier_diff
        ( ({new_commands; removed_commands; reorg_best_tip= _} :
            Transition_frontier.best_tip_diff)
        , best_tip_ledger ) t =
      (* This runs whenever the best tip changes. The simple case is when the
         new best tip is an extension of the old one. There, we just remove any
         user commands that were included in it from the transaction pool.
         Dealing with a fork is more intricate. In general we want to remove any
         commands from the pool that are included in the new best tip; and add
         any commands to the pool that were included in the old one but not the
         new one, provided they are still valid against the ledger of the best
         tip. The goal is that transactions are carried from losing forks to
         winning ones as much as possible.

         The locally generated commands need to move from
         locally_generated_uncommitted to locally_generated_committed and vice
         versa so those hashtables remain in sync with reality.
      *)
      t.best_tip_ledger <- Some best_tip_ledger ;
      let pool_max_size = t.config.pool_max_size in
      [%log' trace t.logger]
        ~metadata:
          [ ( "removed"
            , `List
                (List.map removed_commands
                   ~f:
                     (With_status.to_yojson Command_transaction.Valid.to_yojson))
            )
          ; ( "added"
            , `List
                (List.map new_commands
                   ~f:
                     (With_status.to_yojson Command_transaction.Valid.to_yojson))
            ) ]
        "Diff: removed: $removed added: $added from best tip" ;
      let pool', dropped_backtrack =
        Sequence.fold
          ( removed_commands |> List.rev |> Sequence.of_list
          |> Sequence.map ~f:(fun unchecked ->
                 unchecked.data
                 |> Transaction_hash.Command_transaction_with_valid_signature
                    .create ) )
          ~init:(t.pool, Sequence.empty)
          ~f:(fun (pool, dropped_so_far) cmd ->
            ( match
                Hashtbl.find_and_remove t.locally_generated_committed cmd
              with
            | None ->
                ()
            | Some time_added ->
                Hashtbl.add_exn t.locally_generated_uncommitted ~key:cmd
                  ~data:time_added ) ;
            let pool', dropped_seq =
              cmd
              |> Indexed_pool.add_from_backtrack pool
              |> drop_until_below_max_size ~pool_max_size
            in
            (pool', Sequence.append dropped_so_far dropped_seq) )
      in
      (* Track what locally generated commands were removed from the pool
         during backtracking due to the max size constraint. *)
      let locally_generated_dropped =
        Sequence.filter dropped_backtrack
          ~f:(Hashtbl.mem t.locally_generated_uncommitted)
        |> Sequence.to_list_rev
      in
      if not (List.is_empty locally_generated_dropped) then
        [%log' debug t.logger]
          "Dropped locally generated commands $cmds during backtracking to \
           maintain max size. Will attempt to re-add after forwardtracking."
          ~metadata:
            [ ( "cmds"
              , `List
                  (List.map
                     ~f:
                       Transaction_hash
                       .Command_transaction_with_valid_signature
                       .to_yojson locally_generated_dropped) ) ] ;
      let pool'', dropped_commit_conflicts =
        List.fold new_commands ~init:(pool', Sequence.empty)
          ~f:(fun (p, dropped_so_far) cmd ->
            let balance account_id =
              match
                Base_ledger.location_of_account best_tip_ledger account_id
              with
              | None ->
                  Currency.Balance.zero
              | Some loc ->
                  let acc =
                    Option.value_exn
                      ~message:"public key has location but no account"
                      (Base_ledger.get best_tip_ledger loc)
                  in
                  acc.balance
            in
            let fee_payer =
              Command_transaction.(fee_payer (forget_check cmd.data))
            in
            let fee_payer_balance =
              Currency.Balance.to_amount (balance fee_payer)
            in
            let cmd' =
              Transaction_hash.Command_transaction_with_valid_signature.create
                cmd.data
            in
            ( match
                Hashtbl.find_and_remove t.locally_generated_uncommitted cmd'
              with
            | None ->
                ()
            | Some time_added ->
                [%log' info t.logger]
                  "Locally generated command $cmd committed in a block!"
                  ~metadata:
                    [ ( "cmd"
                      , With_status.to_yojson
                          Command_transaction.Valid.to_yojson cmd ) ] ;
                Hashtbl.add_exn t.locally_generated_committed ~key:cmd'
                  ~data:time_added ) ;
            let p', dropped =
              match
                Indexed_pool.handle_committed_txn p cmd' ~fee_payer_balance
              with
              | Ok res ->
                  res
              | Error (`Queued_txns_by_sender (error_str, queued_cmds)) ->
                  [%log' error t.logger]
                    "Error handling committed transaction $cmd: $error "
                    ~metadata:
                      [ ( "cmd"
                        , With_status.to_yojson
                            Command_transaction.Valid.to_yojson cmd )
                      ; ("error", `String error_str)
                      ; ( "queue"
                        , `List
                            (List.map (Sequence.to_list queued_cmds)
                               ~f:(fun c ->
                                 Transaction_hash
                                 .Command_transaction_with_valid_signature
                                 .to_yojson c )) ) ] ;
                  failwith error_str
            in
            (p', Sequence.append dropped_so_far dropped) )
      in
      let commit_conflicts_locally_generated =
        Sequence.filter dropped_commit_conflicts ~f:(fun cmd ->
            Hashtbl.find_and_remove t.locally_generated_uncommitted cmd
            |> Option.is_some )
      in
      if not @@ Sequence.is_empty commit_conflicts_locally_generated then
        [%log' info t.logger]
          "Locally generated commands $cmds dropped because they conflicted \
           with a committed command."
          ~metadata:
            [ ( "cmds"
              , `List
                  (Sequence.to_list
                     (Sequence.map commit_conflicts_locally_generated
                        ~f:
                          Transaction_hash
                          .Command_transaction_with_valid_signature
                          .to_yojson)) ) ] ;
      [%log' debug t.logger]
        !"Finished handling diff. Old pool size %i, new pool size %i. Dropped \
          %i commands during backtracking to maintain max size."
        (Indexed_pool.size t.pool) (Indexed_pool.size pool'')
        (Sequence.length dropped_backtrack) ;
      t.pool <- pool'' ;
      List.iter locally_generated_dropped ~f:(fun cmd ->
          (* If the dropped transaction was included in the winning chain, it'll
             be in locally_generated_committed. If it wasn't, try re-adding to
             the pool. *)
          let remove_cmd () =
            assert (
              Option.is_some
              @@ Hashtbl.find_and_remove t.locally_generated_uncommitted cmd )
          in
          let log_invalid () =
            [%log' debug t.logger]
              "Couldn't re-add locally generated command $cmd, not valid \
               against new ledger."
              ~metadata:
                [ ( "cmd"
                  , Transaction_hash.Command_transaction_with_valid_signature
                    .to_yojson cmd ) ] ;
            remove_cmd ()
          in
          if not (Hashtbl.mem t.locally_generated_committed cmd) then
            if
              not
                (has_sufficient_fee t.pool
                   (Transaction_hash.Command_transaction_with_valid_signature
                    .command cmd)
                   ~pool_max_size)
            then (
              [%log' info t.logger]
                "Not re-adding locally generated command $cmd to pool, \
                 insufficient fee"
                ~metadata:
                  [ ( "cmd"
                    , Transaction_hash.Command_transaction_with_valid_signature
                      .to_yojson cmd ) ] ;
              remove_cmd () )
            else
              match
                Option.bind
                  (Base_ledger.location_of_account best_tip_ledger
                     (Command_transaction.fee_payer
                        (Transaction_hash
                         .Command_transaction_with_valid_signature
                         .command cmd)))
                  ~f:(Base_ledger.get best_tip_ledger)
              with
              | Some acct -> (
                match
                  Indexed_pool.add_from_gossip_exn t.pool cmd acct.nonce
                    (Currency.Balance.to_amount acct.balance)
                with
                | Error _ ->
                    log_invalid ()
                | Ok (pool''', _) ->
                    [%log' debug t.logger]
                      "re-added locally generated command $cmd to transaction \
                       pool after reorg"
                      ~metadata:
                        [ ( "cmd"
                          , Transaction_hash
                            .Command_transaction_with_valid_signature
                            .to_yojson cmd ) ] ;
                    t.pool <- pool''' )
              | None ->
                  log_invalid () ) ;
      Deferred.unit

    let create ~constraint_constants ~frontier_broadcast_pipe ~config ~logger
        ~tf_diff_writer =
      let t =
        { pool= Indexed_pool.empty ~constraint_constants
        ; locally_generated_uncommitted=
            Hashtbl.create
              ( module Transaction_hash.Command_transaction_with_valid_signature
                       .Stable
                       .Latest )
        ; locally_generated_committed=
            Hashtbl.create
              ( module Transaction_hash.Command_transaction_with_valid_signature
                       .Stable
                       .Latest )
        ; config
        ; logger
        ; batcher= Batcher.create config.verifier
        ; best_tip_diff_relay= None
        ; best_tip_ledger= None }
      in
      don't_wait_for
        (Broadcast_pipe.Reader.iter frontier_broadcast_pipe
           ~f:(fun frontier_opt ->
             match frontier_opt with
             | None -> (
                 [%log debug] "no frontier" ;
                 (* Sanity check: the view pipe should have been closed before
                    the frontier was destroyed. *)
                 match t.best_tip_diff_relay with
                 | None ->
                     Deferred.unit
                 | Some hdl ->
                     let is_finished = ref false in
                     t.best_tip_ledger <- None ;
                     Deferred.any_unit
                       [ (let%map () = hdl in
                          t.best_tip_diff_relay <- None ;
                          is_finished := true)
                       ; (let%map () = Async.after (Time.Span.of_sec 5.) in
                          if not !is_finished then (
                            [%log fatal]
                              "Transition frontier closed without first \
                               closing best tip view pipe" ;
                            assert false )
                          else ()) ] )
             | Some frontier ->
                 [%log debug] "Got frontier!" ;
                 let validation_ledger = get_best_tip_ledger frontier in
                 (*update our cache*)
                 t.best_tip_ledger <- Some validation_ledger ;
                 (* The frontier has changed, so transactions in the pool may
                    not be valid against the current best tip. *)
                 let new_pool, dropped =
                   Indexed_pool.revalidate t.pool (fun sender ->
                       match
                         Base_ledger.location_of_account validation_ledger
                           sender
                       with
                       | None ->
                           (Account.Nonce.zero, Currency.Amount.zero)
                       | Some loc ->
                           let acc =
                             Option.value_exn
                               ~message:
                                 "Somehow a public key has a location but no \
                                  account"
                               (Base_ledger.get validation_ledger loc)
                           in
                           (acc.nonce, Currency.Balance.to_amount acc.balance)
                   )
                 in
                 let dropped_locally_generated =
                   Sequence.filter dropped ~f:(fun cmd ->
                       let find_remove_bool tbl =
                         Hashtbl.find_and_remove tbl cmd |> Option.is_some
                       in
                       let dropped_committed =
                         find_remove_bool t.locally_generated_committed
                       in
                       let dropped_uncommitted =
                         find_remove_bool t.locally_generated_uncommitted
                       in
                       (* Nothing should be in both tables. *)
                       assert (not (dropped_committed && dropped_uncommitted)) ;
                       dropped_committed || dropped_uncommitted )
                 in
                 (* In this situation we don't know whether the commands aren't
                    valid against the new ledger because they were already
                    committed or because they conflict with others,
                    unfortunately. *)
                 if not (Sequence.is_empty dropped_locally_generated) then
                   [%log info]
                     "Dropped locally generated commands $cmds from pool when \
                      transition frontier was recreated."
                     ~metadata:
                       [ ( "cmds"
                         , `List
                             (List.map
                                (Sequence.to_list dropped_locally_generated)
                                ~f:
                                  Transaction_hash
                                  .Command_transaction_with_valid_signature
                                  .to_yojson) ) ] ;
                 [%log debug]
                   !"Re-validated transaction pool after restart: dropped %i \
                     of %i previously in pool"
                   (Sequence.length dropped) (Indexed_pool.size t.pool) ;
                 t.pool <- new_pool ;
                 t.best_tip_diff_relay
                 <- Some
                      (Broadcast_pipe.Reader.iter
                         (Transition_frontier.best_tip_diff_pipe frontier)
                         ~f:(fun diff ->
                           Strict_pipe.Writer.write tf_diff_writer
                             (diff, get_best_tip_ledger frontier)
                           |> Deferred.don't_wait_for ;
                           Deferred.unit )) ;
                 Deferred.unit )) ;
      t

    type pool = t

    module Diff = struct
      type t = Command_transaction.t list [@@deriving sexp, yojson]

      type verified = Command_transaction.Valid.t list
      [@@deriving sexp, yojson]

      type _unused = unit constraint t = Diff_versioned.t

      module Diff_error = struct
        type t = Diff_versioned.Diff_error.t =
          | Insufficient_replace_fee
          | Invalid_signature
          | Duplicate
          | Sender_account_does_not_exist
          | Invalid_nonce
          | Insufficient_funds
          | Insufficient_fee
          | Overflow
          | Bad_token
          | Unwanted_fee_token
        [@@deriving sexp, yojson]
      end

      module Rejected = struct
        type t = (Command_transaction.t * Diff_error.t) list
        [@@deriving sexp, yojson]

        type _unused = unit constraint t = Diff_versioned.Rejected.t
      end

      type rejected = Rejected.t [@@deriving sexp, yojson]

      let summary t =
        Printf.sprintf "Transaction diff of length %d" (List.length t)

      let is_empty t = List.is_empty t

      let log_and_punish ?(punish = true) t d e =
        let sender = Envelope.Incoming.sender d in
        let trust_record =
          Trust_system.record_envelope_sender t.config.trust_system t.logger
            sender
        in
        let is_local = Envelope.Sender.(equal Local sender) in
        let metadata =
          [ ("error", `String (Error.to_string_hum e))
          ; ("sender", Envelope.Sender.to_yojson sender) ]
        in
        [%log' error t.logger] ~metadata
          "Error verifying transaction pool diff from $sender: $error" ;
        if punish && not is_local then
          (* TODO: Make this error more specific (could also be a bad signature. *)
          trust_record
            ( Trust_system.Actions.Sent_invalid_proof
            , Some ("Error verifying transaction pool diff: $error", metadata)
            )
        else Deferred.return ()

      (* Transaction verification currently happens in apply. In the future we could batch it. *)
      let verify (t : pool) (d : t Envelope.Incoming.t) :
          verified Envelope.Incoming.t option Deferred.t =
        match
          Option.try_with (fun () ->
              let open Base_ledger in
              let ledger = Option.value_exn t.best_tip_ledger in
              Envelope.Incoming.map d
                ~f:
                  (List.map
                     ~f:
                       (Command_transaction.to_verifiable_exn ~ledger ~get
                          ~location_of_account)) )
        with
        | None ->
            Deferred.return None
        | Some v -> (
            let open Deferred.Let_syntax in
            match%bind Batcher.verify t.batcher v with
            | Error e ->
                (* Verifier crashed or other errors at our end. Don't punish the peer*)
                let%map () = log_and_punish ~punish:false t d e in
                None
            | Ok (Ok valid) ->
                Deferred.return
                  (Some {Envelope.Incoming.sender= d.sender; data= valid})
            | Ok (Error ()) ->
                let trust_record =
                  Trust_system.record_envelope_sender t.config.trust_system
                    t.logger d.sender
                in
                let%map () =
                  (* that's an insta-ban *)
                  trust_record
                    ( Trust_system.Actions.Sent_invalid_signature
                    , Some ("diff was: $diff", [("diff", to_yojson d.data)]) )
                in
                None )

      let apply t (env : verified Envelope.Incoming.t) =
        let txs = Envelope.Incoming.data env in
        let sender = Envelope.Incoming.sender env in
        let is_sender_local = Envelope.Sender.(equal sender Local) in
        let pool_max_size = t.config.pool_max_size in
        match t.best_tip_ledger with
        | None ->
            Deferred.Or_error.error_string
              "Got transaction pool diff when transition frontier is \
               unavailable, ignoring."
        | Some ledger ->
            let trust_record =
              Trust_system.record_envelope_sender t.config.trust_system
                t.logger sender
            in
            let rec go txs' pool (accepted, rejected) =
              match txs' with
              | [] ->
                  t.pool <- pool ;
                  Deferred.Or_error.return
                  @@ (List.rev accepted, List.rev rejected)
              | tx' :: txs'' -> (
                  let tx = Command_transaction.forget_check tx' in
                  let tx' =
                    Transaction_hash.Command_transaction_with_valid_signature
                    .create tx'
                  in
                  if Indexed_pool.member pool tx' then
                    let%bind _ =
                      trust_record (Trust_system.Actions.Sent_old_gossip, None)
                    in
                    go txs'' pool
                      ( accepted
                      , (tx, Diff_versioned.Diff_error.Duplicate) :: rejected
                      )
                  else
                    let account ledger account_id =
                      Option.bind
                        (Base_ledger.location_of_account ledger account_id)
                        ~f:(Base_ledger.get ledger)
                    in
                    match
                      account ledger (Command_transaction.fee_payer tx)
                    with
                    | None ->
                        let%bind _ =
                          trust_record
                            ( Trust_system.Actions.Sent_useless_gossip
                            , Some
                                ( "account does not exist for command: $cmd"
                                , [("cmd", Command_transaction.to_yojson tx)]
                                ) )
                        in
                        go txs'' pool
                          ( accepted
                          , ( tx
                            , Diff_versioned.Diff_error
                              .Sender_account_does_not_exist )
                            :: rejected )
                    | Some sender_account ->
                        if has_sufficient_fee pool tx ~pool_max_size then (
                          let add_res =
                            Indexed_pool.add_from_gossip_exn pool tx'
                              sender_account.nonce
                            @@ Currency.Balance.to_amount
                                 sender_account.balance
                          in
                          let of_indexed_pool_error = function
                            | `Invalid_nonce (`Between (low, hi), nonce) ->
                                let nonce_json = Account.Nonce.to_yojson in
                                ( Diff_versioned.Diff_error.Invalid_nonce
                                , [ ( "between"
                                    , `Assoc
                                        [ ("low", nonce_json low)
                                        ; ("hi", nonce_json hi) ] )
                                  ; ("nonce", nonce_json nonce) ] )
                            | `Invalid_nonce (`Expected enonce, nonce) ->
                                let nonce_json = Account.Nonce.to_yojson in
                                ( Diff_versioned.Diff_error.Invalid_nonce
                                , [ ("expected_nonce", nonce_json enonce)
                                  ; ("nonce", nonce_json nonce) ] )
                            | `Insufficient_funds (`Balance bal, amt) ->
                                let amt_json = Currency.Amount.to_yojson in
                                ( Insufficient_funds
                                , [ ("balance", amt_json bal)
                                  ; ("amount", amt_json amt) ] )
                            | `Insufficient_replace_fee (`Replace_fee rfee, fee)
                              ->
                                let fee_json = Currency.Fee.to_yojson in
                                ( Insufficient_replace_fee
                                , [ ("replace_fee", fee_json rfee)
                                  ; ("fee", fee_json fee) ] )
                            | `Overflow ->
                                (Overflow, [])
                            | `Bad_token ->
                                (Bad_token, [])
                            | `Unwanted_fee_token fee_token ->
                                ( Unwanted_fee_token
                                , [("fee_token", Token_id.to_yojson fee_token)]
                                )
                          in
                          let yojson_fail_reason =
                            Fn.compose
                              (fun s -> `String s)
                              (function
                                | `Invalid_nonce _ ->
                                    "invalid nonce"
                                | `Insufficient_funds _ ->
                                    "insufficient funds"
                                | `Insufficient_replace_fee _ ->
                                    "insufficient replace fee"
                                | `Overflow ->
                                    "overflow"
                                | `Bad_token ->
                                    "bad token"
                                | `Unwanted_fee_token _ ->
                                    "unwanted fee token" )
                          in
                          match add_res with
                          | Ok (pool', dropped) ->
                              let%bind _ =
                                trust_record
                                  ( Trust_system.Actions.Sent_useful_gossip
                                  , Some
                                      ( "$cmd"
                                      , [ ( "cmd"
                                          , Command_transaction.to_yojson tx )
                                        ] ) )
                              in
                              if is_sender_local then
                                Hashtbl.add_exn t.locally_generated_uncommitted
                                  ~key:tx' ~data:(Time.now ()) ;
                              let pool'', dropped_for_size =
                                drop_until_below_max_size pool' ~pool_max_size
                              in
                              let seq_cmd_to_yojson seq =
                                `List
                                  Sequence.(
                                    to_list
                                    @@ map
                                         ~f:
                                           Transaction_hash
                                           .Command_transaction_with_valid_signature
                                           .to_yojson seq)
                              in
                              if not (Sequence.is_empty dropped) then
                                [%log' debug t.logger]
                                  "dropped commands due to transaction \
                                   replacement: $dropped"
                                  ~metadata:
                                    [("dropped", seq_cmd_to_yojson dropped)] ;
                              if not (Sequence.is_empty dropped_for_size) then
                                [%log' debug t.logger]
                                  "dropped commands to maintain max size: $cmds"
                                  ~metadata:
                                    [ ( "cmds"
                                      , seq_cmd_to_yojson dropped_for_size ) ] ;
                              let locally_generated_dropped =
                                Sequence.filter
                                  (Sequence.append dropped dropped_for_size)
                                  ~f:(fun tx_dropped ->
                                    Hashtbl.find_and_remove
                                      t.locally_generated_uncommitted
                                      tx_dropped
                                    |> Option.is_some )
                                |> Sequence.to_list
                              in
                              if not (List.is_empty locally_generated_dropped)
                              then
                                [%log' info t.logger]
                                  "Dropped locally generated commands $cmds \
                                   from transaction pool due to replacement \
                                   or max size"
                                  ~metadata:
                                    [ ( "cmds"
                                      , `List
                                          (List.map
                                             ~f:
                                               Transaction_hash
                                               .Command_transaction_with_valid_signature
                                               .to_yojson
                                             locally_generated_dropped) ) ] ;
                              go txs'' pool'' (tx :: accepted, rejected)
                          | Error
                              (`Insufficient_replace_fee
                                (`Replace_fee rfee, fee)) ->
                              (* We can't punish peers for this, since an
                             attacker can simultaneously send different
                             transactions at the same nonce to different
                             nodes, which will then naturally gossip them.
                          *)
                              let f_log =
                                if is_sender_local then [%log' error t.logger]
                                else [%log' debug t.logger]
                              in
                              f_log
                                "rejecting $cmd because of insufficient \
                                 replace fee ($rfee > $fee)"
                                ~metadata:
                                  [ ("cmd", Command_transaction.to_yojson tx)
                                  ; ("rfee", Currency.Fee.to_yojson rfee)
                                  ; ("fee", Currency.Fee.to_yojson fee) ] ;
                              go txs'' pool
                                ( accepted
                                , ( tx
                                  , Diff_versioned.Diff_error
                                    .Insufficient_replace_fee )
                                  :: rejected )
                          | Error (`Unwanted_fee_token fee_token) ->
                              (* We can't punish peers for this, since these
                                   are our specific preferences.
                                *)
                              let f_log =
                                if is_sender_local then [%log' error t.logger]
                                else [%log' debug t.logger]
                              in
                              f_log
                                "rejecting $cmd because we don't accept fees \
                                 in $token"
                                ~metadata:
                                  [ ("cmd", Command_transaction.to_yojson tx)
                                  ; ("token", Token_id.to_yojson fee_token) ] ;
                              go txs'' pool
                                ( accepted
                                , ( tx
                                  , Diff_versioned.Diff_error
                                    .Unwanted_fee_token )
                                  :: rejected )
                          | Error err ->
                              let diff_err, err_extra =
                                of_indexed_pool_error err
                              in
                              if is_sender_local then
                                [%log' error t.logger]
                                  "rejecting $cmd because of $reason. \
                                   ($error_extra)"
                                  ~metadata:
                                    [ ("cmd", Command_transaction.to_yojson tx)
                                    ; ( "reason"
                                      , Diff_versioned.Diff_error.to_yojson
                                          diff_err )
                                    ; ("error_extra", `Assoc err_extra) ] ;
                              let%bind _ =
                                trust_record
                                  ( Trust_system.Actions.Sent_useless_gossip
                                  , Some
                                      ( "rejecting $cmd because of $reason. \
                                         ($error_extra)"
                                      , [ ( "cmd"
                                          , Command_transaction.to_yojson tx )
                                        ; ("reason", yojson_fail_reason err)
                                        ; ("error_extra", `Assoc err_extra) ]
                                      ) )
                              in
                              go txs'' pool
                                (accepted, (tx, diff_err) :: rejected) )
                        else
                          let%bind _ =
                            trust_record
                              ( Trust_system.Actions.Sent_useless_gossip
                              , Some
                                  ( sprintf
                                      "rejecting command $cmd due to \
                                       insufficient fee."
                                  , [("cmd", Command_transaction.to_yojson tx)]
                                  ) )
                          in
                          go txs'' pool
                            ( accepted
                            , (tx, Diff_versioned.Diff_error.Insufficient_fee)
                              :: rejected ) )
            in
            go txs t.pool ([], [])

      let unsafe_apply t env =
        match%map apply t env with Ok e -> Ok e | Error e -> Error (`Other e)
    end

    let get_rebroadcastable (t : t) ~is_expired =
      let metadata ~key ~data =
        [ ( "cmd"
          , Transaction_hash.Command_transaction_with_valid_signature.to_yojson
              key )
        ; ("time", `String (Time.to_string_abs ~zone:Time.Zone.utc data)) ]
      in
      let added_str =
        "it was added at $time and its rebroadcast period is now expired."
      in
      let logger = t.logger in
      Hashtbl.filteri_inplace t.locally_generated_uncommitted
        ~f:(fun ~key ~data ->
          match is_expired data with
          | `Expired ->
              [%log info]
                "No longer rebroadcasting uncommitted command $cmd, %s"
                added_str ~metadata:(metadata ~key ~data) ;
              false
          | `Ok ->
              true ) ;
      Hashtbl.filteri_inplace t.locally_generated_committed
        ~f:(fun ~key ~data ->
          match is_expired data with
          | `Expired ->
              [%log debug]
                "Removing committed locally generated command $cmd from \
                 possible rebroadcast pool, %s"
                added_str ~metadata:(metadata ~key ~data) ;
              false
          | `Ok ->
              true ) ;
      (* Important to maintain ordering here *)
      let rebroadcastable_txs =
        Hashtbl.keys t.locally_generated_uncommitted
        |> List.map
             ~f:
               Transaction_hash.Command_transaction_with_valid_signature
               .command
      in
      if List.is_empty rebroadcastable_txs then []
      else
        [ List.sort rebroadcastable_txs ~compare:(fun tx1 tx2 ->
              Command_transaction.(
                Coda_numbers.Account_nonce.compare (nonce_exn tx1)
                  (nonce_exn tx2)) ) ]
  end

  include Network_pool_base.Make (Transition_frontier) (Resource_pool)
end

(* Use this one in downstream consumers *)
module Make (Staged_ledger : sig
  type t

  val ledger : t -> Coda_base.Ledger.t
end)
(Transition_frontier : Transition_frontier_intf
                       with type staged_ledger := Staged_ledger.t) :
  S with type transition_frontier := Transition_frontier.t =
  Make0 (Coda_base.Ledger) (Staged_ledger) (Transition_frontier)

(* TODO: defunctor or remove monkey patching (#3731) *)
include Make
          (Staged_ledger)
          (struct
            include Transition_frontier

            type best_tip_diff = Extensions.Best_tip_diff.view =
              { new_commands: Command_transaction.Valid.t With_status.t list
              ; removed_commands:
                  Command_transaction.Valid.t With_status.t list
              ; reorg_best_tip: bool }

            let best_tip_diff_pipe t =
              Extensions.(get_view_pipe (extensions t) Best_tip_diff)
          end)

let%test_module _ =
  ( module struct
    module Mock_base_ledger = struct
      type t = Account.t Account_id.Map.t

      module Location = struct
        type t = Account_id.t
      end

      let location_of_account _t k = Some k

      let get t l = Map.find t l
    end

    module Mock_staged_ledger = struct
      type t = Mock_base_ledger.t

      let ledger = Fn.id
    end

    let test_keys = Array.init 10 ~f:(fun _ -> Signature_lib.Keypair.create ())

    let constraint_constants =
      Genesis_constants.Constraint_constants.for_unit_tests

    module Mock_transition_frontier = struct
      module Breadcrumb = struct
        type t = Mock_staged_ledger.t

        let staged_ledger = Fn.id
      end

      type best_tip_diff =
        { new_commands: Command_transaction.Valid.t With_status.t list
        ; removed_commands: Command_transaction.Valid.t With_status.t list
        ; reorg_best_tip: bool }

      type t = best_tip_diff Broadcast_pipe.Reader.t * Breadcrumb.t ref

      let create : unit -> t * best_tip_diff Broadcast_pipe.Writer.t =
       fun () ->
        let pipe_r, pipe_w =
          Broadcast_pipe.create
            {new_commands= []; removed_commands= []; reorg_best_tip= false}
        in
        let accounts =
          List.map (Array.to_list test_keys) ~f:(fun kp ->
              let compressed = Public_key.compress kp.public_key in
              let account_id = Account_id.create compressed Token_id.default in
              ( account_id
              , Account.create account_id
                @@ Currency.Balance.of_int 1_000_000_000_000 ) )
        in
        let ledger = Account_id.Map.of_alist_exn accounts in
        ((pipe_r, ref ledger), pipe_w)

      let best_tip (_, best_tip_ref) = !best_tip_ref

      let best_tip_diff_pipe (pipe, _) = pipe
    end

    module Test =
      Make0 (Mock_base_ledger) (Mock_staged_ledger) (Mock_transition_frontier)

    let pool_max_size = 25

    let _ =
      Core.Backtrace.elide := false ;
      Async.Scheduler.set_record_backtraces true

    (** Assert the invariants of the locally generated command tracking system.
    *)
    let assert_locally_generated (pool : Test.Resource_pool.t) =
      let _ =
        Hashtbl.merge pool.locally_generated_committed
          pool.locally_generated_uncommitted ~f:(fun ~key -> function
          | `Both (committed, uncommitted) ->
              failwithf
                !"Command \
                  %{sexp:Transaction_hash.Command_transaction_with_valid_signature.t} \
                  in both locally generated committed and uncommitted with \
                  times %s and %s"
                key (Time.to_string committed)
                (Time.to_string uncommitted)
                ()
          | `Left cmd ->
              Some cmd
          | `Right cmd ->
              (* Locally generated uncommitted transactions should be in the
                 pool, so long as we're not in the middle of updating it. *)
              assert (Indexed_pool.member pool.pool key) ;
              Some cmd )
      in
      ()

    let proof_level = Genesis_constants.Proof_level.for_unit_tests

    let setup_test () =
      let tf, best_tip_diff_w = Mock_transition_frontier.create () in
      let tf_pipe_r, _tf_pipe_w = Broadcast_pipe.create @@ Some tf in
      let incoming_diff_r, _incoming_diff_w =
        Strict_pipe.(create ~name:"Transaction pool test" Synchronous)
      in
      let local_diff_r, _local_diff_w =
        Strict_pipe.(create ~name:"Transaction pool test" Synchronous)
      in
      let trust_system = Trust_system.null () in
      let logger = Logger.null () in
      let%bind config =
        let%map verifier =
          Verifier.create ~logger ~proof_level
            ~pids:(Child_processes.Termination.create_pid_table ())
            ~conf_dir:None
        in
        Test.Resource_pool.make_config ~trust_system ~pool_max_size ~verifier
      in
      let pool =
        Test.create ~config ~logger ~constraint_constants
          ~incoming_diffs:incoming_diff_r ~local_diffs:local_diff_r
          ~frontier_broadcast_pipe:tf_pipe_r
        |> Test.resource_pool
      in
      let%map () = Async.Scheduler.yield () in
      ( (fun txs ->
          Indexed_pool.For_tests.assert_invariants pool.pool ;
          assert_locally_generated pool ;
          [%test_eq: Command_transaction.t List.t]
            ( Test.Resource_pool.transactions ~logger pool
            |> Sequence.map
                 ~f:
                   Transaction_hash.Command_transaction_with_valid_signature
                   .command
            |> Sequence.to_list
            |> List.sort ~compare:Command_transaction.compare )
            (List.sort ~compare:Command_transaction.compare txs) )
      , pool
      , best_tip_diff_w
      , tf )

    let independent_cmds : Command_transaction.Valid.t list =
      let rec go n cmds =
        let open Quickcheck.Generator.Let_syntax in
        if n < Array.length test_keys then
          let%bind cmd =
            let sender = test_keys.(n) in
            Command_transaction.Valid.Gen.payment ~sign_type:`Real
              ~key_gen:
                (Quickcheck.Generator.tuple2 (return sender)
                   (Quickcheck_lib.of_array test_keys))
              ~max_amount:100_000_000_000 ~max_fee:10_000_000_000 ()
          in
          go (n + 1) (cmd :: cmds)
        else Quickcheck.Generator.return @@ List.rev cmds
      in
      Quickcheck.random_value ~seed:(`Deterministic "constant") (go 0 [])

    let independent_cmds' =
      List.map independent_cmds ~f:Command_transaction.forget_check

    module Result = struct
      include Result

      (*let equal ok_eq err_eq a b =
      match a, b with
      | Ok a, Ok b -> ok_eq a b
      | Error a, Error b -> err_eq a b
      | _ -> false*)
    end

    type pool_apply =
      (Command_transaction.t list, [`Other of Error.t]) Result.t
    [@@deriving sexp, compare]

    let accepted_commands = Result.map ~f:fst

    let mk_with_status (cmd : Command_transaction.Valid.t) =
      { With_status.data= cmd
      ; status= Applied User_command_status.Auxiliary_data.empty }

    let%test_unit "transactions are removed in linear case" =
      Thread_safe.block_on_async_exn (fun () ->
          let%bind assert_pool_txs, pool, best_tip_diff_w, _frontier =
            setup_test ()
          in
          assert_pool_txs [] ;
          let%bind apply_res =
            Test.Resource_pool.Diff.unsafe_apply pool
              (Envelope.Incoming.local independent_cmds)
          in
          [%test_eq: pool_apply]
            (accepted_commands apply_res)
            (Ok independent_cmds') ;
          assert_pool_txs independent_cmds' ;
          let%bind () =
            Broadcast_pipe.Writer.write best_tip_diff_w
              { new_commands= [mk_with_status (List.hd_exn independent_cmds)]
              ; removed_commands= []
              ; reorg_best_tip= false }
          in
          let%bind () = Async.Scheduler.yield_until_no_jobs_remain () in
          assert_pool_txs (List.tl_exn independent_cmds') ;
          let%bind () =
            Broadcast_pipe.Writer.write best_tip_diff_w
              { new_commands=
                  List.map ~f:mk_with_status
                    (List.take (List.tl_exn independent_cmds) 2)
              ; removed_commands= []
              ; reorg_best_tip= false }
          in
          let%bind () = Async.Scheduler.yield_until_no_jobs_remain () in
          assert_pool_txs (List.drop independent_cmds' 3) ;
          Deferred.unit )

    let rec map_set_multi map pairs =
      match pairs with
      | (k, v) :: pairs' ->
          let pk = Public_key.compress test_keys.(k).public_key in
          let key = Account_id.create pk Token_id.default in
          map_set_multi (Map.set map ~key ~data:v) pairs'
      | [] ->
          map

    let mk_account i balance nonce =
      let public_key = Public_key.compress @@ test_keys.(i).public_key in
      ( i
      , { Account.Poly.Stable.Latest.public_key
        ; token_id= Token_id.default
        ; token_permissions=
            Token_permissions.Not_owned {account_disabled= false}
        ; balance= Currency.Balance.of_int balance
        ; nonce= Account.Nonce.of_int nonce
        ; receipt_chain_hash= Receipt.Chain_hash.empty
        ; delegate= Some public_key
        ; voting_for=
            Quickcheck.random_value ~seed:(`Deterministic "constant")
              State_hash.gen
        ; timing= Account.Timing.Untimed
        ; permissions= Permissions.user_default
        ; snapp= None } )

    let%test_unit "Transactions are removed and added back in fork changes" =
      Thread_safe.block_on_async_exn (fun () ->
          let%bind assert_pool_txs, pool, best_tip_diff_w, (_, best_tip_ref) =
            setup_test ()
          in
          assert_pool_txs [] ;
          let%bind apply_res =
            Test.Resource_pool.Diff.unsafe_apply pool
              ( Envelope.Incoming.local
              @@ (List.hd_exn independent_cmds :: List.drop independent_cmds 2)
              )
          in
          [%test_eq: pool_apply]
            (accepted_commands apply_res)
            (Ok (List.hd_exn independent_cmds' :: List.drop independent_cmds' 2)) ;
          best_tip_ref :=
            map_set_multi !best_tip_ref [mk_account 1 1_000_000_000_000 1] ;
          let%bind () =
            Broadcast_pipe.Writer.write best_tip_diff_w
              { new_commands=
                  List.map ~f:mk_with_status @@ List.take independent_cmds 1
              ; removed_commands=
                  List.map ~f:mk_with_status
                  @@ [List.nth_exn independent_cmds 1]
              ; reorg_best_tip= true }
          in
          assert_pool_txs (List.tl_exn independent_cmds') ;
          Deferred.unit )

    let%test_unit "invalid transactions are not accepted" =
      Thread_safe.block_on_async_exn (fun () ->
          let%bind assert_pool_txs, pool, best_tip_diff_w, (_, best_tip_ref) =
            setup_test ()
          in
          assert_pool_txs [] ;
          best_tip_ref :=
            map_set_multi !best_tip_ref
              [mk_account 0 0 0; mk_account 1 1_000_000_000_000 1] ;
          (* need a best tip diff so the ref is actually read *)
          let%bind _ =
            Broadcast_pipe.Writer.write best_tip_diff_w
              {new_commands= []; removed_commands= []; reorg_best_tip= false}
          in
          let%bind apply_res =
            Test.Resource_pool.Diff.unsafe_apply pool
            @@ Envelope.Incoming.local independent_cmds
          in
          [%test_eq: pool_apply]
            (Ok (List.drop independent_cmds' 2))
            (accepted_commands apply_res) ;
          assert_pool_txs (List.drop independent_cmds' 2) ;
          Deferred.unit )

    let mk_payment' sender_idx fee nonce receiver_idx amount =
      let get_pk idx = Public_key.compress test_keys.(idx).public_key in
<<<<<<< HEAD
      User_command.sign test_keys.(sender_idx)
        (User_command_payload.create ~fee:(Currency.Fee.of_int fee)
           ~fee_token:Token_id.default ~fee_payer_pk:(get_pk sender_idx)
           ~valid_until:Coda_numbers.Global_slot.max_value
           ~nonce:(Account.Nonce.of_int nonce)
           ~memo:(User_command_memo.create_by_digesting_string_exn "foo")
           ~body:
             (User_command_payload.Body.Payment
                { source_pk= get_pk sender_idx
                ; receiver_pk= get_pk receiver_idx
                ; token_id= Token_id.default
                ; amount= Currency.Amount.of_int amount }))

    let mk_payment sender_idx fee nonce receiver_idx amount =
      Command_transaction.User_command
        (mk_payment' sender_idx fee nonce receiver_idx amount)
=======
      User_command.forget_check
      @@ User_command.sign test_keys.(sender_idx)
           (User_command_payload.create ~fee:(Currency.Fee.of_int fee)
              ~fee_token:Token_id.default ~fee_payer_pk:(get_pk sender_idx)
              ~valid_until:None
              ~nonce:(Account.Nonce.of_int nonce)
              ~memo:(User_command_memo.create_by_digesting_string_exn "foo")
              ~body:
                (User_command_payload.Body.Payment
                   { source_pk= get_pk sender_idx
                   ; receiver_pk= get_pk receiver_idx
                   ; token_id= Token_id.default
                   ; amount= Currency.Amount.of_int amount }))
>>>>>>> 3b245482

    let%test_unit "Now-invalid transactions are removed from the pool on fork \
                   changes" =
      Thread_safe.block_on_async_exn (fun () ->
          let%bind assert_pool_txs, pool, best_tip_diff_w, (_, best_tip_ref) =
            setup_test ()
          in
          assert_pool_txs [] ;
          best_tip_ref :=
            map_set_multi !best_tip_ref [mk_account 0 1_000_000_000_000 1] ;
          let%bind _ =
            Broadcast_pipe.Writer.write best_tip_diff_w
              { new_commands=
                  List.map ~f:mk_with_status @@ List.take independent_cmds 2
              ; removed_commands= []
              ; reorg_best_tip= false }
          in
          assert_pool_txs [] ;
          let cmd1 =
            let sender = test_keys.(0) in
            Quickcheck.random_value
              (Command_transaction.Valid.Gen.payment ~sign_type:`Real
                 ~key_gen:
                   Quickcheck.Generator.(
                     tuple2 (return sender) (Quickcheck_lib.of_array test_keys))
                 ~nonce:(Account.Nonce.of_int 1) ~max_amount:100_000_000_000
                 ~max_fee:10_000_000_000 ())
          in
          let%bind apply_res =
            Test.Resource_pool.Diff.unsafe_apply pool
            @@ Envelope.Incoming.local [cmd1]
          in
          [%test_eq: pool_apply]
            (accepted_commands apply_res)
            (Ok [Command_transaction.forget_check cmd1]) ;
          assert_pool_txs [Command_transaction.forget_check cmd1] ;
          let cmd2 = mk_payment 0 1_000_000_000 0 5 999_000_000_000 in
          best_tip_ref := map_set_multi !best_tip_ref [mk_account 0 0 1] ;
          let%bind _ =
            Broadcast_pipe.Writer.write best_tip_diff_w
              { new_commands=
                  List.map ~f:mk_with_status
                  @@ (cmd2 :: List.drop independent_cmds 2)
              ; removed_commands=
                  List.map ~f:mk_with_status @@ List.take independent_cmds 2
              ; reorg_best_tip= true }
          in
          assert_pool_txs [List.nth_exn independent_cmds' 1] ;
          Deferred.unit )

    let%test_unit "Now-invalid transactions are removed from the pool when \
                   the transition frontier is recreated" =
      Thread_safe.block_on_async_exn (fun () ->
          (* Set up initial frontier *)
          let frontier_pipe_r, frontier_pipe_w = Broadcast_pipe.create None in
          let incoming_diff_r, _incoming_diff_w =
            Strict_pipe.(create ~name:"Transaction pool test" Synchronous)
          in
          let local_diff_r, _local_diff_w =
            Strict_pipe.(create ~name:"Transaction pool test" Synchronous)
          in
          let logger = Logger.null () in
          let trust_system = Trust_system.null () in
          let%bind config =
            let%map verifier =
              Verifier.create ~logger ~proof_level
                ~pids:(Child_processes.Termination.create_pid_table ())
                ~conf_dir:None
            in
            Test.Resource_pool.make_config ~trust_system ~pool_max_size
              ~verifier
          in
          let pool =
            Test.create ~config ~logger ~constraint_constants
              ~incoming_diffs:incoming_diff_r ~local_diffs:local_diff_r
              ~frontier_broadcast_pipe:frontier_pipe_r
            |> Test.resource_pool
          in
          let assert_pool_txs txs =
            [%test_eq: Command_transaction.t List.t]
              ( Test.Resource_pool.transactions ~logger pool
              |> Sequence.map
                   ~f:
                     Transaction_hash.Command_transaction_with_valid_signature
                     .command
              |> Sequence.to_list
              |> List.sort ~compare:Command_transaction.compare )
            @@ List.sort ~compare:Command_transaction.compare txs
          in
          assert_pool_txs [] ;
          let frontier1, best_tip_diff_w1 =
            Mock_transition_frontier.create ()
          in
          let%bind _ =
            Broadcast_pipe.Writer.write frontier_pipe_w (Some frontier1)
          in
          let%bind _ =
            Test.Resource_pool.Diff.unsafe_apply pool
              (Envelope.Incoming.local independent_cmds)
          in
          assert_pool_txs @@ independent_cmds' ;
          (* Destroy initial frontier *)
          Broadcast_pipe.Writer.close best_tip_diff_w1 ;
          let%bind _ = Broadcast_pipe.Writer.write frontier_pipe_w None in
          (* Set up second frontier *)
          let ((_, ledger_ref2) as frontier2), _best_tip_diff_w2 =
            Mock_transition_frontier.create ()
          in
          ledger_ref2 :=
            map_set_multi !ledger_ref2
              [ mk_account 0 20_000_000_000_000 5
              ; mk_account 1 0 0
              ; mk_account 2 0 1 ] ;
          let%bind _ =
            Broadcast_pipe.Writer.write frontier_pipe_w (Some frontier2)
          in
          assert_pool_txs @@ List.drop independent_cmds' 3 ;
          Deferred.unit )

    let%test_unit "transaction replacement works and drops later transactions"
        =
      Thread_safe.block_on_async_exn
      @@ fun () ->
      let%bind assert_pool_txs, pool, _best_tip_diff_w, _frontier =
        setup_test ()
      in
      let set_sender idx (tx : User_command.t) =
        let sender_kp = test_keys.(idx) in
        let sender_pk = Public_key.compress sender_kp.public_key in
        let payload : User_command.Payload.t =
          match tx.payload with
          | {common; body= Payment payload} ->
              { common= {common with fee_payer_pk= sender_pk}
              ; body= Payment {payload with source_pk= sender_pk} }
          | {common; body= Stake_delegation (Set_delegate payload)} ->
              { common= {common with fee_payer_pk= sender_pk}
              ; body=
                  Stake_delegation
                    (Set_delegate {payload with delegator= sender_pk}) }
          | { common
            ; body=
                (Create_new_token _ | Create_token_account _ | Mint_tokens _)
                as body } ->
              {common= {common with fee_payer_pk= sender_pk}; body}
        in
        Command_transaction.User_command (User_command.sign sender_kp payload)
      in
      let txs0 =
        [ mk_payment' 0 1_000_000_000 0 9 20_000_000_000
        ; mk_payment' 0 1_000_000_000 1 9 12_000_000_000
        ; mk_payment' 0 1_000_000_000 2 9 500_000_000_000 ]
      in
      let txs0' = List.map txs0 ~f:User_command.forget_check in
      let txs1 = List.map ~f:(set_sender 1) txs0' in
      let txs2 = List.map ~f:(set_sender 2) txs0' in
      let txs3 = List.map ~f:(set_sender 3) txs0' in
      let txs_all =
        List.map ~f:(fun x -> Command_transaction.User_command x) txs0
        @ txs1 @ txs2 @ txs3
      in
      let%bind apply_res =
        Test.Resource_pool.Diff.unsafe_apply pool
          (Envelope.Incoming.local txs_all)
      in
      let txs_all = List.map txs_all ~f:Command_transaction.forget_check in
      [%test_eq: pool_apply] (Ok txs_all) (accepted_commands apply_res) ;
      assert_pool_txs @@ txs_all ;
      let replace_txs =
        [ (* sufficient fee *)
          mk_payment 0 16_000_000_000 0 1 440_000_000_000
        ; (* insufficient fee *)
          mk_payment 1 4_000_000_000 0 1 788_000_000_000
        ; (* sufficient *)
          mk_payment 2 20_000_000_000 1 4 721_000_000_000
        ; (* insufficient *)
          mk_payment 3 10_000_000_000 1 4 927_000_000_000 ]
      in
      let%bind apply_res_2 =
        Test.Resource_pool.Diff.unsafe_apply pool
          (Envelope.Incoming.local replace_txs)
      in
      let replace_txs =
        List.map replace_txs ~f:Command_transaction.forget_check
      in
      [%test_eq: pool_apply]
        (Ok [List.nth_exn replace_txs 0; List.nth_exn replace_txs 2])
        (accepted_commands apply_res_2) ;
      Deferred.unit

    let%test_unit "it drops queued transactions if a committed one makes \
                   there be insufficient funds" =
      Thread_safe.block_on_async_exn
      @@ fun () ->
      let%bind assert_pool_txs, pool, best_tip_diff_w, (_, best_tip_ref) =
        setup_test ()
      in
      let txs =
        [ mk_payment 0 5_000_000_000 0 9 20_000_000_000
        ; mk_payment 0 6_000_000_000 1 5 77_000_000_000
        ; mk_payment 0 1_000_000_000 2 3 891_000_000_000 ]
      in
      let committed_tx = mk_payment 0 5_000_000_000 0 2 25_000_000_000 in
      let%bind apply_res =
        Test.Resource_pool.Diff.unsafe_apply pool
        @@ Envelope.Incoming.local txs
      in
      let txs = txs |> List.map ~f:Command_transaction.forget_check in
      [%test_eq: pool_apply] (Ok txs) (accepted_commands apply_res) ;
      assert_pool_txs @@ txs ;
      best_tip_ref :=
        map_set_multi !best_tip_ref [mk_account 0 970_000_000_000 1] ;
      let%bind () =
        Broadcast_pipe.Writer.write best_tip_diff_w
          { new_commands= List.map ~f:mk_with_status @@ [committed_tx]
          ; removed_commands= []
          ; reorg_best_tip= false }
      in
      assert_pool_txs [List.nth_exn txs 1] ;
      Deferred.unit

    let%test_unit "max size is maintained" =
      Quickcheck.test ~trials:500
        (let open Quickcheck.Generator.Let_syntax in
        let%bind init_ledger_state = Ledger.gen_initial_ledger_state in
        let%bind cmds_count = Int.gen_incl pool_max_size (pool_max_size * 2) in
        let%bind cmds =
          Command_transaction.Valid.Gen.sequence ~sign_type:`Real
            ~length:cmds_count init_ledger_state
        in
        return (init_ledger_state, cmds))
        ~f:(fun (init_ledger_state, cmds) ->
          Thread_safe.block_on_async_exn (fun () ->
              let%bind ( _assert_pool_txs
                       , pool
                       , best_tip_diff_w
                       , (_, best_tip_ref) ) =
                setup_test ()
              in
              let mock_ledger =
                Account_id.Map.of_alist_exn
                  ( init_ledger_state |> Array.to_sequence
                  |> Sequence.map ~f:(fun (kp, bal, nonce) ->
                         let public_key = Public_key.compress kp.public_key in
                         let account_id =
                           Account_id.create public_key Token_id.default
                         in
                         ( account_id
                         , { (Account.initialize account_id) with
                             balance=
                               Currency.Balance.of_int
                                 (Currency.Amount.to_int bal)
                           ; nonce } ) )
                  |> Sequence.to_list )
              in
              best_tip_ref := mock_ledger ;
              let%bind () =
                Broadcast_pipe.Writer.write best_tip_diff_w
                  {new_commands= []; removed_commands= []; reorg_best_tip= true}
              in
              let cmds1, cmds2 = List.split_n cmds pool_max_size in
              let%bind apply_res1 =
                Test.Resource_pool.Diff.unsafe_apply pool
                  (Envelope.Incoming.local cmds1)
              in
              assert (Result.is_ok apply_res1) ;
              [%test_eq: int] pool_max_size (Indexed_pool.size pool.pool) ;
              let%map _apply_res2 =
                Test.Resource_pool.Diff.unsafe_apply pool
                  (Envelope.Incoming.local cmds2)
              in
              (* N.B. Adding a transaction when the pool is full may drop > 1
                 command, so the size now is not necessarily the maximum.
                 Applying the diff may also return an error if none of the new
                 commands have higher fee than the lowest one already in the
                 pool.
              *)
              assert (Indexed_pool.size pool.pool <= pool_max_size) ) )

    let assert_rebroadcastable pool cmds =
      let normalize = List.sort ~compare:Command_transaction.compare in
      let expected =
        match normalize cmds with [] -> [] | normalized -> [normalized]
      in
      [%test_eq: Command_transaction.t list list]
        ( List.map ~f:normalize
        @@ Test.Resource_pool.get_rebroadcastable pool
             ~is_expired:(Fn.const `Ok) )
        expected

    let mock_sender =
      Envelope.Sender.Remote
        ( Unix.Inet_addr.of_string "1.2.3.4"
        , Peer.Id.unsafe_of_string "contents should be irrelevant" )

    let%test_unit "rebroadcastable transaction behavior" =
      Thread_safe.block_on_async_exn (fun () ->
          let%bind assert_pool_txs, pool, best_tip_diff_w, _frontier =
            setup_test ()
          in
          assert_pool_txs [] ;
          let local_cmds = List.take independent_cmds 5 in
          let local_cmds' =
            List.map local_cmds ~f:Command_transaction.forget_check
          in
          let remote_cmds = List.drop independent_cmds 5 in
          let remote_cmds' =
            List.map remote_cmds ~f:Command_transaction.forget_check
          in
          (* Locally generated transactions are rebroadcastable *)
          let%bind apply_res_1 =
            Test.Resource_pool.Diff.unsafe_apply pool
              (Envelope.Incoming.local local_cmds)
          in
          [%test_eq: pool_apply]
            (accepted_commands apply_res_1)
            (Ok local_cmds') ;
          assert_pool_txs local_cmds' ;
          assert_rebroadcastable pool local_cmds' ;
          (* Adding non-locally-generated transactions doesn't affect
             rebroadcastable pool *)
          let%bind apply_res_2 =
            Test.Resource_pool.Diff.unsafe_apply pool
              (Envelope.Incoming.wrap ~data:remote_cmds ~sender:mock_sender)
          in
          [%test_eq: pool_apply]
            (accepted_commands apply_res_2)
            (Ok remote_cmds') ;
          assert_pool_txs (local_cmds' @ remote_cmds') ;
          assert_rebroadcastable pool local_cmds' ;
          (* When locally generated transactions are committed they are no
             longer rebroadcastable *)
          let%bind () =
            Broadcast_pipe.Writer.write best_tip_diff_w
              { new_commands=
                  List.map ~f:mk_with_status @@ List.take local_cmds 2
                  @ List.take remote_cmds 3
              ; removed_commands= []
              ; reorg_best_tip= false }
          in
          assert_pool_txs (List.drop local_cmds' 2 @ List.drop remote_cmds' 3) ;
          assert_rebroadcastable pool (List.drop local_cmds' 2) ;
          (* Reorgs put locally generated transactions back into the
             rebroadcastable pool, if they were removed and not re-added *)
          let%bind () =
            Broadcast_pipe.Writer.write best_tip_diff_w
              { new_commands=
                  List.map ~f:mk_with_status @@ List.take local_cmds 1
              ; removed_commands=
                  List.map ~f:mk_with_status @@ List.take local_cmds 2
              ; reorg_best_tip= true }
          in
          assert_pool_txs (List.tl_exn local_cmds' @ List.drop remote_cmds' 3) ;
          assert_rebroadcastable pool (List.tl_exn local_cmds') ;
          (* Committing them again removes them from the pool again. *)
          let%bind () =
            Broadcast_pipe.Writer.write best_tip_diff_w
              { new_commands=
                  List.map ~f:mk_with_status @@ List.tl_exn local_cmds
                  @ List.drop remote_cmds 3
              ; removed_commands= []
              ; reorg_best_tip= false }
          in
          assert_pool_txs [] ;
          assert_rebroadcastable pool [] ;
          (* A reorg that doesn't re-add anything puts the right things back
             into the rebroadcastable pool. *)
          let%bind () =
            Broadcast_pipe.Writer.write best_tip_diff_w
              { new_commands= []
              ; removed_commands=
                  List.map ~f:mk_with_status @@ List.drop local_cmds 3
                  @ remote_cmds
              ; reorg_best_tip= true }
          in
          assert_pool_txs (List.drop local_cmds' 3 @ remote_cmds') ;
          assert_rebroadcastable pool (List.drop local_cmds' 3) ;
          (* Committing again removes them. (Checking this works in both one and
             two step reorg processes) *)
          let%bind () =
            Broadcast_pipe.Writer.write best_tip_diff_w
              { new_commands=
                  List.map ~f:mk_with_status @@ [List.nth_exn local_cmds 3]
              ; removed_commands= []
              ; reorg_best_tip= false }
          in
          assert_pool_txs (List.drop local_cmds' 4 @ remote_cmds') ;
          assert_rebroadcastable pool (List.drop local_cmds' 4) ;
          (* When transactions expire from rebroadcast pool they are gone. This
             doesn't affect the main pool.
          *)
          let _ =
            Test.Resource_pool.get_rebroadcastable pool
              ~is_expired:(Fn.const `Expired)
          in
          assert_pool_txs (List.drop local_cmds' 4 @ remote_cmds') ;
          assert_rebroadcastable pool [] ;
          Deferred.unit )
  end )<|MERGE_RESOLUTION|>--- conflicted
+++ resolved
@@ -1380,11 +1380,10 @@
 
     let mk_payment' sender_idx fee nonce receiver_idx amount =
       let get_pk idx = Public_key.compress test_keys.(idx).public_key in
-<<<<<<< HEAD
       User_command.sign test_keys.(sender_idx)
         (User_command_payload.create ~fee:(Currency.Fee.of_int fee)
            ~fee_token:Token_id.default ~fee_payer_pk:(get_pk sender_idx)
-           ~valid_until:Coda_numbers.Global_slot.max_value
+           ~valid_until:None
            ~nonce:(Account.Nonce.of_int nonce)
            ~memo:(User_command_memo.create_by_digesting_string_exn "foo")
            ~body:
@@ -1397,21 +1396,6 @@
     let mk_payment sender_idx fee nonce receiver_idx amount =
       Command_transaction.User_command
         (mk_payment' sender_idx fee nonce receiver_idx amount)
-=======
-      User_command.forget_check
-      @@ User_command.sign test_keys.(sender_idx)
-           (User_command_payload.create ~fee:(Currency.Fee.of_int fee)
-              ~fee_token:Token_id.default ~fee_payer_pk:(get_pk sender_idx)
-              ~valid_until:None
-              ~nonce:(Account.Nonce.of_int nonce)
-              ~memo:(User_command_memo.create_by_digesting_string_exn "foo")
-              ~body:
-                (User_command_payload.Body.Payment
-                   { source_pk= get_pk sender_idx
-                   ; receiver_pk= get_pk receiver_idx
-                   ; token_id= Token_id.default
-                   ; amount= Currency.Amount.of_int amount }))
->>>>>>> 3b245482
 
     let%test_unit "Now-invalid transactions are removed from the pool on fork \
                    changes" =
