--- conflicted
+++ resolved
@@ -211,12 +211,8 @@
   let constraint_constants = precomputed_values.constraint_constants in
   let rec loop previous_cycles =
     let sync_ledger_reader, sync_ledger_writer =
-<<<<<<< HEAD
       create ~name:"sync ledger pipe"
         (Buffered (`Capacity 50, `Overflow Drop_head))
-=======
-      create ~name:"sync ledger pipe" (Buffered (`Capacity 50, `Overflow Crash))
->>>>>>> 34fed97c
     in
     don't_wait_for
       (transfer_while_writer_alive transition_reader sync_ledger_writer
