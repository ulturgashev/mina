open Async
open Core
open Coda_base
open Gadt_lib
open Signature_lib
open Network_peer
module Gossip_net = Coda_networking.Gossip_net

(* There must be at least 2 peers to create a network *)
type 'n num_peers = 'n Peano.gt_1

(* TODO: make transition frontier a mutable option *)
type peer_state =
  { frontier: Transition_frontier.t
  ; consensus_local_state: Consensus.Data.Local_state.t }

type peer_network =
  {peer: Network_peer.Peer.t; state: peer_state; network: Coda_networking.t}

type nonrec 'n t =
  { fake_gossip_network: Gossip_net.Fake.network
  ; peer_networks: (peer_network, 'n) Vect.t }
  constraint 'n = _ num_peers

module Constants = struct
  let init_ip = Int32.of_int_exn 1

  let init_discovery_port = 1337
end

let setup (type n) ?(logger = Logger.null ())
    ?(trust_system = Trust_system.null ())
    ?(time_controller = Block_time.Controller.basic ~logger)
    ~(precomputed_values : Precomputed_values.t)
    (states : (peer_state, n num_peers) Vect.t) : n num_peers t =
  let _, peers =
    Vect.fold_map states
      ~init:(Constants.init_ip, Constants.init_discovery_port)
      ~f:(fun (ip, libp2p_port) _ ->
        (* each peer has a distinct IP address, so we lookup frontiers by IP *)
        let peer =
          Network_peer.Peer.create
            (Unix.Inet_addr.inet4_addr_of_int32 ip)
            ~libp2p_port
            ~peer_id:
              (Peer.Id.unsafe_of_string
                 (sprintf "fake peer at port %d" libp2p_port))
        in
        ((Int32.( + ) Int32.one ip, libp2p_port + 1), peer) )
  in
  let fake_gossip_network =
    Gossip_net.Fake.create_network (Vect.to_list peers)
  in
  let config peer consensus_local_state =
    let open Coda_networking.Config in
    { logger
    ; trust_system
    ; time_controller
    ; consensus_local_state
    ; is_seed= Vect.is_empty peers
    ; genesis_ledger_hash=
        Ledger.merkle_root
          (Lazy.force (Precomputed_values.genesis_ledger precomputed_values))
    ; constraint_constants= precomputed_values.constraint_constants
    ; creatable_gossip_net=
        Gossip_net.Any.Creatable
          ( (module Gossip_net.Fake)
          , Gossip_net.Fake.create_instance fake_gossip_network peer )
    ; log_gossip_heard=
        {snark_pool_diff= true; transaction_pool_diff= true; new_state= true}
    }
  in
  let peer_networks =
    Vect.map2 peers states ~f:(fun peer state ->
        let frontier = state.frontier in
        let network =
          Thread_safe.block_on_async_exn (fun () ->
              (* TODO: merge implementations with coda_lib *)
              Coda_networking.create
                (config peer state.consensus_local_state)
                ~get_staged_ledger_aux_and_pending_coinbases_at_hash:
                  (fun query_env ->
                  let input = Envelope.Incoming.data query_env in
                  Deferred.return
                    (let open Option.Let_syntax in
                    let%map ( scan_state
                            , expected_merkle_root
                            , pending_coinbases
                            , protocol_states ) =
                      Sync_handler
                      .get_staged_ledger_aux_and_pending_coinbases_at_hash
                        ~frontier input
                    in
                    let staged_ledger_hash =
                      Staged_ledger_hash.of_aux_ledger_and_coinbase_hash
                        (Staged_ledger.Scan_state.hash scan_state)
                        expected_merkle_root pending_coinbases
                    in
                    [%log debug]
                      ~metadata:
                        [ ( "staged_ledger_hash"
                          , Staged_ledger_hash.to_yojson staged_ledger_hash )
                        ]
                      "sending scan state and pending coinbase" ;
                    ( scan_state
                    , expected_merkle_root
                    , pending_coinbases
                    , protocol_states )) )
                ~answer_sync_ledger_query:(fun query_env ->
                  let ledger_hash, _ = Envelope.Incoming.data query_env in
                  Sync_handler.answer_query ~frontier ledger_hash
                    (Envelope.Incoming.map ~f:Tuple2.get2 query_env)
                    ~logger:(Logger.create ())
                    ~trust_system:(Trust_system.null ())
                  |> Deferred.map
                     (* begin error string prefix so we can pattern-match *)
                       ~f:
                         (Result.of_option
                            ~error:
                              (Error.createf
                                 !"%s for ledger_hash: %{sexp:Ledger_hash.t}"
                                 Coda_networking.refused_answer_query_string
                                 ledger_hash)) )
                ~get_ancestry:(fun query_env ->
                  Deferred.return
                    (Sync_handler.Root.prove
                       ~consensus_constants:
                         precomputed_values.consensus_constants ~logger
                       ~frontier
                       (Envelope.Incoming.data query_env)) )
                ~get_best_tip:(fun _ -> failwith "Get_best_tip unimplemented")
                ~get_telemetry_data:(fun _ ->
                  failwith "Get_telemetry data unimplemented" )
                ~get_transition_chain_proof:(fun query_env ->
                  Deferred.return
                    (Transition_chain_prover.prove ~frontier
                       (Envelope.Incoming.data query_env)) )
                ~get_transition_chain:(fun query_env ->
                  Deferred.return
                    (Sync_handler.get_transition_chain ~frontier
                       (Envelope.Incoming.data query_env)) ) )
        in
        {peer; state; network} )
  in
  {fake_gossip_network; peer_networks}

module Generator = struct
  open Quickcheck
  open Generator.Let_syntax

  type peer_config =
       precomputed_values:Precomputed_values.t
    -> max_frontier_length:int
    -> peer_state Generator.t

<<<<<<< HEAD
  let fresh_peer ~proof_level ~precomputed_values ~max_frontier_length =
    let epoch_ledger_location =
      Filename.temp_dir_name ^/ "epoch_ledger"
      ^ (Uuid_unix.create () |> Uuid.to_string)
    in
=======
  let fresh_peer ~precomputed_values ~max_frontier_length =
>>>>>>> ac603f79
    let genesis_ledger =
      Precomputed_values.genesis_ledger precomputed_values
    in
    let consensus_local_state =
      Consensus.Data.Local_state.create Public_key.Compressed.Set.empty
        ~genesis_ledger ~epoch_ledger_location
    in
    let%map frontier =
      Transition_frontier.For_tests.gen ~precomputed_values
        ~consensus_local_state ~max_length:max_frontier_length ~size:0 ()
    in
    {frontier; consensus_local_state}

  let peer_with_branch ~frontier_branch_size ~precomputed_values
      ~max_frontier_length =
    let epoch_ledger_location =
      Filename.temp_dir_name ^/ "epoch_ledger"
      ^ (Uuid_unix.create () |> Uuid.to_string)
    in
    let genesis_ledger =
      Precomputed_values.genesis_ledger precomputed_values
    in
    let consensus_local_state =
      Consensus.Data.Local_state.create Public_key.Compressed.Set.empty
        ~genesis_ledger ~epoch_ledger_location
    in
    let%map frontier, branch =
      Transition_frontier.For_tests.gen_with_branch ~precomputed_values
        ~max_length:max_frontier_length ~frontier_size:0
        ~branch_size:frontier_branch_size ~consensus_local_state ()
    in
    Async.Thread_safe.block_on_async_exn (fun () ->
        Deferred.List.iter branch
          ~f:(Transition_frontier.add_breadcrumb_exn frontier) ) ;
    {frontier; consensus_local_state}

  let gen ~precomputed_values ~max_frontier_length configs =
    let open Quickcheck.Generator.Let_syntax in
    let%map states =
      Vect.Quickcheck_generator.map configs ~f:(fun config ->
          config ~precomputed_values ~max_frontier_length )
    in
    setup ~precomputed_values states
end<|MERGE_RESOLUTION|>--- conflicted
+++ resolved
@@ -153,15 +153,11 @@
     -> max_frontier_length:int
     -> peer_state Generator.t
 
-<<<<<<< HEAD
-  let fresh_peer ~proof_level ~precomputed_values ~max_frontier_length =
+  let fresh_peer ~precomputed_values ~max_frontier_length =
     let epoch_ledger_location =
       Filename.temp_dir_name ^/ "epoch_ledger"
       ^ (Uuid_unix.create () |> Uuid.to_string)
     in
-=======
-  let fresh_peer ~precomputed_values ~max_frontier_length =
->>>>>>> ac603f79
     let genesis_ledger =
       Precomputed_values.genesis_ledger precomputed_values
     in
